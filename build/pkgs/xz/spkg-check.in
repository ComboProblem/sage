--- conflicted
+++ resolved
@@ -1,11 +1,3 @@
 cd src
 
-<<<<<<< HEAD
-$MAKE check
-if [ $? -ne 0 ]; then
-   echo "Error in testing xz"
-   exit 1
-fi
-=======
-$MAKE check
->>>>>>> 9b213a42
+$MAKE check