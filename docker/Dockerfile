################################################################################
# SageMath images for Docker                                                   #
################################################################################
# This is a description of the layout of this Dockerfile; for details on the   #
# created docker images, see the README.md please.                             #
#                                                                              #
# This Dockerfile builds sagemath (for end-users) and sagemath-dev (for        #
# developers.) It consists of lots of intermediate targets, mostly to shrink   #
# the resulting images but also to make this hopefully easier to maintain.     #
# The aims of this Dockerfile are:                                             #
# (1) Make it build in reasonable time.                                        #
# (2) It should be self-contained and work on its own, i.e., just by invoking  #
# docker build without any external orchestration script.                      #
#                                                                              #
# The idea to achieve (1) is to reuse the build artifacts from the latest      #
# develop build. This is slightly against the philosophy of a Dockerfile (which#
# should produce perfectly reproducible outputs) but building Sage from scratch#
# just takes too long at the moment to do this all the time. ARTIFACT_BASE     #
# controls which build artifacts are used. You probably want to set this to    #
# sagemath/sagemath-dev:develop which takes the latest build from the official #
# develop branch. The default is source-clean which builds Sage from scratch.  #
# If you want to understand how this works, have a look at source-from-context #
# which merges ARTIFACT_BASE with the context, i.e., the contents of the sage  #
# source directory.                                                            #
################################################################################

################################################################################
# HOWTO use this file for local builds                                         #
################################################################################
# If you don't mind downloading a 2GB docker image from time to time, you      #
# could use this file for local Sage development. As of early 2018 each build  #
# takes about five minutes but you don't have to go through the sadly frequent #
# rebuilds the whole Sage distribution...                                      #
# To build Sage, run this command from your sage/ directory:                   #
# $ docker build --build-arg MAKEFLAGS="-j4" --build-arg SAGE_NUM_THREADS="4" --build-arg ARTIFACT_BASE="sagemath/sagemath-dev:develop" -f docker/Dockerfile --target=make-build --tag sage .
# To run Sage:                                                                 #
# $ docker run -it sage                                                        #
# To run doctests:                                                             #
# $ docker run -e "MAKEFLAGS=-j4" -e "SAGE_NUM_THREADS=4" -it sage sage -tp src/sage
# Make sure that you always have the latest develop branch merged into your    #
# local branch for this to work.                                               #
################################################################################

ARG ARTIFACT_BASE=source-clean

################################################################################
# Image containing the run-time dependencies for Sage                          #
################################################################################
FROM ubuntu:xenial as run-time-dependencies
LABEL maintainer="Erik M. Bray <erik.bray@lri.fr>, Julian Rüth <julian.rueth@fsfe.org>"
# Set sane defaults for common environment variables.
ENV LC_ALL C.UTF-8
ENV LANG C.UTF-8
ENV SHELL /bin/bash
# Create symlinks for sage and sagemath - we copy a built sage to the target of these symlinks later.
ARG SAGE_ROOT=/home/sage/sage
RUN ln -s "$SAGE_ROOT/sage" /usr/bin/sage
RUN ln -s /usr/bin/sage /usr/bin/sagemath
# Sage needs the fortran libraries at run-time because we do not build gfortran
# with Sage but use the system's.
# We need gcc/g++ and libstdc++-5-dev to allow compilation of cython at run-time from the notebook.
# We also install sudo for the sage user, see below.
RUN apt-get -qq update \
    && apt-get -qq install -y --no-install-recommends gfortran gcc g++ libstdc++-5-dev sudo openssl \
    && apt-get -qq clean \
    && rm -r /var/lib/apt/lists/*
# Sage refuses to build as root, so we add a "sage" user that can sudo without a password.
# We also want this user at runtime as some commands in sage know about the user that was used during build.
ARG HOME=/home/sage
RUN adduser --quiet --shell /bin/bash --gecos "Sage user,101,," --disabled-password --home "$HOME" sage \
    && echo "sage ALL=(ALL) NOPASSWD:ALL" >> /etc/sudoers.d/01-sage \
    && chmod 0440 /etc/sudoers.d/01-sage
# Run everything from now on as the sage user in sage's home
USER sage
ENV HOME $HOME
WORKDIR $HOME

################################################################################
# Image containing everything so that a make in a clone of the Sage repository #
# completes without errors                                                     #
################################################################################
FROM run-time-dependencies as build-time-dependencies
# Install the build time dependencies & git & rdfind
RUN sudo apt-get -qq update \
    && sudo apt-get -qq install -y wget build-essential automake m4 dpkg-dev python libssl-dev git rdfind \
    && sudo apt-get -qq clean \
    && sudo rm -r /var/lib/apt/lists/*

################################################################################
# Image with an empty git repository in $SAGE_ROOT.                            #
################################################################################
FROM build-time-dependencies as source-clean
ARG SAGE_ROOT=/home/sage/sage
RUN mkdir -p "$SAGE_ROOT"
WORKDIR $SAGE_ROOT
RUN git init
RUN git remote add trac git://trac.sagemath.org/sage.git

################################################################################
# Image with the build context added, i.e., the directory from which `docker   #
# build` has been called in a separate directory so we can copy files from     #
# there.                                                                       #
# This blows up the size of this docker image significantly, but we only use   #
# this image to create artifacts for our final image.                          #
# Warning: If you set ARTIFACT_BASE to something else than source-clean, the   #
# build is not going to use the build-time-dependencies target but rely on     #
# whatever tools are installed in ARTIFACT_BASE.                               #
################################################################################
FROM $ARTIFACT_BASE as source-from-context
WORKDIR $HOME
COPY --chown=sage:sage . sage-context
# Checkout the commit that checked out in $HOME/sage-context
# This is a bit complicated because our local .git/ is empty and we want to
# make sure that we only change the mtimes of a minimal number of files.
# 1) Restore the git checkout ARTIFACT_BASE was built from, recorded in
#    docker/.commit. (Or go directly to FETCH_HEAD if there is no history to
#    restore, i.e., set ARTIFACT_BASE=source-clean if you want to build from
#    scratch.)
# 2) Merge in FETCH_HEAD but only if it is a fast-forward, i.e., if it is an
#    ancestor of the commit restored in 1. If we would not do that we would get
#    a new commit hash in docker/.commit that is not known outside of this build
#    run. Since docker/.commit was in the history of FETCH_HEAD this should
#    automatically be a fast-forward.
# 3) Trash .git again to save some space.
ARG SAGE_ROOT=/home/sage/sage
WORKDIR $SAGE_ROOT
# We create a list of all files present in the artifact-base (with a timestamp
# of now) so we can find out later which files were added/changed/removed.
RUN find . -type f > $HOME/artifact-base.manifest
RUN git fetch "$HOME/sage-context" HEAD \
    && if [ -e docker/.commit ]; then \
          git reset `cat docker/.commit` \
          || ( echo "Could not find commit `cat docker/.commit` in your local Git history. Please merge in the latest built develop branch to fix this: git fetch trac && git merge `cat docker/.commit`." && exit 1 ) \
       else \
          echo "You are building from $ARTIFACT_BASE which has no docker/.commit file. That's a bug unless you are building from source-clean or something similar." \
          && git reset FETCH_HEAD \
          && git checkout -f FETCH_HEAD; \
       fi \
    && git merge --ff-only FETCH_HEAD \
    && git log -1 --format=%H > docker/.commit \
    && rm -rf .git
# Copy over all the untracked/staged/unstaged changes from sage-context. This
# is relevant for non-CI invocations of this Dockerfile.
WORKDIR $HOME/sage-context
RUN if git status --porcelain | read CHANGES; then \
        git -c user.name=docker-build -c user.email=docker-build@sage.invalid stash -u \
        && git stash show -p > "$HOME"/sage-context.patch; \
    else \
        touch "$HOME"/sage-context.patch; \
    fi
WORKDIR $SAGE_ROOT
RUN patch -p1 < "$HOME"/sage-context.patch

################################################################################
# Image with a built sage but without sage's documentation.                    #
################################################################################
FROM source-from-context as make-build
# Make sure that the result runs on most CPUs.
ENV SAGE_FAT_BINARY yes
# Just to be sure Sage doesn't try to build its own GCC (even though
# it shouldn't with a recent GCC package from the system and with gfortran)
ENV SAGE_INSTALL_GCC no
# Set MAKEFLAGS and SAGE_NUM_THREADS to build things in parallel during the
# docker build. Note that these do not leak into the sagemath and sagemath-dev
# images.
ARG WITH_PYTHON=2
ENV WITH_PYTHON $WITH_PYTHON
ARG MAKEFLAGS="-j2"
ENV MAKEFLAGS $MAKEFLAGS
ARG SAGE_NUM_THREADS="2"
ENV SAGE_NUM_THREADS $SAGE_NUM_THREADS
RUN make configure
RUN ./configure --with-python=$WITH_PYTHON
RUN make build

################################################################################
# Image with a full build of sage and its documentation.                       #
################################################################################
FROM make-build as make-all
# The docbuild needs quite some RAM (as of May 2018). It sometimes calls
# os.fork() to spawn an external program which then exceeds easily the
# overcommit limit of the system (no RAM is actually used, but this limit is
# very low because there is not even swap on most CI systems.)
<<<<<<< HEAD
ARG MAKEOPTS_DOCBUILD=$MAKEOPTS
ENV MAKEOPTS $MAKEOPTS_DOCBUILD
=======
ARG MAKEFLAGS_DOCBUILD=$MAKEFLAGS
ENV MAKEFLAGS_DOCBUILD $MAKEFLAGS_DOCBUILD
>>>>>>> 533fd5d6
ARG SAGE_NUM_THREADS_DOCBUILD=$SAGE_NUM_THREADS
ENV SAGE_NUM_THREADS $SAGE_NUM_THREADS_DOCBUILD
RUN make

################################################################################
# Image with a full build of sage, ready to release, i.e., with stripped       #
# binaries and some extras to run the jupyter notebook.                        #
################################################################################
FROM make-all as make-release
RUN sage -pip install terminado "notebook>=5" "ipykernel>=4.6"
RUN sage -i gap_jupyter singular_jupyter pari_jupyter
RUN make micro_release

################################################################################
# A releasable (relatively small) image which contains a copy of sage without  #
# temporary build artifacts which is set up to start the command line          #
# interface if no parameters are passed in.                                    #
################################################################################
FROM run-time-dependencies as sagemath
ARG HOME=/home/sage
ARG SAGE_ROOT=/home/sage/sage
COPY --chown=sage:sage --from=make-release $SAGE_ROOT/ $SAGE_ROOT/
# Put scripts to start gap, gp, maxima, ... in /usr/bin
RUN sudo $SAGE_ROOT/sage --nodotsage -c "install_scripts('/usr/bin')"
COPY ./docker/entrypoint.sh /usr/local/bin/sage-entrypoint
WORKDIR $HOME
ENTRYPOINT ["/usr/local/bin/sage-entrypoint"]
EXPOSE 8888
CMD ["sage"]

################################################################################
# Image with a full build of sage and its documentation but everything         #
# stripped that can be quickly rebuild by make.                                #
################################################################################
FROM make-all as make-fast-rebuild-clean
RUN make fast-rebuild-clean

################################################################################
# Depending on whether we built from source-clean or not, this image is either #
# identical to make-fast-rebuild-clean or contains a "patch" which can be used #
# to upgrade ARTIFACT_BASE to make-fast-rebuild-clean.                         #
################################################################################
FROM make-fast-rebuild-clean as sagemath-dev-patch
ARG ARTIFACT_BASE=source-clean
ARG SAGE_ROOT=/home/sage/sage
# Build a patch containing of a tar file which contains all the modified files
# and a list of all modified files (added/updated/removed).
RUN if [ x"$ARTIFACT_BASE" != x"source-clean" ]; then \
        mkdir -p $HOME/patch \
        && find . -type f > $HOME/make-fast-rebuild-clean.manifest \
        && cat $HOME/make-fast-rebuild-clean.manifest $HOME/artifact-base.manifest | sort | uniq -u > $HOME/obsolete \
        && find . -type f -cnewer $HOME/artifact-base.manifest > $HOME/modified \
        && tar -cJf $HOME/patch/modified.tar.xz -T $HOME/modified \
        && cat $HOME/obsolete $HOME/modified | xz > $HOME/patch/modified.xz \
        && rm -rf $SAGE_ROOT \
        && mkdir -p $SAGE_ROOT \
        && mv $HOME/patch $SAGE_ROOT/; \
    fi

################################################################################
# A releasable (relatively small, but still huge) image of this build with all #
# the build artifacts intact so developers can make changes and rebuild        #
# quickly                                                                      #
################################################################################
FROM $ARTIFACT_BASE as sagemath-dev
ARG SAGE_ROOT=/home/sage/sage
# If docker is backed by aufs, then the following command adds the size of
# ARTIFACT_BASE to the image size. As of mid 2018 this is notably the case with
# the docker instances provided by setup_remote_docker on CircleCI. As a
# result, the sagemath-dev images that are "build-from-latest" are twice as big
# as the ones that are build on GitLab:
# https://github.com/moby/moby/issues/6119#issuecomment-268870519
COPY --chown=sage:sage --from=sagemath-dev-patch $SAGE_ROOT $SAGE_ROOT
ARG ARTIFACT_BASE=source-clean
# Apply the patch from sagemath-dev-patch if we created one.
RUN if [ x"$ARTIFACT_BASE" != x"source-clean" ]; then \
        echo "Applying `du -hs patch/modified.tar.xz` patch" \
        && xzcat patch/modified.xz | xargs rm -rvf \
        && tar -Jxf patch/modified.tar.xz \
        && rm -rf patch; \
    fi
COPY ./docker/entrypoint-dev.sh /usr/local/bin/sage-entrypoint
ENTRYPOINT ["/usr/local/bin/sage-entrypoint"]
CMD ["bash"]<|MERGE_RESOLUTION|>--- conflicted
+++ resolved
@@ -181,13 +181,8 @@
 # os.fork() to spawn an external program which then exceeds easily the
 # overcommit limit of the system (no RAM is actually used, but this limit is
 # very low because there is not even swap on most CI systems.)
-<<<<<<< HEAD
-ARG MAKEOPTS_DOCBUILD=$MAKEOPTS
-ENV MAKEOPTS $MAKEOPTS_DOCBUILD
-=======
 ARG MAKEFLAGS_DOCBUILD=$MAKEFLAGS
 ENV MAKEFLAGS_DOCBUILD $MAKEFLAGS_DOCBUILD
->>>>>>> 533fd5d6
 ARG SAGE_NUM_THREADS_DOCBUILD=$SAGE_NUM_THREADS
 ENV SAGE_NUM_THREADS $SAGE_NUM_THREADS_DOCBUILD
 RUN make
