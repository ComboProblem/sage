--- conflicted
+++ resolved
@@ -41,11 +41,7 @@
         # This list is different from the one in tox.yml:
         # Trac #31526 switches gcc 4.x-based distributions to using the gcc_spkg configuration factor
         # Trac #32281 removes gcc 4.x-based distributions whose binutils are unusable
-<<<<<<< HEAD
-        tox_system_factor: [ubuntu-xenial, ubuntu-bionic, ubuntu-focal, ubuntu-groovy, ubuntu-hirsute, ubuntu-impish, ubunty-jammy, debian-stretch, debian-buster, debian-bullseye, debian-bookworm, debian-sid, linuxmint-18, linuxmint-19, linuxmint-19.3, linuxmint-20.1, linuxmint-20.2. linuxmint-20.3, fedora-26, fedora-27, fedora-28, fedora-29, fedora-30, fedora-31, fedora-32, fedora-33, fedora-34, fedora-35, fedora-36,  centos-7-gcc_spkg, centos-8, gentoo-python3.9, gentoo-python3.10, archlinux-latest, opensuse-15, opensuse-15.3, opensuse-tumbleweed, slackware-14.2, conda-forge, ubuntu-bionic-i386, manylinux-2_24-i686, debian-buster-i386, centos-7-i386-gcc_spkg]
-=======
         tox_system_factor: [ubuntu-xenial, ubuntu-bionic, ubuntu-focal, ubuntu-groovy, ubuntu-hirsute, ubuntu-impish, ubuntu-jammy, debian-stretch, debian-buster, debian-bullseye, debian-bookworm, debian-sid, linuxmint-18, linuxmint-19, linuxmint-19.3, linuxmint-20.1, linuxmint-20.2. linuxmint-20.3, fedora-26, fedora-27, fedora-28, fedora-29, fedora-30, fedora-31, fedora-32, fedora-33, fedora-34, fedora-35, fedora-36,  centos-7-gcc_spkg, centos-8, gentoo-python3.9, gentoo-python3.10, archlinux-latest, opensuse-15, opensuse-15.3, opensuse-tumbleweed, slackware-14.2, conda-forge, ubuntu-bionic-i386, manylinux-2_24-i686, debian-buster-i386, centos-7-i386-gcc_spkg]
->>>>>>> edb43640
         tox_packages_factor: [maximal]
         targets_pattern: [0-g, h-o, p, q-z]
     env:
