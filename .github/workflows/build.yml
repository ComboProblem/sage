--- conflicted
+++ resolved
@@ -39,12 +39,6 @@
       - name: Prepare
         run: |
           # Install test tools.
-<<<<<<< HEAD
-          # Installation of python3-venv can be removed as soon as a
-          # base image with a release including #33822 is available
-          apt-get update
-          apt-get install -y git python3-venv
-=======
           if apt-get update && apt-get install -y git python3-venv; then
              # Debian-specific temporary code:
              # Installation of python3-venv can be removed as soon as a
@@ -55,7 +49,6 @@
              eval $(sage-print-system-package-command auto update)
              eval $(sage-print-system-package-command auto --spkg --yes --no-install-recommends install git)
           fi
->>>>>>> 1f00ee3c
           # Reuse built SAGE_LOCAL contained in the Docker image 
           ./bootstrap
           ./configure --enable-build-as-root --prefix=/sage/local --with-sage-venv --enable-editable --enable-download-from-upstream-url
