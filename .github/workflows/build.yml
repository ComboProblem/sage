name: Build & Test

on:
  pull_request:
  merge_group:
  push:
<<<<<<< HEAD
    branches:
      - master
      - develop
=======
    branches: ['**']
    # Ignore pushes on tags to prevent two uploads of codecov reports
    tags-ignore: ['**']
>>>>>>> 1ca4a47d
  workflow_dispatch:
    # Allow to run manually
    inputs:
      platform:
        description: 'Platform'
        required: true
        default: 'ubuntu-focal-standard'
      docker_tag:
        description: 'Docker tag'
        required: true
        default: 'dev'

concurrency:
  # Cancel previous runs of this workflow for the same branch
  group: ${{ github.workflow }}-${{ github.ref }}
  cancel-in-progress: true

jobs:
  build:
    runs-on: ubuntu-latest
    container: ghcr.io/sagemath/sage/sage-${{ github.event.inputs.platform || 'ubuntu-focal-standard' }}-with-targets:${{ github.event.inputs.docker_tag || 'dev'}}
    steps:
      - name: Checkout
        id: checkout
        uses: actions/checkout@v3

      - name: Update system packages
        id: prepare
        run: |
          export PATH="build/bin:$PATH"
          eval $(sage-print-system-package-command auto update)
          eval $(sage-print-system-package-command auto --spkg --yes --no-install-recommends install git)

      - name: Add prebuilt tree as a worktree
        id: worktree
        run: |
          set -ex
          git config --global user.email "ci-sage@example.com"
          git config --global user.name "Build & Test workflow"
          git config --global --add safe.directory $(pwd)
          # If actions/checkout downloaded our source tree using the GitHub REST API
          # instead of with git (because do not have git installed in our image),
          # we first make the source tree a repo.
          if [ ! -d .git ]; then git init && git add -A && git commit --quiet -m "new"; fi
          # Tag this state of the source tree "new". This is what we want to build and test.
          git tag -f new
          # Our container image contains a source tree in /sage with a full build of Sage.
          # But /sage is not a git repository.
          # We make /sage a worktree whose index is at tag "new".
          # We then commit the current sources and set the tag "old". (This keeps all mtimes unchanged.)
          # Then we update worktree and index with "git reset --hard new".
          # (This keeps mtimes of unchanged files unchanged and mtimes of changed files newer than unchanged files.)
          # Finally we reset the index to "old". (This keeps all mtimes unchanged.)
          # The changed files now show up as uncommitted changes.
          # The final "git add -N" makes sure that files that were added in "new" do not show
          # as untracked files, which would be removed by "git clean -fx".
          git worktree add --detach worktree-image
          rm -rf /sage/.git && mv worktree-image/.git /sage/
          rm -rf worktree-image && ln -s /sage worktree-image
          if [ ! -f worktree-image/.gitignore ]; then cp .gitignore worktree-image/; fi
          (cd worktree-image && git add -A && git commit --quiet --allow-empty -m "old" -a && git tag -f old && git reset --hard new && git reset --quiet old && git add -N . && git status)

      - name: Incremental build, test changed files (sage -t --new)
        id: incremental
        run: |
          # Now re-bootstrap and build. The build is incremental because we were careful with the timestamps.
          # We run tests with "sage -t --new"; this only tests the uncommitted changes.
          ./bootstrap && make build && ./sage -t --new -p2
        working-directory: ./worktree-image
        env:
          MAKE: make -j2
          SAGE_NUM_THREADS: 2

      - name: Build and test modularized distributions
        if: always() && steps.worktree.outcome == 'success'
        run: make V=0 tox && make pypi-wheels
        working-directory: ./worktree-image
        env:
          MAKE: make -j2
          SAGE_NUM_THREADS: 2

      - name: Set up node to install pyright
        if: always() && steps.worktree.outcome == 'success'
        uses: actions/setup-node@v3
        with:
          node-version: '12'

      - name: Install pyright
        if: always() && steps.worktree.outcome == 'success'
        # Fix to v232 due to bug https://github.com/microsoft/pyright/issues/3239
        run: npm install -g pyright@1.1.232

      - name: Static code check with pyright
        if: always() && steps.worktree.outcome == 'success'
        run: pyright
        working-directory: ./worktree-image

      - name: Build (fallback to non-incremental)
        id: build
        if: always() && steps.worktree.outcome == 'success' && steps.incremental.outcome != 'success'
        run: |
          set -ex
          ./bootstrap && make doc-clean doc-uninstall sagelib-clean && git clean -fx src/sage && ./config.status && make build
        working-directory: ./worktree-image
        env:
          MAKE: make -j2
          SAGE_NUM_THREADS: 2

      - name: Pytest
        if: contains(github.ref, 'pytest')
        run: |
          ../sage -python -m pip install coverage pytest-xdist
          ../sage -python -m coverage run -m pytest -c tox.ini --doctest-modules || true
        working-directory: ./worktree-image/src
        env:
          # Increase the length of the lines in the "short summary"
          COLUMNS: 120

      - name: Test all files (sage -t --all --long)
        if: always() && (steps.incremental.outcome == 'success' || steps.build.outcome == 'success')
        run: |
          ../sage -python -m pip install coverage
          ../sage -python -m coverage run ./bin/sage-runtests --all --long -p2 --random-seed=286735480429121101562228604801325644303
        working-directory: ./worktree-image/src

      - name: Prepare coverage results
        if: always() && (steps.incremental.outcome == 'success' || steps.build.outcome == 'success')
        run: |
          ./venv/bin/python3 -m coverage combine src/.coverage/
          ./venv/bin/python3 -m coverage xml
          find . -name *coverage*
        working-directory: ./worktree-image

      - name: Upload coverage to codecov
        if: always() && (steps.incremental.outcome == 'success' || steps.build.outcome == 'success')
        uses: codecov/codecov-action@v3
        with:
          files: ./worktree-image/coverage.xml<|MERGE_RESOLUTION|>--- conflicted
+++ resolved
@@ -4,15 +4,11 @@
   pull_request:
   merge_group:
   push:
-<<<<<<< HEAD
     branches:
       - master
       - develop
-=======
-    branches: ['**']
     # Ignore pushes on tags to prevent two uploads of codecov reports
     tags-ignore: ['**']
->>>>>>> 1ca4a47d
   workflow_dispatch:
     # Allow to run manually
     inputs:
