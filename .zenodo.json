{
    "description": "Mirror of the Sage https://sagemath.org/ source tree", 
    "license": "other-open", 
<<<<<<< HEAD
    "title": "sagemath/sage: 9.3.rc3", 
    "version": "9.3.rc3", 
    "upload_type": "software", 
    "publication_date": "2021-04-12", 
=======
    "title": "sagemath/sage: 9.4.beta3", 
    "version": "9.4.beta3", 
    "upload_type": "software", 
    "publication_date": "2021-06-21", 
>>>>>>> 89dc5520
    "creators": [
        {
            "affiliation": "SageMath.org", 
            "name": "The SageMath Developers"
        }
    ], 
    "access_right": "open", 
    "related_identifiers": [
        {
            "scheme": "url", 
<<<<<<< HEAD
            "identifier": "https://github.com/sagemath/sage/tree/9.3.rc3", 
=======
            "identifier": "https://github.com/sagemath/sage/tree/9.4.beta3", 
>>>>>>> 89dc5520
            "relation": "isSupplementTo"
        }, 
        {
            "scheme": "doi", 
            "identifier": "10.5281/zenodo.593563", 
            "relation": "isVersionOf"
        }
    ]
}<|MERGE_RESOLUTION|>--- conflicted
+++ resolved
@@ -1,17 +1,10 @@
 {
     "description": "Mirror of the Sage https://sagemath.org/ source tree", 
     "license": "other-open", 
-<<<<<<< HEAD
-    "title": "sagemath/sage: 9.3.rc3", 
-    "version": "9.3.rc3", 
-    "upload_type": "software", 
-    "publication_date": "2021-04-12", 
-=======
     "title": "sagemath/sage: 9.4.beta3", 
     "version": "9.4.beta3", 
     "upload_type": "software", 
     "publication_date": "2021-06-21", 
->>>>>>> 89dc5520
     "creators": [
         {
             "affiliation": "SageMath.org", 
@@ -22,11 +15,7 @@
     "related_identifiers": [
         {
             "scheme": "url", 
-<<<<<<< HEAD
-            "identifier": "https://github.com/sagemath/sage/tree/9.3.rc3", 
-=======
             "identifier": "https://github.com/sagemath/sage/tree/9.4.beta3", 
->>>>>>> 89dc5520
             "relation": "isSupplementTo"
         }, 
         {
