#!/usr/bin/env bash

fail () {
    echo "ERROR: ${1}" 1>&2
    exit 1
}

help () {
    cat << EOF
Usage:

    sage -rst2ipynb <source> [<destination>]

Generates IPython worksheet (.ipynb) from standalone reStructuredText source.

If the destination is not specified, the IPython worksheet is written in the
standard output.

Examples:

    sage -rst2ipynb file.rst file.ipynb

    sage -rst2ipynb file.rst

Options:
  -h, --help            show this help message and exit
EOF
}

if [ "${1}" = '-h' ] || [ "${1}" = '--help' ] ; then help ; exit 0 ; fi

# tests if dependencies are available
pandoc -v > /dev/null 2>&1 || fail 'rst2ipnb requires pandoc; please install it on your system.'
[ $(sage-list-packages installed | grep '^rst2ipynb\.\.\.') ] || fail \
    'The rst2ipynb optional package is required; please install it with `sage -i rst2ipynb`.'

case  "${#}" in
    (1)
        rst2ipynb --kernel='sagemath' ${1} 2> /dev/null || help ;;
    (2)
        rst2ipynb --kernel='sagemath' ${1} -o ${2}  2> /dev/null || help ;;
    (*)
<<<<<<< HEAD
        fail 'Usage: sage -rst2ipynb input.rst [output.ipynb].' ;;
=======
        help ;;
>>>>>>> c0fe2a0d
esac

exit 0<|MERGE_RESOLUTION|>--- conflicted
+++ resolved
@@ -40,11 +40,7 @@
     (2)
         rst2ipynb --kernel='sagemath' ${1} -o ${2}  2> /dev/null || help ;;
     (*)
-<<<<<<< HEAD
-        fail 'Usage: sage -rst2ipynb input.rst [output.ipynb].' ;;
-=======
         help ;;
->>>>>>> c0fe2a0d
 esac
 
 exit 0