--- conflicted
+++ resolved
@@ -983,11 +983,7 @@
         4
         sage: log(3.)
         1.09861228866811
-<<<<<<< HEAD
-        sage: log(float(3))
-=======
         sage: log(float(3))  # abs tol 1e-15
->>>>>>> a2e82e15
         1.0986122886681098
     """
     deprecation(19444, 'use .log() or log() from sage.functions.log instead')
@@ -1442,15 +1438,9 @@
 def rank(x):
     """
     Return the rank of ``x``.
-<<<<<<< HEAD
 
     EXAMPLES:
 
-=======
-
-    EXAMPLES:
-
->>>>>>> a2e82e15
     We compute the rank of a matrix::
 
         sage: M = MatrixSpace(QQ,3,3)
