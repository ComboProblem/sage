r"""
Inspect Python, Sage, and Cython objects

This module extends parts of Python's inspect module to Cython objects.

AUTHORS:

- originally taken from Fernando Perez's IPython
- William Stein (extensive modifications)
- Nick Alexander (extensions)
- Nick Alexander (testing)
- Simon King (some extension for Cython, generalisation of SageArgSpecVisitor)

EXAMPLES::

    sage: from sage.misc.sageinspect import *

Test introspection of modules defined in Python and Cython files:

Cython modules::

    sage: sage_getfile(sage.rings.rational)
    '.../rational.pyx'

    sage: sage_getdoc(sage.rings.rational).lstrip()
    'Rational Numbers...'

    sage: sage_getsource(sage.rings.rational)
    '# distutils: ...Rational Numbers...'

Python modules::

    sage: sage_getfile(sage.misc.sageinspect)
    '.../sageinspect.py'

    sage: print(sage_getdoc(sage.misc.sageinspect).lstrip()[:40])
    Inspect Python, Sage, and Cython objects

    sage: sage_getsource(sage.misc.sageinspect).lstrip()[5:-1]
    'Inspect Python, Sage, and Cython objects...'

Test introspection of classes defined in Python and Cython files:

Cython classes::

    sage: sage_getfile(sage.rings.rational.Rational)
    '.../rational.pyx'

    sage: sage_getdoc(sage.rings.rational.Rational).lstrip()
    'A rational number...'

    sage: sage_getsource(sage.rings.rational.Rational)
    'cdef class Rational...'

Python classes::

    sage: sage_getfile(BlockFinder)
    '.../sage/misc/sageinspect.py'

    sage: sage_getdoc(BlockFinder).lstrip()
    'Provide a tokeneater() method to detect the...'

    sage: sage_getsource(BlockFinder)
    'class BlockFinder:...'

Test introspection of functions defined in Python and Cython files:

Cython functions::

    sage: sage_getdef(sage.rings.rational.make_rational, obj_name='mr')
    'mr(s)'

    sage: sage_getfile(sage.rings.rational.make_rational)
    '.../rational.pyx'

    sage: sage_getdoc(sage.rings.rational.make_rational).lstrip()
    'Make a rational number ...'

    sage: sage_getsource(sage.rings.rational.make_rational)[4:]
    'make_rational(s):...'

Python functions::

    sage: sage_getdef(sage.misc.sageinspect.sage_getfile, obj_name='sage_getfile')
    'sage_getfile(obj)'

    sage: sage_getfile(sage.misc.sageinspect.sage_getfile)
    '.../sageinspect.py'

    sage: sage_getdoc(sage.misc.sageinspect.sage_getfile).lstrip()
    'Get the full file name associated to "obj" as a string...'

    sage: sage_getsource(sage.misc.sageinspect.sage_getfile)[4:]
    'sage_getfile(obj):...'

Unfortunately, no argspec is extractable from builtins. Hence, we use a
generic argspec::

    sage: sage_getdef(''.find, 'find')
    'find(*args, **kwds)'

    sage: sage_getdef(str.find, 'find')
    'find(*args, **kwds)'

By :trac:`9976` and :trac:`14017`, introspection also works for interactively
defined Cython code, and with rather tricky argument lines::

    sage: cython('def foo(unsigned int x=1, a=\')"\', b={not (2+1==3):\'bar\'}, *args, **kwds): return')
    sage: print(sage_getsource(foo))
    def foo(unsigned int x=1, a=')"', b={not (2+1==3):'bar'}, *args, **kwds): return
    sage: sage_getargspec(foo)
    ArgSpec(args=['x', 'a', 'b'], varargs='args', keywords='kwds', defaults=(1, ')"', {False: 'bar'}))

"""

import ast
import inspect
import functools
import os
import tokenize
import re
from sage.env import SAGE_LIB

try:
    import importlib.machinery as import_machinery
except ImportError:
    pass


def is_function_or_cython_function(obj):
    """
    Check whether something is a function.

    This is a variant of :func:`inspect.isfunction`:
    We assume that anything which has a genuine ``__code__``
    attribute (not using ``__getattr__`` overrides) is a function.
    This is meant to support Cython functions.

    Think twice before using this function (or any function from the
    :mod:`inspect` or :mod:`sage.misc.sageinspect` modules).  Most uses of
    :func:`inspect.isfunction` in ordinary library code can be replaced by
    :func:`callable`.

    EXAMPLES::

        sage: from sage.misc.sageinspect import is_function_or_cython_function
        sage: def f(): pass
        sage: is_function_or_cython_function(f)
        True
        sage: is_function_or_cython_function(lambda x:x)
        True
        sage: from sage.categories.coercion_methods import _mul_parent
        sage: is_function_or_cython_function(_mul_parent)
        True
        sage: is_function_or_cython_function(Integer.digits)     # unbound method
        False
        sage: is_function_or_cython_function(Integer(1).digits)  # bound method
        False

    TESTS:

    Verify that ipywidgets can correctly determine signatures of Cython
    functions::

        sage: from ipywidgets.widgets.interaction import signature
        sage: from sage.dynamics.complex_dynamics.mandel_julia_helper import fast_mandelbrot_plot
        sage: signature(fast_mandelbrot_plot)  # random
        <IPython.utils._signatures.Signature object at 0x7f3ec8274e10>
    """
    # We use type(obj) instead of just obj to avoid __getattr__().
    # Some types, like methods, will return the __code__ of the
    # underlying function in __getattr__() but we don't want to
    # detect those as functions.
    return hasattr(type(obj), "__code__")


def loadable_module_extension():
    r"""
    Return the filename extension of loadable modules, including the dot.

    It is '.dll' on cygwin, '.so' otherwise.

    EXAMPLES::

        sage: from sage.misc.sageinspect import loadable_module_extension
        sage: sage.structure.sage_object.__file__.endswith(loadable_module_extension())
        True
    """
    # Return the full platform-specific extension module suffix
    return import_machinery.EXTENSION_SUFFIXES[0]


def isclassinstance(obj):
    r"""
    Checks if argument is instance of non built-in class

    INPUT: ``obj`` - object

    EXAMPLES::

        sage: from sage.misc.sageinspect import isclassinstance
        sage: isclassinstance(int)
        False
        sage: class myclass: pass
        sage: isclassinstance(myclass())
        True
        sage: isclassinstance(myclass)
        False
        sage: class mymetaclass(type): pass
        sage: class myclass2:
        ....:     __metaclass__ = mymetaclass
        sage: isclassinstance(myclass2)
        False
    """

    builtin_mods = set(['__builtin__', 'builtins', 'exceptions'])

    return (not inspect.isclass(obj) and
            hasattr(obj, '__class__') and
            hasattr(obj.__class__, '__module__') and
            obj.__class__.__module__ not in builtin_mods)


# Parse strings of form "File: sage/rings/rational.pyx (starting at line 1080)"
# "\ " protects a space in re.VERBOSE mode.
__embedded_position_re = re.compile(r'''
^                                           # anchor to the beginning of the line
File:\ (?P<FILENAME>.*?)                    # match File: then filename
\ \(starting\ at\ line\ (?P<LINENO>\d+)\)   # match line number
\n?                                         # if there is a newline, eat it
(?P<ORIGINAL>.*)                            # the original docstring is the end
\Z                                          # anchor to the end of the string
''', re.MULTILINE | re.DOTALL | re.VERBOSE)

# Parse Python identifiers
__identifier_re = re.compile(r"^[^\d\W]\w*")


def _extract_embedded_position(docstring):
    r"""
    If docstring has a Cython embedded position, return a tuple
    (original_docstring, filename, line).  If not, return None.

    INPUT: ``docstring`` (string)

    EXAMPLES::

       sage: from sage.misc.sageinspect import _extract_embedded_position
       sage: import inspect
       sage: _extract_embedded_position(inspect.getdoc(var))[1][-21:]
       'sage/calculus/var.pyx'

    TESTS:

    The following has been fixed in :trac:`13916`::

        sage: cython('''cpdef test_funct(x,y): return''')
        sage: func_doc = inspect.getdoc(test_funct)
        sage: with open(_extract_embedded_position(func_doc)[1]) as f:
        ....:     print(f.read())
        cpdef test_funct(x,y): return

    Ensure that the embedded filename of the compiled function is correct.  In
    particular it should be relative to ``SPYX_TMP`` in order for certain
    documentation functions to work properly.  See :trac:`24097`::

        sage: from sage.env import DOT_SAGE
        sage: from sage.misc.sage_ostools import restore_cwd
        sage: with restore_cwd(DOT_SAGE):
        ....:     cython('''cpdef test_funct(x,y): return''')
        sage: func_doc = inspect.getdoc(test_funct)
        sage: with open(_extract_embedded_position(func_doc)[1]) as f:
        ....:     print(f.read())
        cpdef test_funct(x,y): return

    AUTHORS:

    - William Stein
    - Extensions by Nick Alexander
    - Extension for interactive Cython code by Simon King
    """
    try:
        res = __embedded_position_re.search(docstring)
    except TypeError:
        return None

    if res is None:
        return None

    raw_filename = res.group('FILENAME')
    filename = raw_filename

    if not os.path.isabs(filename):
        # Try some common path prefixes for Cython modules built by/for Sage
        # 1) Module in the sage src tree
        # 2) Module compiled by Sage's inline cython() compiler
        from sage.misc.misc import SPYX_TMP
        try_filenames = [
            os.path.join(SAGE_LIB, raw_filename),
            os.path.join(SPYX_TMP, '_'.join(raw_filename.split('_')[:-1]),
                         raw_filename)
        ]
        for try_filename in try_filenames:
            if os.path.exists(try_filename):
                filename = try_filename
                break
        # Otherwise we keep the relative path and just hope it's relative to
        # the cwd; otherwise there's no way to be sure.

    lineno = int(res.group('LINENO'))
    original = res.group('ORIGINAL')
    return (original, filename, lineno)


def _extract_embedded_signature(docstring, name):
    r"""
    If docstring starts with the embedded of a method called ``name``, return
    a tuple (original_docstring, argspec).  If not, return (docstring, None).

    See :trac:`17814`.

    INPUT: ``docstring`` (string)

    AUTHORS:

    - Simon King

    EXAMPLES::

        sage: from sage.misc.sageinspect import _extract_embedded_signature
        sage: from sage.misc.nested_class import MainClass
        sage: print(_extract_embedded_signature(MainClass.NestedClass.NestedSubClass.dummy.__doc__, 'dummy')[0])
        File: sage/misc/nested_class.pyx (starting at line ...)
        ...
        sage: _extract_embedded_signature(MainClass.NestedClass.NestedSubClass.dummy.__doc__, 'dummy')[1]
        ArgSpec(args=['self', 'x', 'r'], varargs='args', keywords='kwds', defaults=((1, 2, 3.4),))
        sage: _extract_embedded_signature(range.__call__.__doc__, '__call__')
        ('Call self as a function.', None)
    """
    # If there is an embedded signature, it is in the first line
    L = docstring.split(os.linesep, 1)
    firstline = L[0]
    # It is possible that the signature is of the form ClassName.method_name,
    # and thus we need to do the following:
    if name not in firstline:
        return docstring, None
    signature = firstline.split(name, 1)[-1]
    if signature.startswith("(") and signature.endswith(")"):
        docstring = L[1] if len(L) > 1 else ''  # Remove first line, keep the rest
        def_string = "def " + name + signature + ": pass"
        try:
            return docstring, inspect.ArgSpec(*_sage_getargspec_cython(def_string))
        except SyntaxError:
            docstring = os.linesep.join(L)
    return docstring, None


class BlockFinder:
    """
    Provide a tokeneater() method to detect the end of a code block.

    This is the Python library's :class:`inspect.BlockFinder` modified
    to recognize Cython definitions.
    """
    def __init__(self):
        self.indent = 0
        self.islambda = False
        self.started = False
        self.passline = False
        self.last = 1

    def tokeneater(self, type, token, srow_scol, erow_ecol, line):
        srow, scol = srow_scol
        erow, ecol = erow_ecol
        if not self.started:
            # look for the first "(cp)def", "class" or "lambda"
            if token in ("def", "cpdef", "class", "lambda"):
                if token == "lambda":
                    self.islambda = True
                self.started = True
            self.passline = True    # skip to the end of the line
        elif type == tokenize.NEWLINE:
            self.passline = False   # stop skipping when a NEWLINE is seen
            self.last = srow
            if self.islambda:       # lambdas always end at the first NEWLINE
                raise inspect.EndOfBlock
        elif self.passline:
            pass
        elif type == tokenize.INDENT:
            self.indent = self.indent + 1
            self.passline = True
        elif type == tokenize.DEDENT:
            self.indent = self.indent - 1
            # the end of matching indent/dedent pairs end a block
            # (note that this only works for "def"/"class" blocks,
            #  not e.g. for "if: else:" or "try: finally:" blocks)
            if self.indent <= 0:
                raise inspect.EndOfBlock
        elif self.indent == 0 and type not in (tokenize.COMMENT, tokenize.NL):
            # any other token on the same indentation level end the previous
            # block as well, except the pseudo-tokens COMMENT and NL.
            raise inspect.EndOfBlock


def _getblock(lines):
    """
    Extract the block of code at the top of the given list of lines.

    This is the Python library's :func:`inspect.getblock`, except that
    it uses an instance of our custom :class:`BlockFinder`.
    """
    blockfinder = BlockFinder()
    iter_lines = iter(lines)
    tokenizer = tokenize.tokenize

    def readline():
        return next(iter_lines).encode('utf-8')
    try:
        for tok in tokenizer(readline):
            blockfinder.tokeneater(*tok)
    except (inspect.EndOfBlock, IndentationError):
        pass
    return lines[:blockfinder.last]


def _extract_source(lines, lineno):
    r"""
    Given a list of lines or a multiline string and a starting lineno,
    _extract_source returns [source_lines].  [source_lines] is the smallest
    indentation block starting at lineno.

    INPUT:

    - ``lines`` - string or list of strings
    - ``lineno`` - positive integer

    EXAMPLES::

        sage: from sage.misc.sageinspect import _extract_source
        sage: s2 = "#hello\n\n  class f():\n    pass\n\n#goodbye"
        sage: _extract_source(s2, 3)
        ['  class f():\n', '    pass\n']
    """
    if lineno < 1:
        raise ValueError("Line numbering starts at 1! (tried to extract line {})".format(lineno))
    lineno -= 1

    if isinstance(lines, str):
        lines = lines.splitlines(True)  # true keeps the '\n'
    if len(lines):
        # Fixes an issue with getblock
        lines[-1] += '\n'

    return _getblock(lines[lineno:])


class SageArgSpecVisitor(ast.NodeVisitor):
    """
    A simple visitor class that walks an abstract-syntax tree (AST)
    for a Python function's argspec.  It returns the contents of nodes
    representing the basic Python types: None, booleans, numbers,
    strings, lists, tuples, and dictionaries.  We use this class in
    :func:`_sage_getargspec_from_ast` to extract an argspec from a
    function's or method's source code.

    EXAMPLES::

        sage: import ast, sage.misc.sageinspect as sms
        sage: visitor = sms.SageArgSpecVisitor()
        sage: visitor.visit(ast.parse('[1,2,3]').body[0].value)
        [1, 2, 3]
        sage: v = visitor.visit(ast.parse("{'a':('e',2,[None,({False:True},'pi')]), 37.0:'temp'}").body[0].value)
        sage: sorted(v.items(), key=lambda x: str(x[0]))
        [(37.0, 'temp'), ('a', ('e', 2, [None, ({False: True}, 'pi')]))]
        sage: v = ast.parse("jc = ['veni', 'vidi', 'vici']").body[0]; v
        <...ast.Assign object at ...>
        sage: attrs = [x for x in dir(v) if not x.startswith('__')]
        sage: '_attributes' in attrs and '_fields' in attrs and 'col_offset' in attrs
        True
        sage: visitor.visit(v.targets[0])
        'jc'
        sage: visitor.visit(v.value)
        ['veni', 'vidi', 'vici']
    """
    def visit_Name(self, node):
        """
        Visit a Python AST :class:`ast.Name` node.

        INPUT:

        - ``node`` - the node instance to visit

        OUTPUT:

        - None, True, False, or the ``node``'s name as a string.

        EXAMPLES::

            sage: import ast, sage.misc.sageinspect as sms
            sage: visitor = sms.SageArgSpecVisitor()
            sage: vis = lambda x: visitor.visit_Name(ast.parse(x).body[0].value)
            sage: [vis(n) for n in ['foo', 'bar']]
            ['foo', 'bar']
            sage: [type(vis(n)) for n in ['foo', 'bar']]
            [<class 'str'>, <class 'str'>]
        """
        return node.id

    def visit_NameConstant(self, node):
        """
        Visit a Python AST :class:`ast.NameConstant` node.

        This is an optimization added in Python 3.4 for the special cases
        of True, False, and None.

        INPUT:

        - ``node`` - the node instance to visit

        OUTPUT:

        - None, True, False.

        EXAMPLES::

            sage: import ast, sage.misc.sageinspect as sms  # py3
            sage: visitor = sms.SageArgSpecVisitor()  # py3
            sage: vis = lambda x: visitor.visit_NameConstant(ast.parse(x).body[0].value)  # py3
            sage: [vis(n) for n in ['True', 'False', 'None']]  # py3
            [True, False, None]
            sage: [type(vis(n)) for n in ['True', 'False', 'None']]  # py3
            [<type 'bool'>, <type 'bool'>, <type 'NoneType'>]
        """

        return node.value

    def visit_arg(self, node):
        r"""
        Visit a Python AST :class:`ast.arg` node.

        This node type is only on Python 3, where function arguments are
        more complex than just an identifier (e.g. they may also include
        annotations).

        For now we simply return the argument identifier as a string.

        INPUT:

        - ``node`` -- the node instance to visit

        OUTPUT:

        the argument name

        EXAMPLES::

            sage: import ast, sage.misc.sageinspect as sms  # py3
            sage: s = "def f(a, b=2, c={'a': [4, 5.5, False]}, d=(None, True)):\n    return"  # py3
            sage: visitor = sms.SageArgSpecVisitor()  # py3
            sage: args = ast.parse(s).body[0].args.args  # py3
            sage: [visitor.visit_arg(n) for n in args]  # py3
            ['a', 'b', 'c', 'd']
        """
        return node.arg

    def visit_Num(self, node):
        """
        Visit a Python AST :class:`ast.Num` node.

        INPUT:

        - ``node`` - the node instance to visit

        OUTPUT:

        - the number the ``node`` represents

        EXAMPLES::

            sage: import ast, sage.misc.sageinspect as sms
            sage: visitor = sms.SageArgSpecVisitor()
            sage: vis = lambda x: visitor.visit_Num(ast.parse(x).body[0].value)
            sage: [vis(n) for n in ['123', '0.0']]
            [123, 0.0]

        .. NOTE::

            On Python 3 negative numbers are parsed first, for some reason, as
            a UnaryOp node.
        """
        return node.n

    def visit_Str(self, node):
        r"""
        Visit a Python AST :class:`ast.Str` node.

        INPUT:

        - ``node`` - the node instance to visit

        OUTPUT:

        - the string the ``node`` represents

        EXAMPLES::

            sage: import ast, sage.misc.sageinspect as sms
            sage: visitor = sms.SageArgSpecVisitor()
            sage: vis = lambda x: visitor.visit_Str(ast.parse(x).body[0].value)
            sage: [vis(s) for s in ['"abstract"', "u'syntax'", r'''r"tr\ee"''']]
            ['abstract', u'syntax', 'tr\\ee']
        """
        return node.s

    def visit_List(self, node):
        """
        Visit a Python AST :class:`ast.List` node.

        INPUT:

        - ``node`` - the node instance to visit

        OUTPUT:

        - the list the ``node`` represents

        EXAMPLES::

            sage: import ast, sage.misc.sageinspect as sms
            sage: visitor = sms.SageArgSpecVisitor()
            sage: vis = lambda x: visitor.visit_List(ast.parse(x).body[0].value)
            sage: [vis(l) for l in ['[]', "['s', 't', 'u']", '[[e], [], [pi]]']]
            [[], ['s', 't', 'u'], [['e'], [], ['pi']]]
         """
        t = []
        for n in node.elts:
            t.append(self.visit(n))
        return t

    def visit_Tuple(self, node):
        """
        Visit a Python AST :class:`ast.Tuple` node.

        INPUT:

        - ``node`` - the node instance to visit

        OUTPUT:

        - the tuple the ``node`` represents

        EXAMPLES::

            sage: import ast, sage.misc.sageinspect as sms
            sage: visitor = sms.SageArgSpecVisitor()
            sage: vis = lambda x: visitor.visit_Tuple(ast.parse(x).body[0].value)
            sage: [vis(t) for t in ['()', '(x,y)', '("Au", "Al", "Cu")']]
            [(), ('x', 'y'), ('Au', 'Al', 'Cu')]
        """
        t = []
        for n in node.elts:
            t.append(self.visit(n))
        return tuple(t)

    def visit_Dict(self, node):
        """
        Visit a Python AST :class:`ast.Dict` node.

        INPUT:

        - ``node`` - the node instance to visit

        OUTPUT:

        - the dictionary the ``node`` represents

        EXAMPLES::

            sage: import ast, sage.misc.sageinspect as sms
            sage: visitor = sms.SageArgSpecVisitor()
            sage: vis = lambda x: visitor.visit_Dict(ast.parse(x).body[0].value)
            sage: v = [vis(d) for d in ['{}', "{1:one, 'two':2, other:bother}"]]
            sage: [sorted(d.items(), key=lambda x: str(x[0])) for d in v]
            [[], [(1, 'one'), ('other', 'bother'), ('two', 2)]]
        """
        d = {}
        for k, v in zip(node.keys, node.values):
            d[self.visit(k)] = self.visit(v)
        return d

    def visit_BoolOp(self, node):
        """
        Visit a Python AST :class:`ast.BoolOp` node.

        INPUT:

        - ``node`` - the node instance to visit

        OUTPUT:

        - The result that ``node`` represents

        AUTHOR:

        - Simon King

        EXAMPLES::

            sage: import ast, sage.misc.sageinspect as sms
            sage: visitor = sms.SageArgSpecVisitor()
            sage: vis = lambda x: visitor.visit(ast.parse(x).body[0].value)
            sage: [vis(d) for d in ['True and 1', 'False or 3 or None', '3 and 4']] #indirect doctest
            [1, 3, 4]

        """
        op = node.op.__class__.__name__
        L = list(node.values)
        out = self.visit(L.pop(0))
        if op == 'And':
            while L:
                next = self.visit(L.pop(0))
                out = out and next
            return out
        if op == 'Or':
            while L:
                next = self.visit(L.pop(0))
                out = out or next
            return out

    def visit_Compare(self, node):
        """
        Visit a Python AST :class:`ast.Compare` node.

        INPUT:

        - ``node`` - the node instance to visit

        OUTPUT:

        - The result that ``node`` represents

        AUTHOR:

        - Simon King

        EXAMPLES::

            sage: import ast, sage.misc.sageinspect as sms
            sage: visitor = sms.SageArgSpecVisitor()
            sage: vis = lambda x: visitor.visit_Compare(ast.parse(x).body[0].value)
            sage: [vis(d) for d in ['1<2==2!=3', '1==1>2', '1<2>1', '1<3<2<4']]
            [True, False, True, False]

        """
        left = self.visit(node.left)
        ops = list(node.ops)
        comparators = list(node.comparators)  # the things to be compared with.
        while ops:
            op = ops.pop(0).__class__.__name__
            right = self.visit(comparators.pop(0))
            if op == 'Lt':
                if not left < right:
                    return False
            elif op == 'LtE':
                if not left <= right:
                    return False
            elif op == 'Gt':
                if not left > right:
                    return False
            elif op == 'GtE':
                if not left >= right:
                    return False
            elif op == 'Eq':
                if not left == right:
                    return False
            elif op == 'NotEq':
                if not left != right:
                    return False
            left = right
        return True

    def visit_BinOp(self, node):
        """
        Visit a Python AST :class:`ast.BinOp` node.

        INPUT:

        - ``node`` - the node instance to visit

        OUTPUT:

        - The result that ``node`` represents

        AUTHOR:

        - Simon King

        EXAMPLES::

            sage: import ast, sage.misc.sageinspect as sms
            sage: visitor = sms.SageArgSpecVisitor()
            sage: vis = lambda x: visitor.visit(ast.parse(x).body[0].value)
            sage: [vis(d) for d in ['(3+(2*4))', '7|8', '5^3', '7/3', '7//3', '3<<4']] #indirect doctest
            [11, 15, 6, 2.3333333333333335, 2, 48]
        """
        op = node.op.__class__.__name__
        if op == 'Add':
            return self.visit(node.left)+self.visit(node.right)
        if op == 'Mult':
            return self.visit(node.left)*self.visit(node.right)
        if op == 'BitAnd':
            return self.visit(node.left)&self.visit(node.right)
        if op == 'BitOr':
            return self.visit(node.left) | self.visit(node.right)
        if op == 'BitXor':
            return self.visit(node.left) ^ self.visit(node.right)
        if op == 'Div':
            return self.visit(node.left) / self.visit(node.right)
        if op == 'Eq':
            return self.visit(node.left) == self.visit(node.right)
        if op == 'FloorDiv':
            return self.visit(node.left) // self.visit(node.right)
        if op == 'NotEq':
            return self.visit(node.left) != self.visit(node.right)
        if op == 'NotIn':
            return self.visit(node.left) not in self.visit(node.right)
        if op == 'Pow':
            return self.visit(node.left) ** self.visit(node.right)
        if op == 'RShift':
            return self.visit(node.left) >> self.visit(node.right)
        if op == 'LShift':
            return self.visit(node.left) << self.visit(node.right)
        if op == 'Sub':
            return self.visit(node.left) - self.visit(node.right)
        if op == 'Gt':
            return self.visit(node.left) > self.visit(node.right)
        if op == 'GtE':
            return self.visit(node.left) >= self.visit(node.right)
        if op == 'In':
            return self.visit(node.left) in self.visit(node.right)
        if op == 'Is':
            return self.visit(node.left) is self.visit(node.right)
        if op == 'IsNot':
            return self.visit(node.left) is not self.visit(node.right)
        if op == 'Lt':
            return self.visit(node.left) < self.visit(node.right)
        if op == 'LtE':
            return self.visit(node.left) <= self.visit(node.right)
        if op == 'Mod':
            return self.visit(node.left) % self.visit(node.right)

    def visit_UnaryOp(self, node):
        """
        Visit a Python AST :class:`ast.BinOp` node.

        INPUT:

        - ``node`` - the node instance to visit

        OUTPUT:

        - The result that ``node`` represents

        AUTHOR:

        - Simon King

        EXAMPLES::

            sage: import ast, sage.misc.sageinspect as sms
            sage: visitor = sms.SageArgSpecVisitor()
            sage: vis = lambda x: visitor.visit_UnaryOp(ast.parse(x).body[0].value)
            sage: [vis(d) for d in ['+(3*2)', '-(3*2)']]
            [6, -6]

        """
        op = node.op.__class__.__name__
        if op == 'Not':
            return not self.visit(node.operand)
        if op == 'UAdd':
            return self.visit(node.operand)
        if op == 'USub':
            return -self.visit(node.operand)


def _grep_first_pair_of_parentheses(s):
    """
    Return the first matching pair of parentheses in a code string.

    INPUT:

    A string

    OUTPUT:

    A substring of the input, namely the part between the first
    (outmost) matching pair of parentheses (including the
    parentheses).

    Parentheses between single or double quotation marks do not
    count. If no matching pair of parentheses can be found, a
    ``SyntaxError`` is raised.

    EXAMPLES::

        sage: from sage.misc.sageinspect import _grep_first_pair_of_parentheses
        sage: code = 'def foo(a="\'):", b=4):\n    return'
        sage: _grep_first_pair_of_parentheses(code)
        '(a="\'):", b=4)'
        sage: code = 'def foo(a="%s):", \'b=4):\n    return'%("'")
        sage: _grep_first_pair_of_parentheses(code)
        Traceback (most recent call last):
        ...
        SyntaxError: The given string does not contain balanced parentheses
    """
    out = []
    single_quote = False
    double_quote = False
    escaped = False
    level = 0
    for c in s:
        if level > 0:
            out.append(c)
        if c == '(' and not single_quote and not double_quote and not escaped:
            level += 1
        elif c == '"' and not single_quote and not escaped:
            double_quote = not double_quote
        elif c == "'" and not double_quote and not escaped:
            single_quote = not single_quote
        elif c == ')' and not single_quote and not double_quote and not escaped:
            if level == 1:
                return '(' + ''.join(out)
            level -= 1
        elif c=="\\" and (single_quote or double_quote):
            escaped = not escaped
        else:
            escaped = False
    raise SyntaxError("The given string does not contain balanced parentheses")


def _split_syntactical_unit(s):
    """
    Split off a sub-expression from the start of a given string.

    INPUT:

    - ``s``, a string

    OUTPUT:

    A pair ``unit, s2``, such that ``unit`` is the string representation of a
    string (single or double quoted) or of a sub-expression surrounded by
    brackets (round, square or curly brackets), or of an identifier, or a
    single character, if none of the above is available. The given string ``s``
    is obtained by appending some whitespace followed by ``s2`` to ``unit``.

    Blank space between the units is removed.

    EXAMPLES::

        sage: from sage.misc.sageinspect import _split_syntactical_unit
        sage: s = "(Hel) lo_1=[)\"!\" ] '''? {world} '''?"
        sage: while s:
        ....:     u, s = _split_syntactical_unit(s)
        ....:     print(u)
        (Hel)
        lo_1
        =
        [)"!"]
        '''? {world} '''
        ?

    If the string ends before the unit is completed (mispatching parentheses
    or missing quotation mark), then a syntax error is raised::

        sage: s = "'''({SAGE}]"
        sage: _split_syntactical_unit(s)
        Traceback (most recent call last):
        ...
        SyntaxError: EOF while scanning string literal
        sage: s = "({SAGE}]"
        sage: _split_syntactical_unit(s)
        Traceback (most recent call last):
        ...
        SyntaxError: Syntactical group starting with '(' did not end with ')'

    Numbers are not recognised::

        sage: _split_syntactical_unit('123')
        ('1', '23')

    TESTS:

    The following was fixed in :trac:`16309`::

        sage: _split_syntactical_unit('()): pass')
        ('()', '): pass')

    """
    s = s.strip()
    if not s:
        return s

    # Split a given string at the next unescaped quotation mark
    def split_string(s, quot):
        escaped = False
        l = len(quot)
        for i in range(len(s)):
            if s[i] == '\\':
                escaped = not escaped
                continue
            if not escaped and s[i:i+l] == quot:
                return s[:i], s[i+l:]
            escaped = False
        raise SyntaxError("EOF while scanning string literal")
    # 1. s is a triple-quoted string
    if s.startswith('"""'):
        a, b = split_string(s[3:], '"""')
        return '"""'+a+'"""', b.strip()
    if s.startswith('r"""'):
        a, b = split_string(s[4:], '"""')
        return 'r"""'+a+'"""', b.strip()
    if s.startswith("'''"):
        a, b = split_string(s[3:], "'''")
        return "'''"+a+"'''", b.strip()
    if s.startswith("r'''"):
        a,b = split_string(s[4:], "'''")
        return "r'''"+a+"'''", b.strip()

    # 2. s is a single-quoted string
    if s.startswith('"'):
        a,b = split_string(s[1:], '"')
        return '"'+a+'"', b.strip()
    if s.startswith("'"):
        a,b = split_string(s[1:], "'")
        return "'"+a+"'", b.strip()
    if s.startswith('r"'):
        a,b = split_string(s[2:], '"')
        return 'r"'+a+'"', b.strip()
    if s.startswith("r'"):
        a,b = split_string(s[2:], "'")
        return "r'"+a+"'", b.strip()

    # 3. s is not a string
    start = s[0]
    out = [start]
    if start == '(':
        stop = ')'
    elif start == '[':
        stop = ']'
    elif start == '{':
        stop = '}'
    elif start == '\\':
        # note that python would raise a syntax error
        # if the line contains anything but whitespace
        # after the backslash. But we assume here that
        # the input is syntactically correct.
        return _split_syntactical_unit(s[1:])
    elif start == '#':
        linebreak = s.index(os.linesep)
        if linebreak == -1:
            return '',''
        return '', s[linebreak:].strip()
    else:
        M = __identifier_re.search(s)
        if M is None:
            return s[0], s[1:].strip()
        return M.group(), s[M.end():].strip()

    s = s[1:]
    while s:
        tmp_group, s = _split_syntactical_unit(s)
        out.append(tmp_group)
        s = s.strip()
        if tmp_group==stop:
            return ''.join(out), s
        elif s.startswith(stop):
            out.append(stop)
            return ''.join(out), s[1:].strip()
    raise SyntaxError("Syntactical group starting with %s did not end with %s"%(repr(start),repr(stop)))


def _sage_getargspec_from_ast(source):
    r"""
    Return an argspec for a Python function or method by compiling its
    source to an abstract-syntax tree (AST) and walking its ``args``
    subtrees with :class:`SageArgSpecVisitor`.  We use this in
    :func:`_sage_getargspec_cython`.

    INPUT:

    - ``source`` - a string; the function's (or method's) source code
      definition.  The function's body is ignored.

    OUTPUT:

    - an instance of :obj:`inspect.ArgSpec`, i.e., a named tuple

    EXAMPLES::

        sage: import warnings
        sage: warnings.filterwarnings('ignore',
        ....:                         r'inspect.getargspec\(\) is deprecated',
        ....:                         DeprecationWarning)
        sage: import inspect, sage.misc.sageinspect as sms
        sage: from_ast = sms._sage_getargspec_from_ast
        sage: s = "def f(a, b=2, c={'a': [4, 5.5, False]}, d=(None, True)):\n    return"
        sage: from_ast(s)
        ArgSpec(args=['a', 'b', 'c', 'd'], varargs=None, keywords=None, defaults=(2, {'a': [4, 5.5, False]}, (None, True)))
        sage: context = {}
        sage: exec(compile(s, '<string>', 'single'), context)
        sage: inspect.getargspec(context['f'])
        ArgSpec(args=['a', 'b', 'c', 'd'], varargs=None, keywords=None, defaults=(2, {'a': [4, 5.5, False]}, (None, True)))
        sage: from_ast(s) == inspect.getargspec(context['f'])
        True
        sage: set(from_ast(sms.sage_getsource(x)) == inspect.getargspec(x) for x in [factor, identity_matrix, Graph.__init__])
        {True}
    """
    ast_args = ast.parse(source.lstrip()).body[0].args

    visitor = SageArgSpecVisitor()
    args = [visitor.visit(a) for a in ast_args.args]
    defaults = [visitor.visit(d) for d in ast_args.defaults]

    # vararg and kwarg may be None
    vararg = getattr(ast_args.vararg, 'arg', None)
    kwarg = getattr(ast_args.kwarg, 'arg', None)

    return inspect.ArgSpec(args, vararg, kwarg,
                           tuple(defaults) if defaults else None)


def _sage_getargspec_cython(source):
    r"""
    inspect.getargspec from source code.  That is, get the names and
    default values of a function's arguments.

    INPUT:

    - ``source`` - a string; the function's (or method's) source code
      definition.  The function's body is ignored. The definition may
      contain type definitions for the function arguments.

    OUTPUT:

    - an instance of :obj:`inspect.ArgSpec`, i.e., a named tuple

    EXAMPLES::

        sage: from sage.misc.sageinspect import _sage_getargspec_cython as sgc
        sage: sgc("cpdef double abc(self, Element x=None, Parent base=0):")
        ArgSpec(args=['self', 'x', 'base'], varargs=None, keywords=None, defaults=(None, 0))
        sage: sgc("def __init__(self, x=None, unsigned int base=0):")
        ArgSpec(args=['self', 'x', 'base'], varargs=None, keywords=None, defaults=(None, 0))
        sage: sgc('def o(p, r={}, *q, **s) except? -1:')
        ArgSpec(args=['p', 'r'], varargs='q', keywords='s', defaults=({},))
        sage: sgc('cpdef how(r=(None, "u:doing?")):')
        ArgSpec(args=['r'], varargs=None, keywords=None, defaults=((None, 'u:doing?'),))
        sage: sgc('def _(x="):"):')
        ArgSpec(args=['x'], varargs=None, keywords=None, defaults=('):',))
        sage: sgc('def f(z = {(1, 2, 3): True}):\n    return z')
        ArgSpec(args=['z'], varargs=None, keywords=None, defaults=({(1, 2, 3): True},))
        sage: sgc('def f(double x, z = {(1, 2, 3): True}):\n    return z')
        ArgSpec(args=['x', 'z'], varargs=None, keywords=None, defaults=({(1, 2, 3): True},))
        sage: sgc('def f(*args): pass')
        ArgSpec(args=[], varargs='args', keywords=None, defaults=None)
        sage: sgc('def f(**args): pass')
        ArgSpec(args=[], varargs=None, keywords='args', defaults=None)

    Some malformed input is detected::

        sage: sgc('def f(x,y')
        Traceback (most recent call last):
        ...
        SyntaxError: Unexpected EOF while parsing argument list
        sage: sgc('def f(*x = 5, z = {(1,2,3): True}): pass')
        Traceback (most recent call last):
        ...
        SyntaxError: invalid ...
        sage: sgc('def f(int *x = 5, z = {(1,2,3): True}): pass')
        Traceback (most recent call last):
        ...
        SyntaxError: Pointer types not allowed in def or cpdef functions
        sage: sgc('def f(x = , z = {(1,2,3): True}): pass')
        Traceback (most recent call last):
        ...
        SyntaxError: Definition of a default argument expected
        sage: sgc('def f(int x = 5, , z = {(1,2,3): True}): pass')
        Traceback (most recent call last):
        ...
        SyntaxError: invalid ...

    TESTS:

    Some input that is malformed in Python 2 but well formed in Cython or
    Python 3 is correctly parsed::

<<<<<<< HEAD
        sage: def dummy_python(self, *args, x=1): pass  # py2
        Traceback (most recent call last):
        ...
        SyntaxError: invalid ...
        sage: def dummy_python(self, *args, x=1): pass  # py3
        sage: sgc("def dummy_python(self, *args, x=1): pass")  # py3
=======
        sage: def dummy_python(self, *args, x=1): pass
        sage: sgc("def dummy_python(self, *args, x=1): pass")
>>>>>>> 1c1e0a59
        ArgSpec(args=['self', 'x'], varargs='args', keywords=None, defaults=(1,))
        sage: cython("def dummy_cython(self, *args, x=1): pass")
        sage: sgc("def dummy_cython(self, *args, x=1): pass")
        ArgSpec(args=['self', 'x'], varargs='args', keywords=None, defaults=(1,))

    In some examples above, a syntax error was raised when a type
    definition contains a pointer. An exception is made for ``char*``,
    since C strings are acceptable input in public Cython functions::

        sage: sgc('def f(char *x = "a string", z = {(1,2,3): True}): pass')
        ArgSpec(args=['x', 'z'], varargs=None, keywords=None, defaults=('a string', {(1, 2, 3): True}))


    AUTHORS:

    - Nick Alexander: original version
    - Simon King (02-2013): recognise varargs and default values in
      cython code, and return an ``ArgSpec``.

    """
    defpos = source.find('def ')
    assert defpos > -1, "The given source does not contain 'def'"
    s = source[defpos:].strip()
    while s:
        if s.startswith('('):
            break
        _, s = _split_syntactical_unit(s)
    s = s[1:].strip()
    if not s:
        raise SyntaxError("Function definition must contain an argument list")

    # We remove the type declarations, build a dummy Python function, and
    # then call _get_argspec_from_ast. This should be
    # better than creating a complete parser for Cython syntax,
    # even though _split_syntactical_unit does part of the parsing work anyway.

    cy_units = []
    while not s.startswith(')'):
        if not s:
            raise SyntaxError("Unexpected EOF while parsing argument list")
        u, s = _split_syntactical_unit(s)
        cy_units.append(u)

    py_units = []
    name = None
    i = 0
    l = len(cy_units)
    expect_default = False
    nb_stars = 0
    varargs = None
    keywords = None
    while (i<l):
        unit = cy_units[i]
        if expect_default:
            if unit in ('=','*',','):
                raise SyntaxError("Definition of a default argument expected")
            while unit != ',':
                py_units.append(unit)
                i += 1
                if i==l:
                    break
                unit = cy_units[i]
            expect_default = False
            name = None
            if nb_stars:
                raise SyntaxError("The %s argument has no default"%('varargs' if nb_stars==1 else 'keywords'))
            continue
        i += 1
        if unit == '*':
            if name:
                if name != 'char':
                    raise SyntaxError("Pointer types not allowed in def or cpdef functions")
                else:
                    continue
            else:
                nb_stars += 1
            continue
        elif unit == ',':
            if expect_default:
                raise SyntaxError("Unexpected EOF while parsing argument list")
            name = None
            if nb_stars:
                nb_stars = 0
                continue
        elif unit == '=':
            expect_default = True
            name = None
            if nb_stars:
                raise SyntaxError("The %s argument has no default"%('varargs' if nb_stars==1 else 'keywords'))
        else:
            name = unit
        if name is not None:
            # Is "name" part of a type definition?
            # If it is the last identifier before '=' or ',',
            # then it *is* a variable name,
            if i==l or cy_units[i] in ('=',','):
                if nb_stars == 0:
                    py_units.append(name)
                elif nb_stars == 1:
                    if varargs is None:
                        varargs = name
                        # skip the "=" or ",", since varargs
                        # is treated separately
                        i += 1
                        name = None
                        nb_stars = 0
                    else:
                        raise SyntaxError("varargs can't be defined twice")
                elif nb_stars == 2:
                    if keywords is None:
                        keywords = name
                        # skip the "=" or ",", since varargs
                        # is treated separately
                        i += 1
                        name = None
                        nb_stars = 0
                    else:
                        raise SyntaxError("varargs can't be defined twice")
                else:
                    raise SyntaxError("variable declaration comprises at most two '*'")
        else:
            py_units.append(unit)
    if varargs is None:
        varargs = ''
    elif not py_units or py_units[-1] == ',':
        varargs = '*' + varargs
    else:
        varargs = ',*' + varargs
    if keywords is None:
        keywords = ''
    elif varargs or (py_units and py_units[-1] != ','):
        keywords = ',**' + keywords
    else:
        keywords = '**' + keywords
    return _sage_getargspec_from_ast('def dummy(' + ''.join(py_units) +
                                     varargs + keywords + '): pass')


def sage_getfile(obj):
    r"""
    Get the full file name associated to ``obj`` as a string.

    INPUT: ``obj``, a Sage object, module, etc.

    EXAMPLES::

        sage: from sage.misc.sageinspect import sage_getfile
        sage: sage_getfile(sage.rings.rational)[-23:]
        'sage/rings/rational.pyx'
        sage: sage_getfile(Sq)[-42:]
        'sage/algebras/steenrod/steenrod_algebra.py'

    The following tests against some bugs fixed in :trac:`9976`::

        sage: obj = sage.combinat.partition_algebra.SetPartitionsAk
        sage: obj = sage.combinat.partition_algebra.SetPartitionsAk
        sage: sage_getfile(obj)
        '...sage/combinat/partition_algebra.py'

    And here is another bug, fixed in :trac:`11298`::

        sage: P.<x,y> = QQ[]
        sage: sage_getfile(P)
        '...sage/rings/polynomial/multi_polynomial_libsingular...'

    A problem fixed in :trac:`16309`::

        sage: cython('''
        ....: class Bar: pass
        ....: cdef class Foo: pass
        ....: ''')
        sage: sage_getfile(Bar)
        '...pyx'
        sage: sage_getfile(Foo)
        '...pyx'

    By :trac:`18249`, we return an empty string for Python builtins. In that
    way, there is no error when the user types, for example, ``range?``::

        sage: sage_getfile(range)
        ''

    AUTHORS:

    - Nick Alexander
    - Simon King
    """
    # We try to extract from docstrings, but not using Python's inspect
    # because _sage_getdoc_unformatted is more robust.
    d = _sage_getdoc_unformatted(obj)
    pos = _extract_embedded_position(d)
    if pos is not None:
        (_, filename, _) = pos
        return filename

    # The instance case
    if isclassinstance(obj):
        if isinstance(obj, functools.partial):
            return sage_getfile(obj.func)
        return sage_getfile(obj.__class__) #inspect.getabsfile(obj.__class__)

    # No go? fall back to inspect.
    try:
        sourcefile = inspect.getabsfile(obj)
    except TypeError: # this happens for Python builtins
        return ''
    if sourcefile.endswith(loadable_module_extension()):
        return sourcefile[:-len(loadable_module_extension())]+os.path.extsep+'pyx'
    return sourcefile

def sage_getargspec(obj):
    r"""
    Return the names and default values of a function's arguments.

    INPUT:

    ``obj``, any callable object

    OUTPUT:

    An ``ArgSpec`` is returned. This is a named tuple
    ``(args, varargs, keywords, defaults)``.

    - ``args`` is a list of the argument names (it may contain nested lists).

    - ``varargs`` and ``keywords`` are the names of the ``*`` and ``**``
      arguments or ``None``.

    - ``defaults`` is an `n`-tuple of the default values of the last `n` arguments.

    NOTE:

    If the object has a method ``_sage_argspec_`` then the output of
    that method is transformed into a named tuple and then returned.

    If a class instance has a method ``_sage_src_`` then its output
    is  studied to determine the argspec. This is because currently
    the :class:`~sage.misc.cachefunc.CachedMethod` decorator has
    no ``_sage_argspec_`` method.

    EXAMPLES::

        sage: from sage.misc.sageinspect import sage_getargspec
        sage: def f(x, y, z=1, t=2, *args, **keywords):
        ....:     pass
        sage: sage_getargspec(f)
        ArgSpec(args=['x', 'y', 'z', 't'], varargs='args', keywords='keywords', defaults=(1, 2))

    We now run sage_getargspec on some functions from the Sage library::

        sage: sage_getargspec(identity_matrix)
        ArgSpec(args=['ring', 'n', 'sparse'], varargs=None, keywords=None, defaults=(0, False))
        sage: sage_getargspec(factor)
        ArgSpec(args=['n', 'proof', 'int_', 'algorithm', 'verbose'], varargs=None, keywords='kwds', defaults=(None, False, 'pari', 0))

    In the case of a class or a class instance, the ``ArgSpec`` of the
    ``__new__``, ``__init__`` or ``__call__`` method is returned::

        sage: P.<x,y> = QQ[]
        sage: sage_getargspec(P)
        ArgSpec(args=['base_ring', 'n', 'names', 'order'], varargs=None, keywords=None, defaults=('degrevlex',))
        sage: sage_getargspec(P.__class__)
        ArgSpec(args=['self', 'x'], varargs='args', keywords='kwds', defaults=(0,))

    The following tests against various bugs that were fixed in
    :trac:`9976`::

        sage: from sage.rings.polynomial.real_roots import bernstein_polynomial_factory_ratlist
        sage: sage_getargspec(bernstein_polynomial_factory_ratlist.coeffs_bitsize)
        ArgSpec(args=['self'], varargs=None, keywords=None, defaults=None)
        sage: from sage.rings.polynomial.pbori.pbori import BooleanMonomialMonoid
        sage: sage_getargspec(BooleanMonomialMonoid.gen)
        ArgSpec(args=['self', 'i'], varargs=None, keywords=None, defaults=(0,))
        sage: I = P*[x,y]
        sage: sage_getargspec(I.groebner_basis)
        ArgSpec(args=['self', 'algorithm', 'deg_bound', 'mult_bound', 'prot'],
        varargs='args', keywords='kwds', defaults=('', None, None, False))
        sage: cython("cpdef int foo(x,y) except -1: return 1")
        sage: sage_getargspec(foo)
        ArgSpec(args=['x', 'y'], varargs=None, keywords=None, defaults=None)

    If a ``functools.partial`` instance is involved, we see no other meaningful solution
    than to return the argspec of the underlying function::

        sage: def f(a,b,c,d=1):
        ....:     return a+b+c+d
        sage: import functools
        sage: f1 = functools.partial(f, 1,c=2)
        sage: sage_getargspec(f1)
        ArgSpec(args=['a', 'b', 'c', 'd'], varargs=None, keywords=None, defaults=(1,))

    TESTS:

    By :trac:`9976`, rather complicated cases work. In the
    following example, we dynamically create an extension class
    that returns some source code, and the example shows that
    the source code is taken for granted, i.e., the argspec of
    an instance of that class does not coincide with the argspec
    of its call method. That behaviour is intended, since a
    decorated method appears to have the generic signature
    ``*args,**kwds``, but in fact it is only supposed to be called
    with the arguments requested by the underlying undecorated
    method. We saw an easy example above, namely ``I.groebner_basis``.
    Here is a more difficult one::

        sage: cython_code = [
        ....: 'cdef class MyClass:',
        ....: '    def _sage_src_(self):',
        ....: '        return "def foo(x, a=\\\')\\\"\\\', b={(2+1):\\\'bar\\\', not 1:3, 3<<4:5}): return\\n"',
        ....: '    def __call__(self, m,n): return "something"']
        sage: cython('\n'.join(cython_code))
        sage: O = MyClass()
        sage: print(sage.misc.sageinspect.sage_getsource(O))
        def foo(x, a=')"', b={(2+1):'bar', not 1:3, 3<<4:5}): return
        sage: spec = sage.misc.sageinspect.sage_getargspec(O)
        sage: spec.args, spec.varargs, spec.keywords
        (['x', 'a', 'b'], None, None)
        sage: spec.defaults[0]
        ')"'
        sage: sorted(spec.defaults[1].items(), key=lambda x: str(x))
        [(3, 'bar'), (48, 5), (False, 3)]
        sage: sage.misc.sageinspect.sage_getargspec(O.__call__)
        ArgSpec(args=['self', 'm', 'n'], varargs=None, keywords=None, defaults=None)

    ::

        sage: cython('def foo(x, a=\'\\\')"\', b={not (2+1==3):\'bar\'}): return')
        sage: print(sage.misc.sageinspect.sage_getsource(foo))
        def foo(x, a='\')"', b={not (2+1==3):'bar'}): return
        <BLANKLINE>
        sage: sage.misc.sageinspect.sage_getargspec(foo)
        ArgSpec(args=['x', 'a', 'b'], varargs=None, keywords=None, defaults=('\')"', {False: 'bar'}))

    The following produced a syntax error before the patch at :trac:`11913`,
    see also :trac:`26906`::

        sage: sage.misc.sageinspect.sage_getargspec(r.lm)                         # optional - rpy2
        ArgSpec(args=['self'], varargs='args', keywords='kwds', defaults=None)

    The following was fixed in :trac:`16309`::

        sage: cython('''
        ....: class Foo:
        ....:     @staticmethod
        ....:     def join(categories, bint as_list = False, tuple ignore_axioms=(), tuple axioms=()): pass
        ....: cdef class Bar:
        ....:     @staticmethod
        ....:     def join(categories, bint as_list = False, tuple ignore_axioms=(), tuple axioms=()): pass
        ....:     cpdef meet(categories, bint as_list = False, tuple ignore_axioms=(), tuple axioms=()): pass
        ....: ''')
        sage: sage_getargspec(Foo.join)
        ArgSpec(args=['categories', 'as_list', 'ignore_axioms', 'axioms'], varargs=None, keywords=None, defaults=(False, (), ()))
        sage: sage_getargspec(Bar.join)
        ArgSpec(args=['categories', 'as_list', 'ignore_axioms', 'axioms'], varargs=None, keywords=None, defaults=(False, (), ()))
        sage: sage_getargspec(Bar.meet)
        ArgSpec(args=['categories', 'as_list', 'ignore_axioms', 'axioms'], varargs=None, keywords=None, defaults=(False, (), ()))

    Test that :trac:`17009` is fixed::

        sage: sage_getargspec(gap)
        ArgSpec(args=['self', 'x', 'name'], varargs=None, keywords=None, defaults=(None,))

    By :trac:`17814`, the following gives the correct answer (previously, the
    defaults would have been found ``None``)::

        sage: from sage.misc.nested_class import MainClass
        sage: sage_getargspec(MainClass.NestedClass.NestedSubClass.dummy)
        ArgSpec(args=['self', 'x', 'r'], varargs='args', keywords='kwds', defaults=((1, 2, 3.4),))

    In :trac:`18249` was decided to return a generic signature for Python
    builtin functions, rather than to raise an error (which is what Python's
    inspect module does)::

        sage: import inspect
        sage: inspect.getargspec(range)  # py2
        Traceback (most recent call last):
        ...
        TypeError: <built-in function range> is not a Python function
        sage: sage_getargspec(range)
        ArgSpec(args=[], varargs='args', keywords='kwds', defaults=None)

    Test that :trac:`28524` is fixed::

        sage: from sage.repl.interpreter import get_test_shell
        sage: shell = get_test_shell()
        sage: shell.run_cell(
        ....:     'class Foo:\n'
        ....:     '    def __call__(self):\n'
        ....:     '        return None\n'
        ....:     '    def _sage_src_(self):\n'
        ....:     '        return "the source code string"')
        sage: shell.run_cell('f = Foo()')
        sage: shell.run_cell('f??')
        ...the source code string...

    AUTHORS:

    - William Stein: a modified version of inspect.getargspec from the
      Python Standard Library, which was taken from IPython for use in Sage.
    - Extensions by Nick Alexander
    - Simon King: Return an ``ArgSpec``, fix some bugs.
    """
    from sage.misc.lazy_attribute import lazy_attribute
    from sage.misc.abstract_method import AbstractMethod
    if inspect.isclass(obj):
        return sage_getargspec(obj.__call__)
    if isinstance(obj, (lazy_attribute, AbstractMethod)):
        source = sage_getsource(obj)
        return inspect.ArgSpec(*_sage_getargspec_cython(source))
    if not callable(obj):
        raise TypeError("obj is not a code object")
    try:
        return inspect.ArgSpec(*obj._sage_argspec_())
    except (AttributeError, TypeError):
        pass
    # If we are lucky, the function signature is embedded in the docstring.
    docstring = _sage_getdoc_unformatted(obj)
    try:
        name = obj.__name__
    except AttributeError:
        name = type(obj).__name__
    argspec = _extract_embedded_signature(docstring, name)[1]
    if argspec is not None:
        return argspec
    if hasattr(obj, '__code__'):
        # Note that this may give a wrong result for the constants!
        try:
            args, varargs, varkw = inspect.getargs(obj.__code__)
            return inspect.ArgSpec(args, varargs, varkw, obj.__defaults__)
        except (TypeError, AttributeError):
            pass
    if isclassinstance(obj):
        if hasattr(obj,'_sage_src_'): #it may be a decorator!
            source = sage_getsource(obj)
            try:
                # we try to find the definition and parse it by
                # _sage_getargspec_ast
                proxy = 'def dummy' + _grep_first_pair_of_parentheses(source) \
                        + ':\n    return'
                return _sage_getargspec_from_ast(proxy)
            except SyntaxError:
                # To fix trac #10860. See #11913 for more information.
                # See also #26906 and #28524.
                pass
        if isinstance(obj, functools.partial):
            base_spec = sage_getargspec(obj.func)
            return base_spec
        return sage_getargspec(obj.__class__.__call__)
    elif (hasattr(obj, '__objclass__') and hasattr(obj, '__name__') and
          obj.__name__ == 'next'):
        # Handle sage.rings.ring.FiniteFieldIterator.next and similar
        # slot wrappers.  This is mainly to suppress Sphinx warnings.
        return ['self'], None, None, None
    else:
        # We try to get the argspec by reading the source, which may be
        # expensive, but should only be needed for functions defined outside
        # of the Sage library (since otherwise the signature should be
        # embedded in the docstring)
        try:
            source = sage_getsource(obj)
        except TypeError: # happens for Python builtins
            source = ''
        if source:
            return inspect.ArgSpec(*_sage_getargspec_cython(source))
        else:
            func_obj = obj

    # Otherwise we're (hopefully!) plain Python, so use inspect
    try:
        args, varargs, varkw = inspect.getargs(func_obj.__code__)
    except AttributeError:
        try:
            args, varargs, varkw = inspect.getargs(func_obj)
        except TypeError: # arg is not a code object
            # The above "hopefully" was wishful thinking:
            try:
                return inspect.ArgSpec(*_sage_getargspec_cython(sage_getsource(obj)))
            except TypeError: # This happens for Python builtins
                # The best we can do is to return a generic argspec
                args = []
                varargs = 'args'
                varkw = 'kwds'
    try:
        defaults = func_obj.__defaults__
    except AttributeError:
        defaults = None
    return inspect.ArgSpec(args, varargs, varkw, defaults)

def formatannotation(annotation, base_module=None):
    """
    This is taken from Python 3.7's inspect.py; the only change is to
    add documentation.

    INPUT:

    - ``annotation`` -- annotation for a function
    - ``base_module`` (optional, default ``None``)

    This is only relevant with Python 3, so the doctests are marked
    accordingly.

    EXAMPLES::

        sage: from sage.misc.sageinspect import formatannotation
        sage: import inspect
        sage: def foo(a, *, b:int, **kwargs): # py3
        ....:     pass
        sage: s = inspect.signature(foo) # py3

        sage: a = s.parameters['a'].annotation # py3
        sage: a # py3
        <class 'inspect._empty'>
        sage: formatannotation(a) # py3
        'inspect._empty'

        sage: b = s.parameters['b'].annotation # py3
        sage: b # py3
        <class 'int'>
        sage: formatannotation(b) # py3
        'int'
    """
    if getattr(annotation, '__module__', None) == 'typing':
        return repr(annotation).replace('typing.', '')
    if isinstance(annotation, type):
        if annotation.__module__ in ('builtins', base_module):
            return annotation.__qualname__
        return annotation.__module__+'.'+annotation.__qualname__
    return repr(annotation)

def sage_formatargspec(args, varargs=None, varkw=None, defaults=None,
                       kwonlyargs=(), kwonlydefaults={}, annotations={},
                       formatarg=str,
                       formatvarargs=lambda name: '*' + name,
                       formatvarkw=lambda name: '**' + name,
                       formatvalue=lambda value: '=' + repr(value),
                       formatreturns=lambda text: ' -> ' + text,
                       formatannotation=formatannotation):
    """
    Format an argument spec from the values returned by getfullargspec.

    The first seven arguments are (args, varargs, varkw, defaults,
    kwonlyargs, kwonlydefaults, annotations).  The other five arguments
    are the corresponding optional formatting functions that are called to
    turn names and values into strings.  The last argument is an optional
    function to format the sequence of arguments.

    This is taken from Python 3.7's inspect.py, where it is
    deprecated. The only change, aside from documentation (this
    paragraph and the next, plus doctests), is to remove the
    deprecation warning.

    Sage uses this function to format arguments, as obtained by
    :func:`sage_getargspec`. Since :func:`sage_getargspec` works for
    Cython functions while Python's inspect module does not, it makes
    sense to keep this function for formatting instances of
    ``inspect.ArgSpec``.

    EXAMPLES::

        sage: from sage.misc.sageinspect import sage_formatargspec
        sage: from inspect import formatargspec # deprecated in Python 3
        sage: args = ['a', 'b', 'c']
        sage: defaults = [3]
        sage: sage_formatargspec(args, defaults=defaults)
        '(a, b, c=3)'
        sage: import warnings; warnings.simplefilter('ignore')  # py3: ignore DeprecationWarning
        sage: formatargspec(args, defaults=defaults) == sage_formatargspec(args, defaults=defaults)
        True
    """
    def formatargandannotation(arg):
        result = formatarg(arg)
        if arg in annotations:
            result += ': ' + formatannotation(annotations[arg])
        return result
    specs = []
    if defaults:
        firstdefault = len(args) - len(defaults)
    for i, arg in enumerate(args):
        spec = formatargandannotation(arg)
        if defaults and i >= firstdefault:
            spec = spec + formatvalue(defaults[i - firstdefault])
        specs.append(spec)
    if varargs is not None:
        specs.append(formatvarargs(formatargandannotation(varargs)))
    else:
        if kwonlyargs:
            specs.append('*')
    if kwonlyargs:
        for kwonlyarg in kwonlyargs:
            spec = formatargandannotation(kwonlyarg)
            if kwonlydefaults and kwonlyarg in kwonlydefaults:
                spec += formatvalue(kwonlydefaults[kwonlyarg])
            specs.append(spec)
    if varkw is not None:
        specs.append(formatvarkw(formatargandannotation(varkw)))
    result = '(' + ', '.join(specs) + ')'
    if 'return' in annotations:
        result += formatreturns(formatannotation(annotations['return']))
    return result


def sage_getdef(obj, obj_name=''):
    r"""
    Return the definition header for any callable object.

    INPUT:

    - ``obj`` - function
    - ``obj_name`` - string (optional, default '')

    ``obj_name`` is prepended to the output.

    EXAMPLES::

        sage: from sage.misc.sageinspect import sage_getdef
        sage: sage_getdef(identity_matrix)
        '(ring, n=0, sparse=False)'
        sage: sage_getdef(identity_matrix, 'identity_matrix')
        'identity_matrix(ring, n=0, sparse=False)'

    Check that :trac:`6848` has been fixed::

        sage: sage_getdef(RDF.random_element)
        '(min=-1, max=1)'

    If an exception is generated, None is returned instead and the
    exception is suppressed.

    AUTHORS:

    - William Stein
    - extensions by Nick Alexander
    """
    try:
        spec = sage_getargspec(obj)
        s = str(sage_formatargspec(*spec))
        s = s.strip('(').strip(')').strip()
        if s[:4] == 'self':
            s = s[4:]
        s = s.lstrip(',').strip()
        # for use with typesetting the definition with the notebook:
        # sometimes s contains "*args" or "**keywds", and the
        # asterisks confuse ReST/sphinx/docutils, so escape them:
        # change * to \*, and change ** to \**.
        return obj_name + '(' + s + ')'
    except (AttributeError, TypeError, ValueError):
        return '%s( [noargspec] )'%obj_name


def _sage_getdoc_unformatted(obj):
    r"""
    Return the unformatted docstring associated to ``obj`` as a
    string.

    If ``obj`` is a Cython object with an embedded position in its
    docstring, the embedded position is **not** stripped.

    INPUT:

    - ``obj`` -- a function, module, etc.: something with a docstring.

    EXAMPLES::

        sage: from sage.misc.sageinspect import _sage_getdoc_unformatted
        sage: print(_sage_getdoc_unformatted(sage.rings.integer.Integer))
        Integer(x=None, base=0)
        File: sage/rings/integer.pyx (starting at line ...)
        <BLANKLINE>
            The ``Integer`` class represents arbitrary precision
            integers. It derives from the ``Element`` class, so
            integers can be used as ring elements anywhere in Sage.
        ...

    TESTS:

    Test that we suppress useless built-in output (:trac:`3342`)::

        sage: from sage.misc.sageinspect import _sage_getdoc_unformatted
        sage: _sage_getdoc_unformatted(isinstance.__class__)
        ''

    Construct an object raising an exception when accessing the
    ``__doc__`` attribute. This should not give an error in
    ``_sage_getdoc_unformatted``, see :trac:`19671`::

        sage: class NoSageDoc(object):
        ....:     @property
        ....:     def __doc__(self):
        ....:         raise Exception("no doc here")
        sage: obj = NoSageDoc()
        sage: obj.__doc__
        Traceback (most recent call last):
        ...
        Exception: no doc here
        sage: _sage_getdoc_unformatted(obj)
        ''

    AUTHORS:

    - William Stein
    - extensions by Nick Alexander
    """
    if obj is None:
        return ''
    try:
        r = obj.__doc__
    except Exception:
        return ''

    # Check if the __doc__ attribute was actually a string, and
    # not a 'getset_descriptor' or similar.
    if isinstance(r, str):
        return r
    else:
        # Not a string of any kind
        return ''


def sage_getdoc_original(obj):
    r"""
    Return the unformatted docstring associated to ``obj`` as a
    string.

    If ``obj`` is a Cython object with an embedded position or signature in
    its docstring, the embedded information is stripped. If the stripped
    docstring is empty, then the stripped docstring of ``obj.__init__`` is
    returned instead.

    Feed the results from this into the function
    :func:`sage.misc.sagedoc.format` for printing to the screen.

    INPUT:

    - ``obj`` -- a function, module, etc.: something with a docstring.

    EXAMPLES::

        sage: from sage.misc.sageinspect import sage_getdoc_original

    Here is a class that has its own docstring::

        sage: print(sage_getdoc_original(sage.rings.integer.Integer))
        <BLANKLINE>
            The ``Integer`` class represents arbitrary precision
            integers. It derives from the ``Element`` class, so
            integers can be used as ring elements anywhere in Sage.
        ...

    If the class does not have a docstring, the docstring of the
    ``__init__`` method is used, but not the ``__init__`` method
    of the base class (this was fixed in :trac:`24936`)::

        sage: from sage.categories.category import Category
        sage: class A(Category):
        ....:     def __init__(self):
        ....:         '''The __init__ docstring'''
        sage: sage_getdoc_original(A)
        'The __init__ docstring'
        sage: class B(Category):
        ....:     pass
        sage: sage_getdoc_original(B)
        ''

    Old-style classes are supported::

        sage: class OldStyleClass:
        ....:     def __init__(self):
        ....:         '''The __init__ docstring'''
        ....:         pass
        sage: print(sage_getdoc_original(OldStyleClass))
        The __init__ docstring

    When there is no ``__init__`` method, we just get an empty string::

        sage: class OldStyleClass:
        ....:     pass
        sage: sage_getdoc_original(OldStyleClass)
        ''

    If an instance of a class does not have its own docstring, the docstring
    of its class results::

        sage: sage_getdoc_original(sage.plot.colors.aliceblue) == sage_getdoc_original(sage.plot.colors.Color)
        True

    """
    # typ is the type corresponding to obj, which is obj itself if
    # that was a type or old-style class
    if isinstance(obj, type):
        typ = obj
    else:
        typ = type(obj)

    s,argspec = _extract_embedded_signature(_sage_getdoc_unformatted(obj), typ.__name__)
    if s:
        pos = _extract_embedded_position(s)
        if pos is not None:
            s = pos[0]
    if not s:
        # The docstring of obj is empty. To get something, we want to use
        # the documentation of the __init__ method, but only if it belongs
        # to (the type of) obj.
        init = typ.__dict__.get("__init__")
        if init:
            return sage_getdoc_original(init)
    return s


def sage_getdoc(obj, obj_name='', embedded=False):
    r"""
    Return the docstring associated to ``obj`` as a string.

    If ``obj`` is a Cython object with an embedded position in its
    docstring, the embedded position is stripped.

    The optional boolean argument ``embedded`` controls the
    string formatting. It is False by default.

    INPUT:

    - ``obj`` -- a function, module, etc.: something with a docstring.

    EXAMPLES::

        sage: from sage.misc.sageinspect import sage_getdoc
        sage: sage_getdoc(identity_matrix)[87:124]
        'Return the n x n identity matrix over'
        sage: def f(a,b,c,d=1): return a+b+c+d
        ...
        sage: import functools
        sage: f1 = functools.partial(f, 1,c=2)
        sage: f.__doc__ = "original documentation"
        sage: f1.__doc__ = "specialised documentation"
        sage: sage_getdoc(f)
        'original documentation\n'
        sage: sage_getdoc(f1)
        'specialised documentation\n'

    AUTHORS:

    - William Stein
    - extensions by Nick Alexander
    """
    import sage.misc.sagedoc
    if obj is None:
        return ''
    r = sage_getdoc_original(obj)
    s = sage.misc.sagedoc.format(r, embedded=embedded)
    f = sage_getfile(obj)
    if f and os.path.exists(f):
        from sage.doctest.control import skipfile
        skip = skipfile(f)
        if isinstance(skip, str):
            warn = """WARNING: the enclosing module is marked '{}',
so doctests may not pass.""".format(skip)
            s = warn + "\n\n" + s
        pass

    # Fix object naming
    if obj_name != '':
        i = obj_name.find('.')
        if i != -1:
            obj_name = obj_name[:i]
        s = s.replace('self.', '%s.' % obj_name)

    return s


def sage_getsource(obj):
    r"""
    Return the source code associated to obj as a string, or None.

    INPUT:

    - ``obj`` -- function, etc.

    EXAMPLES::

        sage: from sage.misc.sageinspect import sage_getsource
        sage: sage_getsource(identity_matrix)[19:60]
        'identity_matrix(ring, n=0, sparse=False):'
        sage: sage_getsource(identity_matrix)[19:60]
        'identity_matrix(ring, n=0, sparse=False):'

    AUTHORS:

    - William Stein
    - extensions by Nick Alexander
    """
    #First we should check if the object has a _sage_src_
    #method.  If it does, we just return the output from
    #that.  This is useful for getting pexpect interface
    #elements to behave similar to regular Python objects
    #with respect to introspection.
    try:
        return obj._sage_src_()
    except (AttributeError, TypeError):
        pass

    t = sage_getsourcelines(obj)
    if not t:
        return None
    (source_lines, lineno) = t
    return ''.join(source_lines)


def _sage_getsourcelines_name_with_dot(obj):
    r"""
    Get the source lines of an object whose name
    contains a dot and whose source lines can not
    be obtained by different methods.

    EXAMPLES::

        sage: C = Rings()
        sage: from sage.misc.sageinspect import sage_getsource
        sage: print(sage_getsource(C.parent_class))  #indirect doctest
        class ParentMethods:
        ...
                Returns the Lie bracket `[x, y] = x y - y x` of `x` and `y`.
        ...

    TESTS:

    The following was fixed in :trac:`16309`::

        sage: cython('''
        ....: class A:
        ....:     def __init__(self):
        ....:         "some init doc"
        ....:         pass
        ....: class B:
        ....:     "some class doc"
        ....:     class A(A):
        ....:         pass
        ....: ''')
        sage: B.A.__name__
        'A'
        sage: B.A.__qualname__
        'B.A'
        sage: sage_getsource(B.A)
        '    class A(A):\n        pass\n\n'

    Note that for this example to work, it is essential that the class ``B``
    has a docstring. Otherwise, the code of ``B`` could not be found (Cython
    inserts embedding information into the docstring) and thus the code of
    ``B.A`` couldn't be found either.

    AUTHOR:

    - Simon King (2011-09)
    """
    # First, split the name:
    if '.' in obj.__name__:
        splitted_name = obj.__name__.split('.')
    elif hasattr(obj, '__qualname__'):
        splitted_name = obj.__qualname__.split('.')
    else:
        splitted_name = obj.__name__
    path = obj.__module__.split('.')+splitted_name[:-1]
    name = splitted_name[-1]
    try:
        M = __import__(path.pop(0))
    except ImportError:
        try:
            B = obj.__base__
            if B is None:
                raise AttributeError
        except AttributeError:
            raise IOError("could not get source code")
        return sage_getsourcelines(B)
    # M should just be the top-most module.
    # Hence, normally it is just 'sage'
    try:
        while path:
            M = getattr(M, path.pop(0))
    except AttributeError:
        try:
            B = obj.__base__
            if B is None:
                raise AttributeError
        except AttributeError:
            raise IOError("could not get source code")
        return sage_getsourcelines(B)

    lines, base_lineno = sage_getsourcelines(M)
    # the rest of the function is copied from
    # inspect.findsource
    if not lines:
        raise IOError('could not get source code')

    if inspect.ismodule(obj):
        return lines, base_lineno

    if inspect.isclass(obj):
        pat = re.compile(r'^(\s*)class\s*' + name + r'\b')
        # make some effort to find the best matching class definition:
        # use the one with the least indentation, which is the one
        # that's most probably not inside a function definition.
        candidates = []
        for i in range(len(lines)):
            match = pat.match(lines[i])
            if match:
                # if it's at toplevel, it's already the best one
                if lines[i][0] == 'c':
                    return inspect.getblock(lines[i:]), i+base_lineno
                # else add whitespace to candidate list
                candidates.append((match.group(1), i))
        if candidates:
            # this will sort by whitespace, and by line number,
            # less whitespace first
            candidates.sort()
            return inspect.getblock(lines[candidates[0][1]:]), candidates[0][1]+base_lineno
        else:
            raise IOError('could not find class definition')

    if inspect.ismethod(obj):
        obj = obj.__func__
    if is_function_or_cython_function(obj):
        obj = obj.__code__
    if inspect.istraceback(obj):
        obj = obj.tb_frame
    if inspect.isframe(obj):
        obj = obj.f_code
    if inspect.iscode(obj):
        if not hasattr(obj, 'co_firstlineno'):
            raise IOError('could not find function definition')
        pat = re.compile(r'^(\s*def\s)|(.*(?<!\w)lambda(:|\s))|^(\s*@)')
        pmatch = pat.match
        # fperez - fix: sometimes, co_firstlineno can give a number larger than
        # the length of lines, which causes an error.  Safeguard against that.
        lnum = min(obj.co_firstlineno,len(lines))-1
        while lnum > 0:
            if pmatch(lines[lnum]):
                break
            lnum -= 1

        return inspect.getblock(lines[lnum:]), lnum+base_lineno
    raise IOError('could not find code object')


def sage_getsourcelines(obj):
    r"""
    Return a pair ([source_lines], starting line number) of the source
    code associated to obj, or None.

    INPUT:

    - ``obj`` -- function, etc.

    OUTPUT:

    (source_lines, lineno) or None: ``source_lines`` is a list of
    strings, and ``lineno`` is an integer.

    EXAMPLES::

        sage: from sage.misc.sageinspect import sage_getsourcelines
        sage: sage_getsourcelines(matrix)[1]
        21
        sage: sage_getsourcelines(matrix)[0][0]
        'def matrix(*args, **kwds):\n'

    Some classes customize this using a ``_sage_src_lines_`` method,
    which gives the source lines of a class instance, but not the class
    itself. We demonstrate this for :class:`CachedFunction`::

        sage: cachedfib = cached_function(fibonacci)
        sage: sage_getsourcelines(cachedfib)[0][0]
        'def fibonacci(n, algorithm="pari") -> Integer:\n'
        sage: sage_getsourcelines(type(cachedfib))[0][0]
        'cdef class CachedFunction(object):\n'

    TESTS::

        sage: cython('''cpdef test_funct(x,y): return''')
        sage: sage_getsourcelines(test_funct)
        (['cpdef test_funct(x,y): return\n'], 1)

    The following tests that an instance of ``functools.partial`` is correctly
    dealt with (see :trac:`9976`)::

        sage: from sage.tests.functools_partial_src import test_func
        sage: sage_getsourcelines(test_func)
        (['def base(x):\n',
        ...
        '    return x\n'], 7)

    Here are some cases that were covered in :trac:`11298`;
    note that line numbers may easily change, and therefore we do
    not test them::

        sage: P.<x,y> = QQ[]
        sage: I = P*[x,y]
        sage: sage_getsourcelines(P)
        (['cdef class MPolynomialRing_libsingular(MPolynomialRing_base):\n',
          '\n',
          '    def __cinit__(self):\n',
        ...)
        sage: sage_getsourcelines(I)
        ([...'class MPolynomialIdeal( MPolynomialIdeal_singular_repr, \\\n',
        ...)
        sage: x = var('x')
        sage: lines, lineno = sage_getsourcelines(x); lines[0:5]
        ['cdef class Expression(CommutativeRingElement):\n',
         '\n',
         '    cdef GEx _gobj\n',
         '\n',
         '    cpdef object pyobject(self):\n']
        sage: lines[-1]    # last line
        '        return S\n'

    We show some enhancements provided by :trac:`11768`. First, we
    use a dummy parent class that has defined an element class by a
    nested class definition::

        sage: from sage.misc.nested_class_test import TestNestedParent
        sage: from sage.misc.sageinspect import sage_getsource
        sage: P = TestNestedParent()
        sage: E = P.element_class
        sage: E.__bases__
        (<class 'sage.misc.nested_class_test.TestNestedParent.Element'>,
         <class 'sage.categories.sets_cat.Sets.element_class'>)
        sage: print(sage_getsource(E))
            class Element(object):
                "This is a dummy element class"
                pass
        sage: print(sage_getsource(P))
        class TestNestedParent(UniqueRepresentation, Parent):
            ...
            class Element(object):
                "This is a dummy element class"
                pass

    Here is another example that relies on a nested class definition
    in the background::

        sage: C = AdditiveMagmas()
        sage: HC = C.Homsets()
        sage: sage_getsourcelines(HC)
        (['    class Homsets(HomsetsCategory):\n', ...], ...)

    Testing against a bug that has occurred during work on :trac:`11768`::

        sage: P.<x,y> = QQ[]
        sage: I = P*[x,y]
        sage: sage_getsourcelines(I)
        ([...'class MPolynomialIdeal( MPolynomialIdeal_singular_repr, \\\n',
          '                        MPolynomialIdeal_macaulay2_repr, \\\n',
          '                        MPolynomialIdeal_magma_repr, \\\n',
          '                        Ideal_generic ):\n',
          '    def __init__(self, ring, gens, coerce=True):\n',
          ...)

    AUTHORS:

    - William Stein
    - Extensions by Nick Alexander
    - Extension to interactive Cython code by Simon King
    - Simon King: If a class has no docstring then let the class
      definition be found starting from the ``__init__`` method.
    - Simon King: Get source lines for dynamic classes.
    """
    # First try the method _sage_src_lines_(), which is meant to give
    # the source lines of an object (not of its type!).
    try:
        sage_src_lines = obj._sage_src_lines_
    except AttributeError:
        pass
    else:
        try:
            return sage_src_lines()
        except (NotImplementedError, TypeError):
            # NotImplementedError can be raised by _sage_src_lines_()
            # to indicate that it didn't find the source lines.
            #
            # TypeError can happen when obj is a type and
            # obj._sage_src_lines_ is an unbound method. In this case,
            # we don't want to use _sage_src_lines_(), we just want to
            # get the source of the type itself.
            pass

    # Check if we deal with an instance
    if isclassinstance(obj):
        if isinstance(obj,functools.partial):
            return sage_getsourcelines(obj.func)
        else:
            return sage_getsourcelines(obj.__class__)

    # First, we deal with nested classes. Their name contains a dot, and we
    # have a special function for that purpose.
    # This is the case for ParentMethods of categories, for example.
    if (inspect.isclass(obj) and
            ('.' in obj.__name__ or '.' in getattr(obj, '__qualname__', ''))):
        return _sage_getsourcelines_name_with_dot(obj)

    # Next, we try _sage_getdoc_unformatted()
    d = _sage_getdoc_unformatted(obj)
    pos = _extract_embedded_position(d)
    if pos is None:
        try:
            # BEWARE HERE
            # inspect gives str (=bytes) in python2
            # and str (=unicode) in python3
            return inspect.getsourcelines(obj)

        except (IOError, TypeError) as err:
            try:
                objinit = obj.__init__
            except AttributeError:
                pass
            else:
                d = _sage_getdoc_unformatted(objinit)
                pos = _extract_embedded_position(d)
                if pos is None:
                    if inspect.isclass(obj):
                        try:
                            B = obj.__base__
                        except AttributeError:
                            B = None
                        if B is not None and B is not obj:
                            return sage_getsourcelines(B)
                    if obj.__class__ != type:
                        return sage_getsourcelines(obj.__class__)
                    raise err

    (orig, filename, lineno) = pos
    try:
        with open(filename) as f:
            source_lines = f.readlines()
    except IOError:
        try:
            from sage.misc.misc import SPYX_TMP
            raw_name = filename.split('/')[-1]
            newname = os.path.join(SPYX_TMP, '_'.join(raw_name.split('_')[:-1]), raw_name)
            with open(newname) as f:
                source_lines = f.readlines()
        except IOError:
            return None

    # It is possible that the source lines belong to the __init__ method,
    # rather than to the class. So, we try to look back and find the class
    # definition.
    first_line = source_lines[lineno-1]
    leading_blanks = len(first_line)-len(first_line.lstrip())
    if first_line.lstrip().startswith('def ') and "__init__" in first_line and obj.__name__!='__init__':
        ignore = False
        double_quote = None
        for lnb in range(lineno, 0, -1):
            new_first_line = source_lines[lnb-1]
            nfl_strip = new_first_line.lstrip()
            if nfl_strip.startswith('"""'):
                if double_quote is None:
                    double_quote=True
                if double_quote:
                    ignore = not ignore
            elif nfl_strip.startswith("'''"):
                if double_quote is None:
                    double_quote=False
                if double_quote is False:
                    ignore = not ignore
            if ignore:
                continue
            if len(new_first_line)-len(nfl_strip)<leading_blanks and nfl_strip:
                # We are not inside a doc string. So, if the indentation
                # is less than the indentation of the __init__ method
                # then we must be at the class definition!
                lineno = lnb
                break
    return _extract_source(source_lines, lineno), lineno


def sage_getvariablename(self, omit_underscore_names=True):
    """
    Attempt to get the name of a Sage object.

    INPUT:

    - ``self`` -- any object.

    - ``omit_underscore_names`` -- boolean, default ``True``.

    OUTPUT:

    If the user has assigned an object ``obj`` to a variable name,
    then return that variable name.  If several variables point to
    ``obj``, return a sorted list of those names.  If
    ``omit_underscore_names`` is True (the default) then omit names
    starting with an underscore "_".

    This is a modified version of code taken from
    http://pythonic.pocoo.org/2009/5/30/finding-objects-names,
    written by Georg Brandl.

    EXAMPLES::

        sage: from sage.misc.sageinspect import sage_getvariablename
        sage: A = random_matrix(ZZ, 100)
        sage: sage_getvariablename(A)
        'A'
        sage: B = A
        sage: sage_getvariablename(A)
        ['A', 'B']

    If an object is not assigned to a variable, an empty list is returned::

        sage: sage_getvariablename(random_matrix(ZZ, 60))
        []
    """
    result = []
    for frame in inspect.stack():
        for name, obj in frame[0].f_globals.items():
            if obj is self:
                result.append(name)
    if len(result) == 1:
        return result[0]
    else:
        return sorted(result)


__internal_teststring = '''
import os                                  # 1
# preceding comment not include            # 2
def test1(a, b=2):                         # 3
    if a:                                  # 4
        return 1                           # 5
    return b                               # 6
# intervening comment not included         # 7
class test2():                             # 8
    pass                                   # 9
    # indented comment not included        # 10
# trailing comment not included            # 11
def test3(b,                               # 12
          a=2):                            # 13
    pass # EOF                             # 14'''


def __internal_tests():
    r"""
    Test internals of the sageinspect module.

    EXAMPLES::

        sage: from sage.misc.sageinspect import *
        sage: from sage.misc.sageinspect import _extract_source, _extract_embedded_position, _sage_getargspec_cython, __internal_teststring

    If docstring is None, nothing bad happens::

        sage: sage_getdoc(None)
        ''

        sage: sage_getsource(sage)
        '...all...'

    A cython function with default arguments (one of which is a string)::

        sage: sage_getdef(sage.rings.integer.Integer.factor, obj_name='factor')
        "factor(algorithm='pari', proof=None, limit=None, int_=False, verbose=0)"

    This used to be problematic, but was fixed in :trac:`10094`::

        sage: sage_getsource(sage.rings.integer.Integer.__init__)
        '    def __init__(self, x=None, base=0):\n...'
        sage: sage_getdef(sage.rings.integer.Integer.__init__, obj_name='__init__')
        '__init__(x=None, base=0)'

    Test _extract_source with some likely configurations, including no trailing
    newline at the end of the file::

        sage: s = __internal_teststring.strip()
        sage: es = lambda ls, l: ''.join(_extract_source(ls, l)).rstrip()

        sage: print(es(s, 3))
        def test1(a, b=2):                         # 3
            if a:                                  # 4
                return 1                           # 5
            return b                               # 6

        sage: print(es(s, 8))
        class test2():                             # 8
            pass                                   # 9

        sage: print(es(s, 12))
        def test3(b,                               # 12
                  a=2):                            # 13
            pass # EOF                             # 14

    Test _sage_getargspec_cython with multiple default arguments and a type::

        sage: _sage_getargspec_cython("def init(self, x=None, base=0):")
        ArgSpec(args=['self', 'x', 'base'], varargs=None, keywords=None, defaults=(None, 0))
        sage: _sage_getargspec_cython("def __init__(self, x=None, base=0):")
        ArgSpec(args=['self', 'x', 'base'], varargs=None, keywords=None, defaults=(None, 0))
        sage: _sage_getargspec_cython("def __init__(self, x=None, unsigned int base=0, **keys):")
        ArgSpec(args=['self', 'x', 'base'], varargs=None, keywords='keys', defaults=(None, 0))

    Test _extract_embedded_position:

    We cannot test the filename since it depends on ``SAGE_LIB``.

    Make sure things work with no trailing newline::

        sage: _extract_embedded_position('File: sage/rings/rational.pyx (starting at line 1080)')
        ('', '.../rational.pyx', 1080)

    And with a trailing newline::

        sage: s = 'File: sage/rings/rational.pyx (starting at line 1080)\n'
        sage: _extract_embedded_position(s)
        ('', '.../rational.pyx', 1080)

    And with an original docstring::

        sage: s = 'File: sage/rings/rational.pyx (starting at line 1080)\noriginal'
        sage: _extract_embedded_position(s)
        ('original', '.../rational.pyx', 1080)

    And with a complicated original docstring::

        sage: s = 'File: sage/rings/rational.pyx (starting at line 1080)\n\n\noriginal test\noriginal'
        sage: _extract_embedded_position(s)
        ('\n\noriginal test\noriginal', ..., 1080)

        sage: s = 'no embedded position'
        sage: _extract_embedded_position(s) is None
        True
    """<|MERGE_RESOLUTION|>--- conflicted
+++ resolved
@@ -1195,17 +1195,8 @@
     Some input that is malformed in Python 2 but well formed in Cython or
     Python 3 is correctly parsed::
 
-<<<<<<< HEAD
-        sage: def dummy_python(self, *args, x=1): pass  # py2
-        Traceback (most recent call last):
-        ...
-        SyntaxError: invalid ...
-        sage: def dummy_python(self, *args, x=1): pass  # py3
-        sage: sgc("def dummy_python(self, *args, x=1): pass")  # py3
-=======
         sage: def dummy_python(self, *args, x=1): pass
         sage: sgc("def dummy_python(self, *args, x=1): pass")
->>>>>>> 1c1e0a59
         ArgSpec(args=['self', 'x'], varargs='args', keywords=None, defaults=(1,))
         sage: cython("def dummy_cython(self, *args, x=1): pass")
         sage: sgc("def dummy_cython(self, *args, x=1): pass")
@@ -1416,6 +1407,7 @@
         return sourcefile[:-len(loadable_module_extension())]+os.path.extsep+'pyx'
     return sourcefile
 
+
 def sage_getargspec(obj):
     r"""
     Return the names and default values of a function's arguments.
@@ -1694,6 +1686,7 @@
         defaults = None
     return inspect.ArgSpec(args, varargs, varkw, defaults)
 
+
 def formatannotation(annotation, base_module=None):
     """
     This is taken from Python 3.7's inspect.py; the only change is to
@@ -1734,6 +1727,7 @@
             return annotation.__qualname__
         return annotation.__module__+'.'+annotation.__qualname__
     return repr(annotation)
+
 
 def sage_formatargspec(args, varargs=None, varkw=None, defaults=None,
                        kwonlyargs=(), kwonlydefaults={}, annotations={},
