r"""
Listing Sage packages

This module can be used to see which Sage packages are installed
and which packages are available for installation.

For more information about creating Sage packages, see the "Packaging
Third-Party Code" section of the Sage Developer's Guide.

Actually installing the packages should be done via the command
line, using the following commands:

- ``sage -i PACKAGE_NAME`` -- install the given package

- ``sage -f PACKAGE_NAME`` -- re-install the given package, even if it
  was already installed

To list the packages available, either use in a terminal one of ``sage
-standard``, ``sage -optional`` or ``sage -experimental``. Or the following
command inside Sage::

    sage: from sage.misc.package import list_packages
    sage: pkgs = list_packages(local=True)  # optional - build
    sage: sorted(pkgs.keys())  # optional - build, random
    ['4ti2',
     'alabaster',
     'arb',
     ...
     'zlib',
     'zn_poly',
     'zope_interface']

Functions
---------
"""

# ****************************************************************************
# This program is free software: you can redistribute it and/or modify
# it under the terms of the GNU General Public License as published by
# the Free Software Foundation, either version 2 of the License, or
# (at your option) any later version.
#                  https://www.gnu.org/licenses/
# ****************************************************************************
from __future__ import print_function

import sage.env

import json
import os
import subprocess
import sys
try:
    # Python 3.3+
    from urllib.request import urlopen
    from urllib.error import URLError
except ImportError:
    # Python 2.7
    from urllib2 import urlopen, URLError

DEFAULT_PYPI = 'https://pypi.python.org/pypi'

def pkgname_split(name):
    r"""
    Split a pkgname into a list of strings, 'name, version'.

    For some packages, the version string might be empty.

    EXAMPLES::

        sage: from sage.misc.package import pkgname_split
        sage: pkgname_split('hello_world-1.2')
        ['hello_world', '1.2']
    """
    return (name.split('-',1) + [''])[:2]

def pip_remote_version(pkg, pypi_url=DEFAULT_PYPI, ignore_URLError=False):
    r"""
    Return the version of this pip package available on PyPI.

    INPUT:

    - ``pkg`` -- the package

    - ``pypi_url`` -- (string, default: standard PyPI url) an optional Python
      package repository to use

    - ``ignore_URLError`` -- (default: ``False``) if set to ``True`` then no
      error is raised if the connection fails and the function returns ``None``

    EXAMPLES:

    The following test does fail if there is no TLS support (see e.g.
    :trac:`19213`)::

        sage: from sage.misc.package import pip_remote_version
        sage: pip_remote_version('beautifulsoup') # optional - internet # not tested
        u'...'

    These tests are reliable since the tested package does not exist::

        sage: nap = 'hey_this_is_NOT_a_python_package'
        sage: pypi = 'http://this.is.not.pypi.com/'
        sage: pip_remote_version(nap, pypi_url=pypi, ignore_URLError=True) # optional - internet
        doctest:...: UserWarning: failed to fetch the version of
        pkg='hey_this_is_NOT_a_python_package' at http://this.is.not.pypi.com/
        sage: pip_remote_version(nap, pypi_url=pypi, ignore_URLError=False) # optional - internet
        Traceback (most recent call last):
        ...
        HTTPError: HTTP Error 404: Not Found
    """
    url = '{pypi_url}/{pkg}/json'.format(pypi_url=pypi_url, pkg=pkg)

    try:
        f = urlopen(url)
        text = f.read()
        f.close()
    except URLError:
        if ignore_URLError:
            import warnings
            warnings.warn("failed to fetch the version of pkg={!r} at {}".format(pkg, pypi_url))
            return
        else:
            raise

    info = json.loads(text)
    stable_releases = [v for v in info['releases'] if 'a' not in v and 'b' not in v]
    return max(stable_releases)

def pip_installed_packages():
    r"""
    Return a dictionary `name->version` of installed pip packages.

    This command returns *all* pip-installed packages. Not only Sage packages.

    EXAMPLES::

        sage: from sage.misc.package import pip_installed_packages
        sage: d = pip_installed_packages()  # optional - build
        sage: 'scipy' in d  # optional - build
        True
        sage: d['scipy']  # optional - build
        u'...'
        sage: d['beautifulsoup']   # optional - build beautifulsoup
        u'...'
    """
    with open(os.devnull, 'w')  as devnull:
        proc = subprocess.Popen(
            [sys.executable, "-m", "pip", "list", "--no-index", "--format", "json"],
            stdout=subprocess.PIPE,
            stderr=devnull,
        )
        stdout = proc.communicate()[0].decode()
        return {package['name'].lower():package['version']
                for package in json.loads(stdout)}

def list_packages(*pkg_types, **opts):
    r"""
    Return a dictionary of information about each package.

    The keys are package names and values are dictionaries with the following
    keys:

    - ``'type'``: either ``'standard'``, ``'optional'``, ``'experimental'`` or ``'pip'``
    - ``'installed'``: boolean
    - ``'installed_version'``: ``None`` or a string
    - ``'remote_version'``: string

    INPUT:

    - ``pkg_types`` -- (optional) a sublist of ``'standard'``, ``'optional'``,
      ``'experimental'`` or ``'pip'``.  If provided, list only the packages with the
      given type(s), otherwise list all packages.

    - ``local`` -- (optional, default: ``False``) if set to ``True``, then do not
      consult remote (PyPI) repositories for package versions (only applicable for
      ``'pip'`` type)

    - ``exclude_pip`` -- (optional, default: ``False``) if set to ``True``, then
      pip packages are not considered.

    - ``ignore_URLError`` -- (default: ``False``) if set to ``True``, then
      connection errors will be ignored

    EXAMPLES::

        sage: from sage.misc.package import list_packages
        sage: L = list_packages('standard')  # optional - build
        sage: sorted(L.keys())  # optional - build, random
        ['alabaster',
         'arb',
         'babel',
         ...
         'zn_poly',
         'zope_interface']
        sage: L['ppl']  # optional - build
        {'installed': True,
         'installed_version': '...',
         'remote_version': '...',
         'type': 'standard'}

        sage: L = list_packages('pip', local=True)  # optional - build
<<<<<<< HEAD
        sage: L['beautifulsoup']
=======
        sage: L['beautifulsoup']                    # optional - build
>>>>>>> baff1c42
        {'installed': ...,
         'installed_version': ...,
         'remote_version': None,
         'type': 'pip'}

        sage: L = list_packages('pip')   # optional - build internet
        sage: L['beautifulsoup']         # optional - build internet
        {'installed': ...,
         'installed_version': ...,
         'remote_version': u'...',
         'type': 'pip'}

    Check the option ``exclude_pip``::

        sage: list_packages('pip', exclude_pip=True)  # optional - build
        {}
    """
    if not pkg_types:
        pkg_types = ('standard', 'optional', 'experimental', 'pip')
    elif any(pkg_type not in ('standard', 'optional', 'experimental', 'pip') for pkg_type in pkg_types):
        raise ValueError("Each pkg_type must be one of 'standard', 'optional', 'experimental', 'pip'")


    local = opts.pop('local', False)
    ignore_URLError = opts.pop('ignore_URLError', False)
    exclude_pip = opts.pop('exclude_pip', False)
    if opts:
        raise ValueError("{} are not valid options".format(sorted(opts)))

    installed = installed_packages(exclude_pip)

    pkgs = {}
    SAGE_PKGS = sage.env.SAGE_PKGS
    for p in os.listdir(SAGE_PKGS):
        try:
            f = open(os.path.join(SAGE_PKGS, p, "type"))
        except IOError:
            # Probably an empty directory => ignore
            continue

        with f:
            typ = f.read().strip()

        if typ not in pkg_types:
            continue

        pkg = {'name': p, 'type': typ, 'installed_version': installed.get(p)}
        pkg['installed'] = pkg['installed_version'] is not None

        if pkg['type'] == 'pip':
            if exclude_pip:
                continue
            if not local:
                pkg['remote_version'] = pip_remote_version(p, ignore_URLError=ignore_URLError)
            else:
                pkg['remote_version'] = None
        else:
            # If package-version.txt does not exist, that is an error
            # in the build system => we just propagate the exception
            package_filename = os.path.join(SAGE_PKGS, p, "package-version.txt")
            with open(package_filename) as f:
                pkg['remote_version'] = f.read().strip()
            pkg['installed_version'] = installed.get(p)

        pkgs[p] = pkg

    return pkgs


def installed_packages(exclude_pip=True):
    """
    Return a dictionary of all installed packages, with version numbers.

    INPUT:

    - ``exclude_pip`` -- (optional, default: ``True``) whether "pip" packages
      are excluded from the list

    EXAMPLES::

        sage: installed_packages()  # optional - build
        {...'arb': ...'pynac': ...}

    .. SEEALSO::

        :func:`sage.misc.package.list_packages`
    """
    installed = {}
    if not exclude_pip:
        installed.update(pip_installed_packages())
    # Sage packages should override pip packages (Trac #23997)
    installed.update(pkgname_split(pkgname)
                     for pkgname in os.listdir(sage.env.SAGE_SPKG_INST))
    return installed


def is_package_installed(package, exclude_pip=True):
    """
    Return whether (any version of) ``package`` is installed.

    INPUT:

    - ``package`` -- the name of the package

    - ``exclude_pip`` -- (optional, default: ``True``) whether to consider pip
      type packages


    EXAMPLES::

        sage: is_package_installed('pari')  # optional - build
        True

    Giving just the beginning of the package name is not good enough::

        sage: is_package_installed('matplotli')  # optional - build
        False

    Otherwise, installing "pillow" would cause this function to think
    that "pil" is installed, for example.

    Check that the option ``exclude_pip`` is turned on by default::

        sage: from sage.misc.package import list_packages
        sage: for pkg in list_packages('pip', local=True):  # optional - build
        ....:     assert not is_package_installed(pkg)

    .. NOTE::

        Do not use this function to check whether you can use a feature from an
        external library. This only checks whether something was installed with
        ``sage -i`` but it may have been installed by other means (for example
        if this copy of Sage has been installed as part of a distribution.)
        Use the framework provided by :mod:`sage.features` to check
        whether a library is installed and functional.
    """
    return any(p.split('-')[0] == package for p in installed_packages(exclude_pip))


def package_versions(package_type, local=False):
    r"""
    Return version information for each Sage package.

    INPUT:

    - ``package_type`` -- (string) one of ``"standard"``, ``"optional"`` or
      ``"experimental"``

    - ``local`` -- (boolean, default: ``False``) only query local data (no internet needed)

    For packages of the given type, return a dictionary whose entries
    are of the form ``'package': (installed, latest)``, where
    ``installed`` is the installed version (or ``None`` if not
    installed) and ``latest`` is the latest available version. If the
    package has a directory in ``SAGE_ROOT/build/pkgs/``, then
    ``latest`` is determined by the file ``package-version.txt`` in
    that directory.  If ``local`` is ``False``, then Sage's servers are
    queried for package information.

    .. SEEALSO:: :func:`sage.misc.package.list_packages`

    EXAMPLES::

        sage: std = package_versions('standard', local=True)  # optional - build
        sage: 'gap' in std  # optional - build
        True
        sage: std['zn_poly']  # optional - build, random
        ('0.9.p12', '0.9.p12')
    """
    return {pkg['name']: (pkg['installed_version'], pkg['remote_version']) for pkg in list_packages(package_type, local=local).values()}


def standard_packages():
    """
    Return two lists. The first contains the installed and the second
    contains the not-installed standard packages that are available
    from the Sage repository.

    OUTPUT:

    - installed standard packages (as a list)

    - NOT installed standard packages (as a list)

    Run ``sage -i package_name`` from a shell to install a given
    package or ``sage -f package_name`` to re-install it.

    .. SEEALSO:: :func:`sage.misc.package.list_packages`

    EXAMPLES::

        sage: from sage.misc.package import standard_packages
        sage: installed, not_installed = standard_packages()  # optional - build
        sage: installed[0], installed[-1]  # optional - build
        ('alabaster', 'zope_interface')
    """
    pkgs = list_packages('standard', local=True).values()
    return (sorted(pkg['name'] for pkg in pkgs if pkg['installed']),
            sorted(pkg['name'] for pkg in pkgs if not pkg['installed']))


def optional_packages():
    """
    Return two lists. The first contains the installed and the second
    contains the not-installed optional packages that are available
    from the Sage repository.

    OUTPUT:

    - installed optional packages (as a list)

    - NOT installed optional packages (as a list)

    Run ``sage -i package_name`` from a shell to install a given
    package or ``sage -f package_name`` to re-install it.

    .. SEEALSO:: :func:`sage.misc.package.list_packages`

    EXAMPLES::

        sage: from sage.misc.package import optional_packages
        sage: installed, not_installed = optional_packages()  # optional - build
        sage: 'ore_algebra' in installed+not_installed  # optional - build
        True
        sage: 'beautifulsoup' in installed+not_installed  # optional - build
        True

        sage: 'beautifulsoup' in installed   # optional - build beautifulsoup
        True
        sage: 'ore_algebra' in installed     # optional - build ore_algebra
        True
    """
    pkgs = list_packages('optional', local=True)
    pkgs.update(list_packages('pip', local=True))
    pkgs = pkgs.values()
    return (sorted(pkg['name'] for pkg in pkgs if pkg['installed']),
            sorted(pkg['name'] for pkg in pkgs if not pkg['installed']))


def experimental_packages():
    """
    Return two lists. The first contains the installed and the second
    contains the not-installed experimental packages that are available
    from the Sage repository.

    OUTPUT:

    - installed experimental packages (as a list)

    - NOT installed experimental packages (as a list)

    Run ``sage -i package_name`` from a shell to install a given
    package or ``sage -f package_name`` to re-install it.

    .. SEEALSO:: :func:`sage.misc.package.list_packages`

    EXAMPLES::

        sage: from sage.misc.package import experimental_packages
        sage: installed, not_installed = experimental_packages()  # optional - build
    """
    pkgs = list_packages('experimental', local=True).values()
    return (sorted(pkg['name'] for pkg in pkgs if pkg['installed']),
            sorted(pkg['name'] for pkg in pkgs if not pkg['installed']))

def package_manifest(package):
    """
    Return the manifest for ``package``.

    INPUT:

    - ``package`` -- package name

    The manifest is written in the file
    ``SAGE_SPKG_INST/package-VERSION``. It is a JSON file containing a
    dictionary with the package name, version, installation date, list
    of installed files, etc.

    EXAMPLES::

        sage: from sage.misc.package import package_manifest
        sage: sagetex_manifest = package_manifest('sagetex')  # optional - build
        sage: sagetex_manifest['package_name'] == 'sagetex'  # optional - build
        True
        sage: 'files' in sagetex_manifest  # optional - build
        True

    Test a nonexistent package::

        sage: package_manifest('dummy-package')  # optional - build
        Traceback (most recent call last):
        ...
        KeyError: 'dummy-package'
    """
    version = installed_packages()[package]
    stamp_file = os.path.join(sage.env.SAGE_SPKG_INST,
                              '{}-{}'.format(package, version))
    with open(stamp_file) as f:
        spkg_meta = json.load(f)
    return spkg_meta


class PackageNotFoundError(RuntimeError):
    """
    This class defines the exception that should be raised when a
    function, method, or class cannot detect a Sage package that it
    depends on.

    This exception should be raised with a single argument, namely
    the name of the package.

    When a ``PackageNotFoundError`` is raised, this means one of the
    following:

    - The required optional package is not installed.

    - The required optional package is installed, but the relevant
      interface to that package is unable to detect the package.

    EXAMPLES::

        sage: from sage.misc.package import PackageNotFoundError
        sage: raise PackageNotFoundError("my_package")
        Traceback (most recent call last):
        ...
        PackageNotFoundError: the package 'my_package' was not found. You can install it by running 'sage -i my_package' in a shell
    """
    def __str__(self):
        """
        Return the actual error message.

        EXAMPLES::

            sage: from sage.misc.package import PackageNotFoundError
            sage: str(PackageNotFoundError("my_package"))
            "the package 'my_package' was not found. You can install it by running 'sage -i my_package' in a shell"
        """
        return ("the package {0!r} was not found. "
            "You can install it by running 'sage -i {0}' in a shell"
            .format(self.args[0]))<|MERGE_RESOLUTION|>--- conflicted
+++ resolved
@@ -199,11 +199,7 @@
          'type': 'standard'}
 
         sage: L = list_packages('pip', local=True)  # optional - build
-<<<<<<< HEAD
-        sage: L['beautifulsoup']
-=======
         sage: L['beautifulsoup']                    # optional - build
->>>>>>> baff1c42
         {'installed': ...,
          'installed_version': ...,
          'remote_version': None,
