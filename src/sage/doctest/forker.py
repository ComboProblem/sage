--- conflicted
+++ resolved
@@ -837,14 +837,10 @@
         self.history.append(example)
         timer = Timer()
         try:
-<<<<<<< HEAD
             timer.start()
             compiled = compiler(example)
             timer.start()    # reset timer
-            exec compiled in globs
-=======
             exec(compiled, globs)
->>>>>>> 61544317
         finally:
             timer.stop().annotate(example)
             if isinstance(globs, RecordingDict):
