--- conflicted
+++ resolved
@@ -23,13 +23,8 @@
 #
 #  The full text of the GPL is available at:
 #
-<<<<<<< HEAD
-#                  http://www.gnu.org/licenses/
-#*****************************************************************************
-=======
 #                  https://www.gnu.org/licenses/
 # ****************************************************************************
->>>>>>> 9d686f22
 
 import sage.rings.infinity
 import sage.rings.commutative_algebra
