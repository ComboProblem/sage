--- conflicted
+++ resolved
@@ -9440,8 +9440,6 @@
             ...
             TypeError: (1, 2) are not valid variables.
 
-<<<<<<< HEAD
-=======
         :trac:`17128`: fixed::
 
             sage: var('x,y')
@@ -9451,7 +9449,6 @@
             sage: sol[0].get(x) + sol[0].get(y)
             0
 
->>>>>>> 4cd153a4
         :trac:`16651` fixed::
 
             sage: (x^7-x-1).solve(x, to_poly_solve=True)     # abs tol 1e-6
@@ -9586,15 +9583,11 @@
                         continue
 
         if solution_dict:
-<<<<<<< HEAD
-            X = [dict([[sol.left(), sol.right()]]) for sol in X]
-=======
             if isinstance(x, (list, tuple)):
                 X = [{sol.left():sol.right() for sol in b} for b in X]
             else:
                 X = [dict([[sol.left(),sol.right()]]) for sol in X]
 
->>>>>>> 4cd153a4
         if multiplicities:
             return X, ret_multiplicities
         else:
