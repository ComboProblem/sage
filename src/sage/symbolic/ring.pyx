--- conflicted
+++ resolved
@@ -231,18 +231,12 @@
                 base = R.base_ring()
                 return base is not self and self.has_coerce_map_from(base)
             elif (R is InfinityRing or R is UnsignedInfinityRing
-<<<<<<< HEAD
                   or isinstance(R, (sage.rings.abc.RealIntervalField,
                                     sage.rings.abc.ComplexIntervalField,
                                     sage.rings.abc.RealBallField,
-                                    sage.rings.abc.ComplexBallField))
-                  or is_IntegerModRing(R) or is_FiniteField(R)):
-=======
-                  or is_RealIntervalField(R) or is_ComplexIntervalField(R)
-                  or isinstance(R, RealBallField)
-                  or isinstance(R, ComplexBallField)
-                  or isinstance(R, sage.rings.abc.IntegerModRing) or is_FiniteField(R)):
->>>>>>> af06e5b4
+                                    sage.rings.abc.ComplexBallField,
+                                    sage.rings.abc.IntegerModRing))
+                  or is_FiniteField(R)):
                 return True
             elif isinstance(R, GenericSymbolicSubring):
                 return True
