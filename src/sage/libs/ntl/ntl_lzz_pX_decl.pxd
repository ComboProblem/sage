from sage.libs.ntl.ntl_lzz_p_decl cimport zz_p_c
from sage.libs.ntl.ntl_ZZ_decl cimport ZZ_c

<<<<<<< HEAD
cdef extern from "sage/libs/ntl/ntl_wrap.cpp":
=======
cdef extern from "sage/libs/ntl/ntlwrap.cpp":
>>>>>>> 0bd4c02e
    #### zz_pX_c
    ctypedef struct zz_pX_c "struct zz_pX":
        void *rep
        void (* SetMaxLength)(long n)

    void zz_pX_construct "Construct<zz_pX>"(void *mem)
    void zz_pX_destruct "Destruct<zz_pX>"(zz_pX_c *mem)
    char* zz_pX_repr(zz_pX_c* x)
    void zz_pX_SetCoeff_long "SetCoeff"(zz_pX_c x, long i, long a)
    zz_p_c zz_pX_GetCoeff "coeff"(zz_pX_c x, long i)
    void zz_pX_add "add"(zz_pX_c x, zz_pX_c a, zz_pX_c b)
    void zz_pX_sub "sub"(zz_pX_c x, zz_pX_c a, zz_pX_c b)
    void zz_pX_mul "mul"(zz_pX_c x, zz_pX_c a, zz_pX_c b)
    void zz_pX_rmul "mul"(zz_pX_c x, zz_pX_c a, long b)
    void zz_pX_lmul "mul"(zz_pX_c x, long a, zz_pX_c b)
    long zz_pX_div "div"(zz_pX_c x, zz_pX_c a, zz_pX_c b)
    long zz_pX_divide "divide"(zz_pX_c x, zz_pX_c a, zz_pX_c b)
    void zz_pX_mod "rem"(zz_pX_c x, zz_pX_c a, zz_pX_c b)
    void zz_pX_divrem "DivRem"(zz_pX_c q, zz_pX_c r, zz_pX_c a, zz_pX_c b)
    void zz_pX_LeftShift "LeftShift"(zz_pX_c x, zz_pX_c a, long b)
    void zz_pX_RightShift "RightShift"(zz_pX_c x, zz_pX_c a, long b)
    void zz_pX_negate "NTL::negate"(zz_pX_c x, zz_pX_c a)
    zz_p_c zz_pX_LeadCoeff "LeadCoeff"(zz_pX_c x)
    zz_p_c zz_pX_ConstTerm "ConstTerm" (zz_pX_c x)
    void zz_pX_negate "NTL::negate"(zz_pX_c x, zz_pX_c a)
    void zz_pX_trunc "trunc"(zz_pX_c x, zz_pX_c a, long n) ## x = a % X^n
    void zz_pX_MulTrunc "MulTrunc"(zz_pX_c x, zz_pX_c a, zz_pX_c b, long n)
    void zz_pX_SqrTrunc "SqrTrunc"(zz_pX_c x, zz_pX_c a, long n)
    void zz_pX_InvTrunc "InvTrunc"(zz_pX_c x, zz_pX_c a, long n)
    void zz_pX_sqr "sqr"(zz_pX_c x, zz_pX_c a)
    void zz_pX_power "NTL::power"(zz_pX_c x, zz_pX_c a, long e)
    void zz_pX_clear "clear"(zz_pX_c x)
    void zz_pX_SetX "SetX"(zz_pX_c x)
    bint zz_pX_IsX "IsX"(zz_pX_c x)
    bint zz_pX_IsZero "IsZero"(zz_pX_c x)
    bint zz_pX_IsOne "IsOne"(zz_pX_c x)
    long zz_pX_deg "deg"(zz_pX_c x)
    zz_pX_c zz_pX_zero "zz_pX::zero"()
    void zz_pX_diff "diff"(zz_pX_c x, zz_pX_c a)
    void zz_pX_reverse "reverse"(zz_pX_c x, zz_pX_c a)
    void zz_pX_eval "eval" (zz_p_c fa, zz_pX_c f, zz_p_c a)
    void zz_pX_MakeMonic "MakeMonic"(zz_pX_c x)

    ctypedef struct zz_pX_Modulus_c "struct zz_pXModulus":
        zz_pX_c (* val) ( )

    zz_pX_Modulus_c* zz_pX_Modulus_new "New<zz_pXModulus>"()
    zz_pX_Modulus_c* zz_pX_Modulus_construct "Construct<zz_pXModulus>"(void *mem)
    void zz_pX_Modulus_destruct "Destruct<zz_pXModulus>"(zz_pX_Modulus_c *mem)
    void zz_pX_Modulus_delete "Delete<zz_pXModulus>"(zz_pX_Modulus_c *mem)
    void zz_pX_Modulus_from_str "_from_str<zz_pXModulus>"(zz_pX_Modulus_c* dest, char* s)
    void zz_pX_Modulus_build "build"(zz_pX_Modulus_c F, zz_pX_c f) # MUST be called before using the modulus
    long zz_pX_Modulus_deg "deg"(zz_pX_Modulus_c F)

    void zz_pX_MulMod_pre "MulMod"(zz_pX_c x, zz_pX_c a, zz_pX_c b, zz_pX_Modulus_c F)
    void zz_pX_SqrMod_pre "SqrMod"(zz_pX_c x, zz_pX_c a, zz_pX_Modulus_c F)
    void zz_pX_PowerMod_pre "PowerMod"(zz_pX_c x, zz_pX_c a, ZZ_c e, zz_pX_Modulus_c F)
    void zz_pX_PowerMod_long_pre "PowerMod"(zz_pX_c x, zz_pX_c a, long e, zz_pX_Modulus_c F)
    void zz_pX_PowerXMod_pre "PowerXMod"(zz_pX_c x, ZZ_c e, zz_pX_Modulus_c F)
    void zz_pX_PowerXMod_long_pre "PowerXMod"(zz_pX_c x, long e, zz_pX_Modulus_c F)
    void zz_pX_PowerXPlusAMod_pre "PowerXPlusAMod"(zz_pX_c x, zz_p_c a, ZZ_c e, zz_pX_Modulus_c F)
    void zz_pX_PowerXPlusAMod_long_pre "PowerXPlusAMod"(zz_pX_c x, zz_p_c a, long e, zz_pX_Modulus_c F)
    void zz_pX_rem_pre "rem"(zz_pX_c x, zz_pX_c a, zz_pX_Modulus_c F)
    void zz_pX_DivRem_pre "DivRem"(zz_pX_c q, zz_pX_c r, zz_pX_c a, zz_pX_Modulus_c F)
    void zz_pX_div_pre "div"(zz_pX_c q, zz_pX_c a, zz_pX_Modulus_c F)
    void zz_pX_InvMod_pre "InvMod"(zz_pX_c x, zz_pX_c a, zz_pX_Modulus_c F)

    long NTL_SP_BOUND
    bint NTL_zz_pX_DOUBLE_EQUALS(zz_pX_c x, zz_pX_c y)<|MERGE_RESOLUTION|>--- conflicted
+++ resolved
@@ -1,11 +1,7 @@
 from sage.libs.ntl.ntl_lzz_p_decl cimport zz_p_c
 from sage.libs.ntl.ntl_ZZ_decl cimport ZZ_c
 
-<<<<<<< HEAD
-cdef extern from "sage/libs/ntl/ntl_wrap.cpp":
-=======
 cdef extern from "sage/libs/ntl/ntlwrap.cpp":
->>>>>>> 0bd4c02e
     #### zz_pX_c
     ctypedef struct zz_pX_c "struct zz_pX":
         void *rep
