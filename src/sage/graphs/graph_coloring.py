--- conflicted
+++ resolved
@@ -152,14 +152,9 @@
         Traceback (most recent call last):
         ...
         ValueError: n must be non-negative
-<<<<<<< HEAD
-        sage: G = Graph({0:[1],1:[2]})
-        sage: for c in all_graph_colorings(G,2, vertex_color_dict = True): print(c)
-=======
         sage: G = Graph({0: [1], 1: [2]})
         sage: for c in all_graph_colorings(G, 2, vertex_color_dict=True):
         ....:     print(c)
->>>>>>> 9db4320e
         {0: 0, 1: 1, 2: 0}
         {0: 1, 1: 0, 2: 1}
         sage: for c in all_graph_colorings(G, 2, hex_colors=True):
@@ -617,7 +612,6 @@
 
     The method computes the worst-case of a first-fit coloring with less than
     `k` colors.
-<<<<<<< HEAD
 
     Definition:
 
@@ -632,22 +626,6 @@
 
     Equivalent formulation:
 
-=======
-
-    Definition:
-
-    A first-fit coloring is obtained by sequentially coloring the vertices of a
-    graph, assigning them the smallest color not already assigned to one of its
-    neighbors. The result is clearly a proper coloring, which usually requires
-    much more colors than an optimal vertex coloring of the graph, and heavily
-    depends on the ordering of the vertices.
-
-    The number of colors required by the worst-case application of this
-    algorithm on a graph `G` is called the Grundy number, written `\Gamma (G)`.
-
-    Equivalent formulation:
-
->>>>>>> 9db4320e
     Equivalently, a Grundy coloring is a proper vertex coloring such that any
     vertex colored with `i` has, for every `j < i`, a neighbor colored with
     `j`. This can define a Linear Program, which is used here to compute the
@@ -794,19 +772,11 @@
     b-chromatic number of `G` (denoted `\chi_b(G)`): the maximum `k` such that
     `G` admits a b-coloring with `k` colors.
 
-<<<<<<< HEAD
-    An useful upper bound for calculating the b-chromatic number is the
-    following. If G admits a b-coloring with k colors, then there are `k`
-    vertices of degree at least `k - 1` (the b-vertices of each color
-    class). So, if we set `m(G) = max` \{`k | `there are k vertices of degree at
-    least `k - 1`\}, we have that `\chi_b(G) \leq m(G)`.
-=======
     A useful upper bound for calculating the b-chromatic number is the
     following. If `G` admits a b-coloring with `k` colors, then there are `k`
     vertices of degree at least `k - 1` (the b-vertices of each color
     class). So, if we set `m(G) = \max \{k | \text{there are } k \text{ vertices
     of degree at least } k - 1 \}`, we have that `\chi_b(G) \leq m(G)`.
->>>>>>> 9db4320e
 
 
     .. NOTE::
@@ -1196,13 +1166,8 @@
 
     OUTPUT:
 
-<<<<<<< HEAD
-    - A ``CompleteGraph`` with labelled edges such that the label of each edge
-      is its color.
-=======
     - A :meth:`~sage.graphs.graph_generators.GraphGenerators.CompleteGraph` with
       labelled edges such that the label of each edge is its color.
->>>>>>> 9db4320e
 
     EXAMPLES::
 
@@ -1264,18 +1229,6 @@
 
     INPUT:
 
-<<<<<<< HEAD
-    - ``plus_one`` -- integer (default: ``None``); whether to use `\lceil
-      \frac{\Delta(G)}{2} \rceil` or `\lceil \frac{\Delta(G)+1}{2} \rceil`
-      colors.
-
-      - If ``0``, computes a decomposition of `G` into `\lceil
-        \frac{\Delta(G)}{2} \rceil` forests of paths
-
-      - If ``1``, computes a decomposition of `G` into `\lceil
-        \frac{\Delta(G)+1}{2} \rceil` colors, which is the conjectured general
-        bound.
-=======
     - ``plus_one`` -- integer (default: ``None``); whether to use `\left\lceil
       \frac{\Delta(G)}{2} \right\rceil` or `\left\lceil \frac{\Delta(G)+1}{2}
       \right\rceil` colors.
@@ -1286,7 +1239,6 @@
       - If ``1``, computes a decomposition of `G` into `\left\lceil
         \frac{\Delta(G)+1}{2} \right\rceil` colors, which is the conjectured
         general bound.
->>>>>>> 9db4320e
 
       - If ``plus_one = None`` (default), computes a decomposition using the
         least possible number of colors.
@@ -1401,11 +1353,7 @@
     # relaxed value
     r = p.new_variable(nonnegative=True)
 
-<<<<<<< HEAD
-    MAD = 1-1/(Integer(g.order())*2)
-=======
     MAD = 1 - 1 / (Integer(g.order()) * 2)
->>>>>>> 9db4320e
 
     # Partition of the edges
     for u,v in g.edge_iterator(labels=None):
@@ -1628,11 +1576,6 @@
 
     elif not k:
         k = max(g.degree()) + 2
-<<<<<<< HEAD
-
-    from sage.plot.colors import rainbow
-=======
->>>>>>> 9db4320e
 
     p = MixedIntegerLinearProgram(solver=solver)
 
@@ -1677,14 +1620,10 @@
 
     except MIPSolverException:
         if k == max(g.degree()) + 2:
-<<<<<<< HEAD
-            raise RuntimeError("It looks like you have found a counterexample to a very old conjecture. Please do not loose it ! Please publish it, and send a post to sage-devel to warn us. We implore you!")
-=======
             raise RuntimeError("It looks like you have found a counterexample to "
                                "a very old conjecture. Please do not loose it ! "
                                "Please publish it, and send a post to sage-devel "
                                "to warn us. We implore you!")
->>>>>>> 9db4320e
         else:
             raise ValueError("this graph can not be colored with the given number of colors")
 
