--- conflicted
+++ resolved
@@ -4153,17 +4153,13 @@
 
 
 def SimsGewirtzGraph():
-<<<<<<< HEAD
-    r"""
-=======
-    """
->>>>>>> 3535f060
+    r"""
     Return the Sims-Gewirtz Graph.
 
     This graph is obtained from the Higman Sims graph by considering the graph
     induced by the vertices at distance two from the vertices of an (any)
-    edge. It is the only strongly regular graph with parameters `v = 56, k = 10,
-    \lambda = 0, \mu = 2`
+    edge. It is the only strongly regular graph with parameters `v = 56`, 
+    `k = 10`, `\lambda = 0`, `\mu = 2`
 
     For more information on the Sylvester graph, see
     `<https://www.win.tue.nl/~aeb/graphs/Sims-Gewirtz.html>`_ or its
