from .sage_object cimport SageObject
from .parent cimport Parent
from cpython.number cimport PyNumber_Check
from sage.misc.inherit_comparison cimport InheritComparisonMetaclass


cpdef inline parent(x):
    """
    Return the parent of the element ``x``.

    Usually, this means the mathematical object of which ``x`` is an
    element.

    INPUT:

    - ``x`` -- an element

    OUTPUT:

    - If ``x`` is a Sage :class:`Element`, return ``x.parent()``.

    - Otherwise, return ``type(x)``.

    .. SEEALSO::

        `Parents, Conversion and Coercion <http://doc.sagemath.org/html/en/tutorial/tour_coercion.html>`_
        Section in the Sage Tutorial

    EXAMPLES::

        sage: a = 42
        sage: parent(a)
        Integer Ring
        sage: b = 42/1
        sage: parent(b)
        Rational Field
        sage: c = 42.0
        sage: parent(c)
        Real Field with 53 bits of precision

    Some more complicated examples::

        sage: x = Partition([3,2,1,1,1])
        sage: parent(x)
        Partitions
        sage: v = vector(RDF, [1,2,3])
        sage: parent(v)
        Vector space of dimension 3 over Real Double Field

    The following are not considered to be elements, so the type is
    returned::

        sage: d = int(42)  # Python int
        sage: parent(d)
        <... 'int'>
        sage: L = list(range(10))
        sage: parent(L)
        <... 'list'>
    """
    if isinstance(x, Element):
        return (<Element>x)._parent
    return type(x)


cdef inline int classify_elements(left, right):
    """
    Given two objects, at least one which is an :class:`Element`,
    classify their type and parent. This is a finer version of
    :func:`have_same_parent`.

    OUTPUT: the sum of the following bits:

    - 0o01: left is an Element
    - 0o02: right is an Element
    - 0o04: both are Element
    - 0o10: left and right have the same type
    - 0o20: left and right have the same parent

    These are the possible outcomes:

    - 0o01: left is an Element, right is not
    - 0o02: right is an Element, left is not
    - 0o07: both are Element, different types, different parents
    - 0o17: both are Element, same type, different parents
    - 0o27: both are Element, different types, same parent
    - 0o37: both are Element, same type, same parent
    """
    if type(left) is type(right):
        # We know at least one of the arguments is an Element. So if
        # their types are *equal* (fast to check) then they are both
        # Elements.
        if (<Element>left)._parent is (<Element>right)._parent:
            return 0o37
        else:
            return 0o17
    if not isinstance(right, Element):
        return 0o01
    if not isinstance(left, Element):
        return 0o02
    if (<Element>left)._parent is (<Element>right)._parent:
        return 0o27
    else:
        return 0o07

# Functions to help understand the result of classify_elements()
cdef inline bint BOTH_ARE_ELEMENT(int cl):
    return cl & 0o04
cdef inline bint HAVE_SAME_PARENT(int cl):
    return cl & 0o20


cpdef inline bint have_same_parent(left, right):
    """
    Return ``True`` if and only if ``left`` and ``right`` have the
    same parent.

    .. WARNING::

        This function assumes that at least one of the arguments is a
        Sage :class:`Element`. When in doubt, use the slower
        ``parent(left) is parent(right)`` instead.

    EXAMPLES::

        sage: from sage.structure.element import have_same_parent
        sage: have_same_parent(1, 3)
        True
        sage: have_same_parent(1, 1/2)
        False
        sage: have_same_parent(gap(1), gap(1/2))
        True

    These have different types but the same parent::

        sage: a = RLF(2)
        sage: b = exp(a)
        sage: type(a)
        <... 'sage.rings.real_lazy.LazyWrapper'>
        sage: type(b)
        <... 'sage.rings.real_lazy.LazyNamedUnop'>
        sage: have_same_parent(a, b)
        True
    """
    return HAVE_SAME_PARENT(classify_elements(left, right))


cdef inline parent_c(x):
    """
    Deprecated alias for :func:`parent`.

    TESTS::

        sage: cython('''
        ....: from sage.structure.element cimport parent_c
        ....: from sage.all import ZZ
        ....: print(parent_c(ZZ.one()))
        ....: ''')
        doctest:...:
        DeprecationWarning: parent_c() is deprecated, use parent() instead
        See http://trac.sagemath.org/22311 for details.
        Integer Ring
    """
    from sage.misc.superseded import deprecation
    deprecation(22311, "parent_c() is deprecated, use parent() instead")
    return parent(x)


cdef unary_op_exception(op, x)
cdef bin_op_exception(op, x, y)


cdef class Element(SageObject):
    cdef Parent _parent
    cpdef _richcmp_(left, right, int op)
    cpdef int _cmp_(left, right) except -2
    cpdef base_extend(self, R)

    cdef getattr_from_category(self, name)

    cpdef _act_on_(self, x, bint self_on_left)
    cpdef _acted_upon_(self, x, bint self_on_left)

    cdef _add_(self, other)
    cdef _sub_(self, other)
    cdef _neg_(self)
    cdef _add_long(self, long n)

    cdef _mul_(self, other)
    cdef _mul_long(self, long n)
    cdef _div_(self, other)
    cdef _floordiv_(self, other)
    cdef _mod_(self, other)

    cdef _pow_(self, other)
    cdef _pow_int(self, n)
    cdef _pow_long(self, long n)


cdef class ElementWithCachedMethod(Element):
    cdef public dict __cached_methods

cdef class ModuleElement(Element)       # forward declaration

cdef class RingElement(ModuleElement)   # forward declaration

cdef class ModuleElement(Element):
    cpdef _add_(self, other)
    cpdef _sub_(self, other)
    cpdef _neg_(self)

    # self._rmul_(x) is x * self
    cpdef _lmul_(self, Element right)
    # self._lmul_(x) is self * x
    cpdef _rmul_(self, Element left)

cdef class MonoidElement(Element):
    cpdef _pow_int(self, n)

cdef class MultiplicativeGroupElement(MonoidElement):
    cpdef _div_(self, other)

cdef class AdditiveGroupElement(ModuleElement):
    pass

cdef class RingElement(ModuleElement):
    cpdef _mul_(self, other)
    cpdef _div_(self, other)
    cpdef _pow_int(self, n)

cdef class CommutativeRingElement(RingElement):
    pass

cdef class IntegralDomainElement(CommutativeRingElement):
    pass

cdef class DedekindDomainElement(IntegralDomainElement):
    pass

cdef class PrincipalIdealDomainElement(DedekindDomainElement):
    pass

cdef class EuclideanDomainElement(PrincipalIdealDomainElement):
    cpdef _floordiv_(self, other)
    cpdef _mod_(self, other)

cdef class FieldElement(CommutativeRingElement):
    cpdef _floordiv_(self, other)

cdef class AlgebraElement(RingElement):
    pass

cdef class CommutativeAlgebraElement(CommutativeRingElement):
    pass

cdef class AlgebraFMElement(CommutativeAlgebraElement):
    cdef Element _element

cdef class InfinityElement(RingElement):
    pass


cdef class Vector(ModuleElement):
    cdef Py_ssize_t _degree

    # Return the dot product using the simple metric
    # $e_i \cdot e_j = \delta_{ij}$. The first assumes that the parents
    # are equal, both assume that the degrees are equal.
    cpdef _dot_product_(Vector left, Vector right)
    cpdef _dot_product_coerce_(Vector left, Vector right)

    cpdef _pairwise_product_(Vector left, Vector right) # override, call if parents the same

    cdef bint is_sparse_c(self)
    cdef bint is_dense_c(self)


cdef class Matrix(ModuleElement):
    # All matrix classes must be written in Cython
    cdef Py_ssize_t _nrows
    cdef Py_ssize_t _ncols

    cdef _vector_times_matrix_(matrix_right, Vector vector_left)    # OK to override, AND call directly
    cdef _matrix_times_vector_(matrix_left, Vector vector_right)    # OK to override, AND call directly
    cdef _matrix_times_matrix_(left, Matrix right)                  # OK to override, AND call directly

    cdef bint is_sparse_c(self)
    cdef bint is_dense_c(self)


cdef class CoercionModel:
    cpdef canonical_coercion(self, x, y)
    cpdef bin_op(self, x, y, op)
    cpdef richcmp(self, x, y, int op)

<<<<<<< HEAD
cdef CoercionModel coercion_model

cdef generic_power_c(a, nn, one)
=======
cdef CoercionModel coercion_model
>>>>>>> 23a2b10d
<|MERGE_RESOLUTION|>--- conflicted
+++ resolved
@@ -292,10 +292,4 @@
     cpdef bin_op(self, x, y, op)
     cpdef richcmp(self, x, y, int op)
 
-<<<<<<< HEAD
-cdef CoercionModel coercion_model
-
-cdef generic_power_c(a, nn, one)
-=======
-cdef CoercionModel coercion_model
->>>>>>> 23a2b10d
+cdef CoercionModel coercion_model