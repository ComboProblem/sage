--- conflicted
+++ resolved
@@ -339,11 +339,7 @@
 
         # construct the return value
         ans = self.parent().zero()
-<<<<<<< HEAD
-        for c in self.expansion()[start:stop:k]:
-=======
         for c in islice(self.expansion(lift_mode=lift_mode), start, stop, k):
->>>>>>> d7d5fb61
             ans += ppow * c
             ppow *= pk
 
