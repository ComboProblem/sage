--- conflicted
+++ resolved
@@ -896,7 +896,6 @@
                 s = "O(%s"%(ram_name)
             elif mode == terse:
                 s = "0 + O(%s"%(ram_name)
-<<<<<<< HEAD
             elif mode == digits:
                 prec = elt.precision_absolute()
                 if prec > 0:
@@ -915,13 +914,6 @@
                 else:
                     L = ['.'] + (['?'] * (-prec)) + [zero]
                     s = "..." + self.sep + self.sep.join(L)
-=======
-            else: # mode == digits or bars
-                if self.show_prec is True:
-                    s = "O(%s"%(ram_name)
-                else:
-                    s = "..."
->>>>>>> ffc8eff2
         elif mode == val_unit:
             if do_latex:
                 if elt.valuation() == 0:
