--- conflicted
+++ resolved
@@ -2425,12 +2425,8 @@
         return V
 
     @require_field
-<<<<<<< HEAD
     @handle_AA_and_QQbar
-    def hilbert_polynomial(self):
-=======
     def hilbert_polynomial(self, algorithm='sage'):
->>>>>>> 6187d261
         r"""
         Return the Hilbert polynomial of this ideal.
 
@@ -2531,12 +2527,8 @@
             raise ValueError("'algorithm' must be 'sage' or 'singular'")
 
     @require_field
-<<<<<<< HEAD
     @handle_AA_and_QQbar
-    def hilbert_series(self, singular=singular_default, grading=None):
-=======
     def hilbert_series(self, grading=None, algorithm='sage'):
->>>>>>> 6187d261
         r"""
         Return the Hilbert series of this ideal.
 
@@ -2629,12 +2621,8 @@
             raise ValueError("'algorithm' must be one of 'sage' or 'singular'")
 
     @require_field
-<<<<<<< HEAD
     @handle_AA_and_QQbar
-    def hilbert_numerator(self, singular=singular_default, grading=None):
-=======
     def hilbert_numerator(self, grading = None, algorithm = 'sage'):
->>>>>>> 6187d261
         r"""
         Return the Hilbert numerator of this ideal.
 
