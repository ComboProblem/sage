r"""
Univariate Ore polynomials

This module provides the
:class:`~sage.rings.polynomial.skew_polynomial_element.OrePolynomial`,
which constructs a single univariate Ore polynomial over a commutative
base equipped with an endomorphism and/or a derivation.
It provides generic implementation of standard arithmetical operations
on Ore polynomials as addition, multiplication, gcd, lcm, etc.

The generic implementation of dense Ore polynomials is
:class:`~sage.rings.polynomial.ore_polynomial_element.OrePolynomial_generic_dense`.
The classes
:class:`~sage.rings.polynomial.ore_polynomial_element.ConstantOrePolynomialSection`
and :class:`~sage.rings.polynomial.ore_polynomial_element.OrePolynomialBaseringInjection`
handle conversion from an Ore polynomial ring to its base ring and vice versa.

AUTHORS:

- Xavier Caruso (2020-05)
"""

# ***************************************************************************
#    Copyright (C) 2020 Xavier Caruso <xavier.caruso@normalesup.org>
#
#    This program is free software: you can redistribute it and/or modify
#    it under the terms of the GNU General Public License as published by
#    the Free Software Foundation, either version 2 of the License, or
#    (at your option) any later version.
#                  https://www.gnu.org/licenses/
# ***************************************************************************

import re
from cysignals.signals cimport sig_check
from sage.structure.element import coerce_binop
from sage.misc.superseded import experimental

from sage.rings.infinity import infinity
from sage.structure.factorization import Factorization
from sage.structure.element cimport Element, RingElement, AlgebraElement
from sage.structure.parent cimport Parent
from sage.structure.parent_gens cimport ParentWithGens
from sage.misc.abstract_method import abstract_method
from sage.categories.homset import Hom
from sage.rings.ring import _Fields
from sage.rings.integer cimport Integer
from cpython.object cimport PyObject_RichCompare
from sage.categories.map cimport Map
from sage.rings.morphism cimport Morphism, RingHomomorphism
from sage.rings.polynomial.polynomial_element cimport _dict_to_list


cdef class OrePolynomial(AlgebraElement):
    r"""
    Abstract base class for Ore polynomials.

    This class must be inherited from and have key methods overridden.

    .. RUBRIC:: Definition

    Let `R` be a commutative ring equipped with an automorphism `\sigma`
    and a `\sigma`-derivation `\partial`.

    An Ore polynomial is given by the equation:

    .. MATH::

        F(X) = a_{n} X^{n} + \cdots + a_0,

    where the coefficients `a_i \in R` and `X` is a formal variable.

    Addition between two Ore polynomials is defined by the usual addition
    operation and the modified multiplication is defined by the rule
    `X a = \sigma(a) X + \partial(a)` for all `a` in `R`.
    Ore polynomials are thus non-commutative and the degree of a product
    is equal to the sum of the degrees of the factors.

    Let `a` and `b` be two Ore polynomials in the same ring `S`.
    The *right (resp. left) Euclidean division* of `a` by `b` is a couple
    `(q,r)` of elements in `S` such that

    - `a = q b + r` (resp. `a = b q + r`)

    - the degree of `r` is less than the degree of `b`

    `q` (resp. `r`) is called the *quotient* (resp. the remainder)
    of this Euclidean division.

    .. RUBRIC:: Properties

    Keeping the previous notation, if the leading coefficient of `b`
    is a unit (e.g. if `b` is monic) then the quotient and the remainder
    in the *right* Euclidean division exist and are unique.

    The same result holds for the *left* Euclidean division if in addition
    the twisting morphism defining the Ore polynomial ring is invertible.

    EXAMPLES:

    We illustrate some functionalities implemented in this class.

    We create the Ore polynomial ring (here the derivation is zero)::

        sage: R.<t> = ZZ[]
        sage: sigma = R.hom([t+1])
        sage: S.<x> = R['x',sigma]; S
        Ore Polynomial Ring in x over Univariate Polynomial Ring in t over Integer Ring
         twisted by t |--> t + 1

    and some elements in it::

        sage: a = t + x + 1; a
        x + t + 1
        sage: b = S([t^2,t+1,1]); b
        x^2 + (t + 1)*x + t^2
        sage: c = S.random_element(degree=3,monic=True)
        sage: c.parent() is S
        True

    Ring operations are supported::

        sage: a + b
        x^2 + (t + 2)*x + t^2 + t + 1
        sage: a - b
        -x^2 - t*x - t^2 + t + 1

        sage: a * b
        x^3 + (2*t + 3)*x^2 + (2*t^2 + 4*t + 2)*x + t^3 + t^2
        sage: b * a
        x^3 + (2*t + 4)*x^2 + (2*t^2 + 3*t + 2)*x + t^3 + t^2
        sage: a * b == b * a
        False

        sage: b^2
        x^4 + (2*t + 4)*x^3 + (3*t^2 + 7*t + 6)*x^2
         + (2*t^3 + 4*t^2 + 3*t + 1)*x + t^4
        sage: b^2 == b*b
        True

    Sage also implements arithmetic over Ore polynomial rings. You will find
    below a short panorama::

        sage: q,r = c.right_quo_rem(b)
        sage: c == q*b + r
        True

    The operators ``//`` and ``%`` give respectively the quotient
    and the remainder of the *right* Euclidean division::

        sage: q == c // b
        True
        sage: r == c % b
        True

    Here we can see the effect of the operator evaluation compared to the usual
    polynomial evaluation::

        sage: a = x^2
        sage: a(t)
        doctest:...: FutureWarning: This class/method/function is marked as experimental.
        It, its functionality or its interface might change without a formal deprecation.
        See https://github.com/sagemath/sage/issues/13215 for details.
        t + 2

    Here is another example over a finite field::

        sage: k.<t> = GF(5^3)                                                           # optional - sage.rings.finite_rings
        sage: Frob = k.frobenius_endomorphism()                                         # optional - sage.rings.finite_rings
        sage: S.<x> = k['x',Frob]                                                       # optional - sage.rings.finite_rings
        sage: a = x^4 + (4*t + 1)*x^3 + (t^2 + 3*t + 3)*x^2 + (3*t^2 + 2*t + 2)*x + (3*t^2 + 3*t + 1)                   # optional - sage.rings.finite_rings
        sage: b = (2*t^2 + 3)*x^2 + (3*t^2 + 1)*x + 4*t + 2                             # optional - sage.rings.finite_rings
        sage: q, r = a.left_quo_rem(b)                                                  # optional - sage.rings.finite_rings
        sage: q                                                                         # optional - sage.rings.finite_rings
        (4*t^2 + t + 1)*x^2 + (2*t^2 + 2*t + 2)*x + 2*t^2 + 4*t + 3
        sage: r                                                                         # optional - sage.rings.finite_rings
        (t + 2)*x + 3*t^2 + 2*t + 4
        sage: a == b*q + r                                                              # optional - sage.rings.finite_rings
        True

    Once we have Euclidean divisions, we have for free gcd and lcm
    (at least if the base ring is a field)::

        sage: a = (x + t) * (x + t^2)^2                                                 # optional - sage.rings.finite_rings
        sage: b = (x + t) * (t*x + t + 1) * (x + t^2)                                   # optional - sage.rings.finite_rings
        sage: a.right_gcd(b)                                                            # optional - sage.rings.finite_rings
        x + t^2
        sage: a.left_gcd(b)                                                             # optional - sage.rings.finite_rings
        x + t

    The left lcm has the following meaning: given Ore polynomials `a` and `b`,
    their left lcm is the least degree polynomial `c = ua = vb` for some Ore
    polynomials `u, v`. Such a `c` always exist if the base ring is a field::

        sage: c = a.left_lcm(b); c                                                      # optional - sage.rings.finite_rings
        x^5 + (4*t^2 + t + 3)*x^4 + (3*t^2 + 4*t)*x^3 + 2*t^2*x^2 + (2*t^2 + t)*x + 4*t^2 + 4
        sage: c.is_right_divisible_by(a)                                                # optional - sage.rings.finite_rings
        True
        sage: c.is_right_divisible_by(b)                                                # optional - sage.rings.finite_rings
        True

    The right lcm is defined similarly as the least degree polynomial `c = au =
    bv` for some `u,v`::

        sage: d = a.right_lcm(b); d                                                     # optional - sage.rings.finite_rings
        x^5 + (t^2 + 1)*x^4 + (3*t^2 + 3*t + 3)*x^3 + (3*t^2 + t + 2)*x^2 + (4*t^2 + 3*t)*x + 4*t + 4
        sage: d.is_left_divisible_by(a)                                                 # optional - sage.rings.finite_rings
        True
        sage: d.is_left_divisible_by(b)                                                 # optional - sage.rings.finite_rings
        True

    .. SEEALSO::

        - :mod:`sage.rings.polynomial.ore_polynomial_ring`
    """
    def __init__(self, parent, construct=False):
        r"""
        Initialize ``self``.

        INPUT:

        - ``parent`` -- parent of ``self``

        - ``construct`` -- boolean (default: ``False``)

        TESTS::

            sage: R.<t> = ZZ[]
            sage: sigma = R.hom([t+1])
            sage: S.<x> = R['x',sigma]
            sage: P = x + t
            sage: TestSuite(P).run()
            sage: Q = S([1, t, t+2])
            sage: TestSuite(Q).run()
        """
        AlgebraElement.__init__(self, parent)

    cdef long _hash_c(self):
        raise NotImplementedError

    def __hash__(self):
        r"""
        Return hash of ``self``.

        EXAMPLES::

            sage: R.<t> = QQ[]
            sage: sigma = R.hom([t+1])
            sage: S.<x> = R['x',sigma]
            sage: a = 1 + x^4 + (t+1)*x^2 + t^2
            sage: hash(a) == hash(a)
            True
        """
        return self._hash_c()

    cpdef Integer degree(self):
        r"""
        Return the degree of ``self``.

        By convention, the zero Ore polynomial has degree `-1`.

        EXAMPLES::

            sage: R.<t> = ZZ[]
            sage: sigma = R.hom([t+1])
            sage: S.<x> = R['x',sigma]
            sage: a = x^2 + t*x^3 + t^2*x + 1
            sage: a.degree()
            3
            sage: S.zero().degree()
            -1
            sage: S(5).degree()
            0
        """
        raise NotImplementedError

    cdef OrePolynomial _new_c(self, list coeffs, Parent P, char check=0):
        r"""
        Fast creation of a new Ore polynomial

        .. NOTE::

            Override this function in classes which inherit
            from OrePolynomial.
        """
        return P(coeffs)

    cpdef OrePolynomial _new_constant_poly(self, RingElement a, Parent P, char check=0):
        r"""
        Fast creation of a new constant Ore polynomial

        EXAMPLES::

            sage: from sage.rings.polynomial.ore_polynomial_element import OrePolynomialBaseringInjection
            sage: k.<t> = GF(5^3)                                                       # optional - sage.rings.finite_rings
            sage: Frob = k.frobenius_endomorphism()                                     # optional - sage.rings.finite_rings
            sage: S.<x> = k['x',Frob]                                                   # optional - sage.rings.finite_rings
            sage: OrePolynomialBaseringInjection(k, k['x', Frob]) #indirect doctest     # optional - sage.rings.finite_rings
            Ore Polynomial base injection morphism:
              From: Finite Field in t of size 5^3
              To:   Ore Polynomial Ring in x over Finite Field in t of size 5^3 twisted by t |--> t^5
        """
        if a:
            return self._new_c([a], P, check)
        return self._new_c([], P)

    def __setitem__(self, n, value):
        r"""
        Set the ``n``-th coefficient of ``self``.

        This always raises an ``IndexError``, since polynomials are immutable in
        Sage.

        EXAMPLES::

            sage: k.<t> = GF(5^3)
            sage: Frob = k.frobenius_endomorphism()                                     # optional - sage.rings.finite_rings
            sage: S.<x> = k['x',Frob]                                                   # optional - sage.rings.finite_rings
            sage: a = x + t                                                             # optional - sage.rings.finite_rings
            sage: a[1] = t + 1                                                          # optional - sage.rings.finite_rings
            Traceback (most recent call last):
            ...
            IndexError: Ore polynomials are immutable
        """
        raise IndexError("Ore polynomials are immutable")

    def square(self):
        r"""
        Return the square of ``self``.

        EXAMPLES::

            sage: R.<t> = QQ[]
            sage: sigma = R.hom([t+1])
            sage: S.<x> = R['x', sigma]
            sage: a = x + t; a
            x + t
            sage: a.square()
            x^2 + (2*t + 1)*x + t^2
            sage: a.square() == a*a
            True

            sage: der = R.derivation()
            sage: A.<d> = R['d', der]
            sage: (d + t).square()
            d^2 + 2*t*d + t^2 + 1
        """
        return self * self

    def constant_coefficient(self):
        r"""
        Return the constant coefficient (i.e., the coefficient of term
        of degree `0`) of ``self``.

        EXAMPLES::

            sage: R.<t> = ZZ[]
            sage: sigma = R.hom([t+1])
            sage: S.<x> = R['x',sigma]
            sage: a = x + t^2 + 2
            sage: a.constant_coefficient()
            t^2 + 2
        """
        if self:
            return self[0]
        else:
            return self.base_ring().zero()

    def leading_coefficient(self):
        r"""
        Return the coefficient of the highest-degree monomial of ``self``.

        EXAMPLES::

            sage: R.<t> = ZZ[]
            sage: sigma = R.hom([t+1])
            sage: S.<x> = R['x',sigma]
            sage: a = (t+1)*x^5 + t^2*x^3 + x
            sage: a.leading_coefficient()
            t + 1

        By convention, the leading coefficient to the zero polynomial is
        zero::

            sage: S(0).leading_coefficient()
            0
        """
        cdef int d = self.degree()
        if d == -1:
            return self.base_ring()(0)
        return self[d]

    def is_unit(self):
        r"""
        Return ``True`` if this Ore polynomial is a unit.

        When the base ring `R` is an integral domain, then an Ore polynomial `f`
        is a unit if and only if degree of `f` is `0` and `f` is then a unit in
        `R`.

        .. NOTE::

            The case when `R` is not an integral domain is not yet implemented.

        EXAMPLES::

            sage: R.<t> = ZZ[]
            sage: sigma = R.hom([t+1])
            sage: S.<x> = R['x',sigma]
            sage: a = x + (t+1)*x^5 + t^2*x^3 - x^5
            sage: a.is_unit()
            False
        """
        # TODO: Sage does not yet have support for finding order of
        #       automorphisms. Once that is available, general case can
        #       be implemented. Reference: http://bit.ly/29Vidu7
        if self._parent.base_ring().is_integral_domain():
            if self.degree() == 0 and self[0].is_unit():
                return True
            else:
                return False
        else:
            raise NotImplementedError("is_unit is not implemented for Ore polynomial rings "
                                      "over base rings which are not integral domains")

    def is_nilpotent(self):
        r"""
        Check if ``self`` is nilpotent.

        .. NOTE::

            The paper "Nilpotents and units in skew polynomial rings
            over commutative rings" by M. Rimmer and K.R. Pearson describes
            a method to check whether a given skew polynomial is nilpotent.
            That method however, requires one to know the order of the
            automorphism which is not available in Sage. This method is thus
            not yet implemented.

        EXAMPLES::

            sage: R.<t> = ZZ[]
            sage: sigma = R.hom([t+1])
            sage: S.<x> = R['x',sigma]
            sage: x.is_nilpotent()
            Traceback (most recent call last):
            ...
            NotImplementedError
        """
        raise NotImplementedError

    def is_monic(self):
        r"""
        Return ``True`` if this Ore polynomial is monic.

        The zero polynomial is by definition not monic.

        EXAMPLES::

            sage: R.<t> = ZZ[]
            sage: sigma = R.hom([t+1])
            sage: S.<x> = R['x',sigma]
            sage: a = x + t
            sage: a.is_monic()
            True
            sage: a = 0*x
            sage: a.is_monic()
            False
            sage: a = t*x^3 + x^4 + (t+1)*x^2
            sage: a.is_monic()
            True
            sage: a = (t^2 + 2*t)*x^2 + x^3 + t^10*x^5
            sage: a.is_monic()
            False
        """
        return self.leading_coefficient() == 1

    def left_monic(self):
        r"""
        Return the unique monic Ore polynomial `m` which divides this
        polynomial on the left and has the same degree.

        Given an Ore polynomial `P` of degree `n`, its left monic is given by
        `P \cdot \sigma^{-n}(1/k)`, where `k` is the leading coefficient of
        `P` and `\sigma` is the twisting morphism.

        EXAMPLES::

            sage: k.<t> = GF(5^3)                                                       # optional - sage.rings.finite_rings
            sage: Frob = k.frobenius_endomorphism()                                     # optional - sage.rings.finite_rings
            sage: S.<x> = k['x',Frob]                                                   # optional - sage.rings.finite_rings
            sage: a = (3*t^2 + 3*t + 2)*x^3 + (2*t^2 + 3)*x^2 + (4*t^2 + t + 4)*x + 2*t^2 + 2       # optional - sage.rings.finite_rings
            sage: b = a.left_monic(); b                                                 # optional - sage.rings.finite_rings
            x^3 + (4*t^2 + 3*t)*x^2 + (4*t + 2)*x + 2*t^2 + 4*t + 3

        Check list::

            sage: b.degree() == a.degree()                                              # optional - sage.rings.finite_rings
            True
<<<<<<< HEAD
            sage: a.is_left_divisible_by(b)
=======
            sage: b.is_left_divisible_by(a)                                             # optional - sage.rings.finite_rings
>>>>>>> 3202f651
            True
            sage: twist = S.twisting_morphism(-a.degree())                              # optional - sage.rings.finite_rings
            sage: a == b * twist(a.leading_coefficient())                               # optional - sage.rings.finite_rings
            True

        Note that `b` does not divide `a` on the right::

            sage: a.is_right_divisible_by(b)                                            # optional - sage.rings.finite_rings
            False

        This function does not work if the leading coefficient is not a
        unit::

            sage: R.<t> = QQ[]
            sage: der = R.derivation()
            sage: S.<x> = R['x', der]
            sage: a = t*x
            sage: a.left_monic()
            Traceback (most recent call last):
            ...
            NotImplementedError: the leading coefficient is not a unit
        """
        try:
            a = self.base_ring()(~self.leading_coefficient())
        except (ZeroDivisionError, TypeError):
            raise NotImplementedError("the leading coefficient is not a unit")
        cdef Morphism m = self._parent.twisting_morphism(-self.degree())
        if m is None:
            return self * a
        return self * m(a)

    def right_monic(self):
        r"""
        Return the unique monic Ore polynomial which divides this polynomial
        on the right and has the same degree.

        Given an Ore polynomial `P` of degree `n`, its right monic is given by
        `(1/k) \cdot P`, where `k` is the leading coefficient of `P`.

        EXAMPLES::

            sage: k.<t> = GF(5^3)                                                       # optional - sage.rings.finite_rings
            sage: Frob = k.frobenius_endomorphism()                                     # optional - sage.rings.finite_rings
            sage: S.<x> = k['x',Frob]                                                   # optional - sage.rings.finite_rings
            sage: a = (3*t^2 + 3*t + 2)*x^3 + (2*t^2 + 3)*x^2 + (4*t^2 + t + 4)*x + 2*t^2 + 2       # optional - sage.rings.finite_rings
            sage: b = a.right_monic(); b                                                # optional - sage.rings.finite_rings
            x^3 + (2*t^2 + 3*t + 4)*x^2 + (3*t^2 + 4*t + 1)*x + 2*t^2 + 4*t + 3

        Check list::

            sage: b.degree() == a.degree()                                              # optional - sage.rings.finite_rings
            True
<<<<<<< HEAD
            sage: a.is_right_divisible_by(b)
=======
            sage: b.is_right_divisible_by(a)                                            # optional - sage.rings.finite_rings
>>>>>>> 3202f651
            True
            sage: a == a.leading_coefficient() * b                                      # optional - sage.rings.finite_rings
            True

        Note that `b` does not divide `a` on the right::

            sage: a.is_left_divisible_by(b)                                             # optional - sage.rings.finite_rings
            False

        This function does not work if the leading coefficient is not a
        unit::

            sage: R.<t> = QQ[]
            sage: der = R.derivation()
            sage: S.<x> = R['x', der]
            sage: a = t*x
            sage: a.right_monic()
            Traceback (most recent call last):
            ...
            NotImplementedError: the leading coefficient is not a unit
        """
        try:
            a = self.base_ring()(~self.leading_coefficient())
        except (ZeroDivisionError, TypeError):
            raise NotImplementedError("the leading coefficient is not a unit")
        return a * self

    cpdef _mod_(self, other):
        r"""
        Return the remainder in the *right* Euclidean division of
        ``self`` by ``other```.

        TESTS::

            sage: R.<t> = ZZ[]
            sage: sigma = R.hom([t+1])
            sage: S.<x> = R['x',sigma]
            sage: b = x^2 + 2*t*x + 2
            sage: a = (x+t)*b + t*x + 1
            sage: a % b
            t*x + 1

            sage: (a*t).right_quo_rem(b*t)
            Traceback (most recent call last):
            ...
            NotImplementedError: the leading coefficient of the divisor is not invertible
        """
        return self.right_quo_rem(other)[1]

    cpdef _floordiv_(self, right):
        r"""
        Return the quotient of the *right* Euclidean division of
        ``self`` by ``right``.

        The algorithm fails if the leading coefficient of the divisor
        (``right``) is not invertible.

        TESTS::

            sage: R.<t> = QQ[]
            sage: sigma = R.hom([t+1])
            sage: S.<x> = R['x',sigma]
            sage: b = x^2 + t
            sage: a = (x^2 + t*x + 1)*b + t^3*x
            sage: a // b
            x^2 + t*x + 1

            sage: (t*a) // (t*b)
            Traceback (most recent call last):
            ...
            NotImplementedError: the leading coefficient of the divisor is not invertible
        """
        q, _ = self.right_quo_rem(right)
        return q

    cpdef _div_(self, right):
        r"""
        Return the quotient of this Ore polynomial by ``right``
        in the fraction field.

        INPUT:

        - ``right`` -- an Ore polynomial

        EXAMPLES::

            sage: R.<t> = GF(11)[]                                                      # optional - sage.rings.finite_rings
            sage: der = R.derivation()                                                  # optional - sage.rings.finite_rings
            sage: S.<x> = R['x', der]                                                   # optional - sage.rings.finite_rings
            sage: f = t/x                                                               # optional - sage.rings.finite_rings
            sage: f                                                                     # optional - sage.rings.finite_rings
            (x + 10/t)^(-1) * t
            sage: f.parent()                                                            # optional - sage.rings.finite_rings
            Ore Function Field in x over
             Fraction Field of Univariate Polynomial Ring in t over Finite Field of size 11 twisted by d/dt
        """
        parent = self.parent().fraction_field()
        return parent(self) / parent(right)

    def is_left_divisible_by(self, other):
        r"""
        Check if ``self`` is divisible by ``other`` on the left.

        INPUT:

        - ``other`` -- an Ore polynomial in the same ring as ``self``

        OUTPUT:

        Return ``True`` or ``False``.

        EXAMPLES::

            sage: k.<t> = GF(5^3)
            sage: Frob = k.frobenius_endomorphism()
            sage: S.<x> = k['x',Frob]
            sage: a = x^2 + t*x + t^2 + 3
            sage: b = x^3 + (t + 1)*x^2 + 1
            sage: c = a*b
            sage: c.is_left_divisible_by(a)
            True
            sage: c.is_left_divisible_by(b)
            False

        Divisibility by `0` does not make sense::

            sage: c.is_left_divisible_by(S(0))
            Traceback (most recent call last):
            ...
            ZeroDivisionError: division by zero is not valid
        """
        _, r = self.left_quo_rem(other)
        return r.is_zero()

    def is_right_divisible_by(self, other):
        r"""
        Check if ``self`` is divisible by ``other`` on the right.

        INPUT:

        - ``other`` -- an Ore polynomial in the same ring as ``self``

        OUTPUT:

        Return ``True`` or ``False``.

        EXAMPLES::

            sage: k.<t> = GF(5^3)                                                       # optional - sage.rings.finite_rings
            sage: Frob = k.frobenius_endomorphism()                                     # optional - sage.rings.finite_rings
            sage: S.<x> = k['x',Frob]                                                   # optional - sage.rings.finite_rings
            sage: a = x^2 + t*x + t^2 + 3                                               # optional - sage.rings.finite_rings
            sage: b = x^3 + (t + 1)*x^2 + 1                                             # optional - sage.rings.finite_rings
            sage: c = a*b                                                               # optional - sage.rings.finite_rings
            sage: c.is_right_divisible_by(a)                                            # optional - sage.rings.finite_rings
            False
            sage: c.is_right_divisible_by(b)                                            # optional - sage.rings.finite_rings
            True

        Divisibility by `0` does not make sense::

            sage: c.is_right_divisible_by(S(0))                                         # optional - sage.rings.finite_rings
            Traceback (most recent call last):
            ...
            ZeroDivisionError: division by zero is not valid

        This function does not work if the leading coefficient of the divisor
        is not a unit::

            sage: R.<t> = QQ[]
            sage: sigma = R.hom([t+1])
            sage: S.<x> = R['x',sigma]
            sage: a = x^2 + 2*x + t
            sage: b = (t+1)*x + t^2
            sage: c = a*b
            sage: c.is_right_divisible_by(b)
            Traceback (most recent call last):
            ...
            NotImplementedError: the leading coefficient of the divisor is not invertible
        """
        _, r = self.right_quo_rem(other)
        return r.is_zero()

    def left_divides(self, other):
        r"""
        Check if ``self`` divides ``other`` on the left.

        INPUT:

        - ``other`` -- an Ore polynomial in the same ring as ``self``

        OUTPUT:

        Return ``True`` or ``False``.

        EXAMPLES::

<<<<<<< HEAD
            sage: k.<t> = GF(5^3)
            sage: Frob = k.frobenius_endomorphism()
            sage: S.<x> = k['x',Frob]
            sage: a = x^2 + t*x + t^2 + 3
            sage: b = x^3 + (t + 1)*x^2 + 1
            sage: c = a * b
            sage: a.left_divides(c)
=======
            sage: k.<t> = GF(5^3)                                                       # optional - sage.rings.finite_rings
            sage: Frob = k.frobenius_endomorphism()                                     # optional - sage.rings.finite_rings
            sage: S.<x> = k['x',Frob]                                                   # optional - sage.rings.finite_rings
            sage: a = x^2 + t*x + t^2 + 3                                               # optional - sage.rings.finite_rings
            sage: b = x^3 + (t + 1)*x^2 + 1                                             # optional - sage.rings.finite_rings
            sage: c = a*b                                                               # optional - sage.rings.finite_rings
            sage: a.left_divides(c)                                                     # optional - sage.rings.finite_rings
>>>>>>> 3202f651
            True
            sage: b.left_divides(c)                                                     # optional - sage.rings.finite_rings
            False

        Divisibility by `0` does not make sense::

            sage: S(0).left_divides(c)                                                  # optional - sage.rings.finite_rings
            Traceback (most recent call last):
            ...
            ZeroDivisionError: division by zero is not valid
        """
        _, r = other.left_quo_rem(self)
        return r.is_zero()

    def right_divides(self, other):
        r"""
        Check if ``self`` divides ``other`` on the right.

        INPUT:

        - ``other`` -- an Ore polynomial in the same ring as ``self``

        OUTPUT:

        Return ``True`` or ``False``.

        EXAMPLES::

<<<<<<< HEAD
            sage: k.<t> = GF(5^3)
            sage: Frob = k.frobenius_endomorphism()
            sage: S.<x> = k['x',Frob]
            sage: a = x^2 + t*x + t^2 + 3
            sage: b = x^3 + (t + 1)*x^2 + 1
            sage: c = a * b
            sage: a.right_divides(c)
=======
            sage: k.<t> = GF(5^3)                                                       # optional - sage.rings.finite_rings
            sage: Frob = k.frobenius_endomorphism()                                     # optional - sage.rings.finite_rings
            sage: S.<x> = k['x',Frob]                                                   # optional - sage.rings.finite_rings
            sage: a = x^2 + t*x + t^2 + 3                                               # optional - sage.rings.finite_rings
            sage: b = x^3 + (t + 1)*x^2 + 1                                             # optional - sage.rings.finite_rings
            sage: c = a*b                                                               # optional - sage.rings.finite_rings
            sage: a.right_divides(c)                                                    # optional - sage.rings.finite_rings
>>>>>>> 3202f651
            False
            sage: b.right_divides(c)                                                    # optional - sage.rings.finite_rings
            True

        Divisibility by `0` does not make sense::

            sage: S(0).right_divides(c)                                                 # optional - sage.rings.finite_rings
            Traceback (most recent call last):
            ...
            ZeroDivisionError: division by zero is not valid

        This function does not work if the leading coefficient of the divisor
        is not a unit::

            sage: R.<t> = QQ[]
            sage: sigma = R.hom([t+1])
            sage: S.<x> = R['x',sigma]
            sage: a = x^2 + 2*x + t
            sage: b = (t+1)*x + t^2
            sage: c = a*b
            sage: b.right_divides(c)
            Traceback (most recent call last):
            ...
            NotImplementedError: the leading coefficient of the divisor is not invertible
        """
        _, r = other.right_quo_rem(self)
        return r.is_zero()

    @coerce_binop
    def left_xgcd(self, other, monic=True):
        r"""
        Return the left gcd of ``self`` and ``other`` along with the
        coefficients for the linear combination.

        If `a` is ``self`` and `b` is ``other``, then there are Ore polynomials
        `u` and `v` such that `g = a u + b v`, where `g` is the left gcd of `a`
        and `b`. This method returns `(g, u, v)`.

        INPUT:

        - ``other`` -- an Ore polynomial in the same ring as ``self``

        - ``monic`` -- boolean (default: ``True``); return whether the left gcd
          should be normalized to be monic

        OUTPUT:

        - The left gcd of ``self`` and ``other``, that is an Ore polynomial
          `g` with the following property: any Ore polynomial is
          divisible on the left by `g` iff it is divisible on the left
          by both ``self`` and ``other``.
          If monic is ``True``, `g` is in addition monic. (With this
          extra condition, it is uniquely determined.)

        - Two Ore polynomials `u` and `v` such that:

          .. MATH::

              g = a \cdot u + b \cdot v,

          where `s` is ``self`` and `b` is ``other``.

        .. NOTE::

            Works only if following two conditions are fulfilled
            (otherwise left gcd do not exist in general):
            1) the base ring is a field and
            2) the twisting morphism is bijective.

        EXAMPLES::

            sage: k.<t> = GF(5^3)                                                       # optional - sage.rings.finite_rings
            sage: Frob = k.frobenius_endomorphism()                                     # optional - sage.rings.finite_rings
            sage: S.<x> = k['x',Frob]                                                   # optional - sage.rings.finite_rings
            sage: a = (x + t) * (x^2 + t*x + 1)                                         # optional - sage.rings.finite_rings
            sage: b = 2 * (x + t) * (x^3 + (t+1)*x^2 + t^2)                             # optional - sage.rings.finite_rings
            sage: g,u,v = a.left_xgcd(b); g                                             # optional - sage.rings.finite_rings
            x + t
            sage: a*u + b*v == g                                                        # optional - sage.rings.finite_rings
            True

        Specifying ``monic=False``, we *can* get a nonmonic gcd::

            sage: g,u,v = a.left_xgcd(b, monic=False); g                                # optional - sage.rings.finite_rings
            2*t*x + 4*t + 2
            sage: a*u + b*v == g                                                        # optional - sage.rings.finite_rings
            True

        The base ring must be a field::

            sage: R.<t> = QQ[]
            sage: sigma = R.hom([t+1])
            sage: S.<x> = R['x',sigma]
            sage: a = (x + t) * (x^2 + t*x + 1)
            sage: b = 2 * (x + t) * (x^3 + (t+1)*x^2 + t^2)
            sage: a.left_xgcd(b)
            Traceback (most recent call last):
            ...
            TypeError: the base ring must be a field

        And the twisting morphism must be bijective::

            sage: FR = R.fraction_field()
            sage: f = FR.hom([FR(t)^2])
            sage: S.<x> = FR['x',f]
            sage: a = (x + t) * (x^2 + t*x + 1)
            sage: b = 2 * (x + t) * (x^3 + (t+1)*x^2 + t^2)
            sage: a.left_xgcd(b)
            Traceback (most recent call last):
            ...
            NotImplementedError: inversion of the twisting morphism Ring endomorphism of Fraction Field of Univariate Polynomial Ring in t over Rational Field
                Defn: t |--> t^2
        """
        if self.base_ring() not in _Fields:
            raise TypeError("the base ring must be a field")
        cdef OrePolynomial G = self
        cdef OrePolynomial U = self._parent.one()
        cdef OrePolynomial V, V1, V2, Q, R, T
        cdef Morphism m
        if not other:
            V = self._parent.zero()
        else:
            V1 = self._parent.zero()
            V3 = other
            while V3:
                Q, R = G._left_quo_rem(V3)
                T = U - V1 * Q
                U = V1
                G = V3
                V1 = T
                V3 = R
            V = G - self * U
            V, _ = V._left_quo_rem(other)
        if monic:
            lc = ~G.leading_coefficient()
            m = self._parent.twisting_morphism(-G.degree())
            if m is not None:
                lc = m(lc)
            G = G * lc
            U = U * lc
            V = V * lc
        return G, U, V

    cdef _left_quo_rem(self, OrePolynomial other):
        r"""
        Return the quotient and remainder of the left Euclidean
        division of ``self`` by ``other`` (C implementation).

        Must be implemented in subclasses.
        """
        raise NotImplementedError("left Euclidean division is not implemented")

    @coerce_binop
    def left_quo_rem(self, other):
        r"""
        Return the quotient and remainder of the left Euclidean
        division of ``self`` by ``other``.

        INPUT:

        - ``other`` -- an Ore polynomial in the same ring as ``self``

        OUTPUT:

        - the quotient and the remainder of the left Euclidean
          division of this Ore polynomial by ``other``

        .. NOTE::

            This will fail if the leading coefficient of ``other`` is not a unit
            or if Sage can't invert the twisting morphism.

        EXAMPLES::

            sage: k.<t> = GF(5^3)                                                       # optional - sage.rings.finite_rings
            sage: Frob = k.frobenius_endomorphism()                                     # optional - sage.rings.finite_rings
            sage: S.<x> = k['x',Frob]                                                   # optional - sage.rings.finite_rings
            sage: a = (3*t^2 + 3*t + 2)*x^3 + (2*t^2 + 3)*x^2 + (4*t^2 + t + 4)*x + 2*t^2 + 2       # optional - sage.rings.finite_rings
            sage: b = (3*t^2 + 4*t + 2)*x^2 + (2*t^2 + 4*t + 3)*x + 2*t^2 + t + 1       # optional - sage.rings.finite_rings
            sage: q,r = a.left_quo_rem(b)                                               # optional - sage.rings.finite_rings
            sage: a == b*q + r                                                          # optional - sage.rings.finite_rings
            True

        In the following example, Sage does not know the inverse
        of the twisting morphism::

            sage: R.<t> = QQ[]
            sage: K = R.fraction_field()
            sage: sigma = K.hom([(t+1)/(t-1)])
            sage: S.<x> = K['x',sigma]
            sage: a = (-2*t^2 - t + 1)*x^3 + (-t^2 + t)*x^2 + (-12*t - 2)*x - t^2 - 95*t + 1
            sage: b = x^2 + (5*t - 6)*x - 4*t^2 + 4*t - 1
            sage: a.left_quo_rem(b)
            Traceback (most recent call last):
            ...
            NotImplementedError: inversion of the twisting morphism Ring endomorphism of Fraction Field of Univariate Polynomial Ring in t over Rational Field
              Defn: t |--> (t + 1)/(t - 1)
        """
        if not other:
            raise ZeroDivisionError("division by zero is not valid")
        return self._left_quo_rem(other)

    cdef _right_quo_rem(self, OrePolynomial other):
        r"""
        Return the quotient and remainder of the right Euclidean
        division of ``self`` by ``other`` (C implementation).

        Must be implemented in subclasses.
        """
        raise NotImplementedError("right Euclidean division is not implemented")

    @coerce_binop
    def right_quo_rem(self, other):
        r"""
        Return the quotient and remainder of the right Euclidean
        division of ``self`` by ``other``.

        INPUT:

        - ``other`` -- an Ore polynomial in the same ring as ``self``

        OUTPUT:

        - the quotient and the remainder of the right Euclidean
          division of this Ore polynomial by ``other``

        .. NOTE::

            This will fail if the leading coefficient of the divisor
            is not a unit.

        EXAMPLES::

            sage: R.<t> = ZZ[]
            sage: sigma = R.hom([t+1])
            sage: S.<x> = R['x',sigma]
            sage: a = S.random_element(degree=4)
            sage: b = S.random_element(monic=True)
            sage: q,r = a.right_quo_rem(b)
            sage: a == q*b + r
            True

        The leading coefficient of the divisor need to be invertible::

            sage: a.right_quo_rem(S(0))
            Traceback (most recent call last):
            ...
            ZeroDivisionError: division by zero is not valid
            sage: c = S.random_element()
            sage: while not c or c.leading_coefficient().is_unit():
            ....:     c = S.random_element()
            sage: while a.degree() < c.degree():
            ....:     a = S.random_element(degree=4)
            sage: a.right_quo_rem(c)
            Traceback (most recent call last):
            ...
            NotImplementedError: the leading coefficient of the divisor is not invertible
        """
        if not other:
            raise ZeroDivisionError("division by zero is not valid")
        return self._right_quo_rem(other)

    @coerce_binop
    def right_xgcd(self, other, monic=True):
        r"""
        Return the right gcd of ``self`` and ``other`` along with the
        coefficients for the linear combination.

        If `a` is ``self`` and `b` is ``other``, then there are Ore polynomials
        `u` and `v` such that `g = u a + v b`, where `g` is the right gcd of `a`
        and `b`. This method returns `(g, u, v)`.

        INPUT:

        - ``other`` -- an Ore polynomial in the same ring as ``self``

        - ``monic`` -- boolean (default: ``True``); return whether the right gcd
          should be normalized to be monic

        OUTPUT:

        - The right gcd of ``self`` and ``other``, that is an Ore polynomial
          `g` with the following property: any Ore polynomial is
          divisible on the right by `g` iff it is divisible on the right
          by both ``self`` and ``other``.
          If monic is ``True``, `g` is in addition monic. (With this
          extra condition, it is uniquely determined.)

        - Two Ore polynomials `u` and `v` such that:

          .. MATH::

              g = u \cdot a + v \cdot b

          where `a` is ``self`` and `b` is ``other``.

        .. NOTE::

            Works only if the base ring is a field (otherwise right
            gcd do not exist in general).

        EXAMPLES::

            sage: k.<t> = GF(5^3)                                                       # optional - sage.rings.finite_rings
            sage: Frob = k.frobenius_endomorphism()                                     # optional - sage.rings.finite_rings
            sage: S.<x> = k['x',Frob]                                                   # optional - sage.rings.finite_rings
            sage: a = (x^2 + t*x + 1) * (x + t)                                         # optional - sage.rings.finite_rings
            sage: b = 2 * (x^3 + (t+1)*x^2 + t^2) * (x + t)                             # optional - sage.rings.finite_rings
            sage: g,u,v = a.right_xgcd(b); g                                            # optional - sage.rings.finite_rings
            x + t
            sage: u*a + v*b == g                                                        # optional - sage.rings.finite_rings
            True

        Specifying ``monic=False``, we *can* get a nonmonic gcd::

            sage: g,u,v = a.right_xgcd(b, monic=False); g                               # optional - sage.rings.finite_rings
            (4*t^2 + 4*t + 1)*x + 4*t^2 + 4*t + 3
            sage: u*a + v*b == g                                                        # optional - sage.rings.finite_rings
            True

        The base ring must be a field::

            sage: R.<t> = QQ[]
            sage: sigma = R.hom([t+1])
            sage: S.<x> = R['x',sigma]
            sage: a = (x^2 + t*x + 1) * (x + t)
            sage: b = 2 * (x^3 + (t+1)*x^2 + t^2) * (x + t)
            sage: a.right_xgcd(b)
            Traceback (most recent call last):
            ...
            TypeError: the base ring must be a field
        """
        if self.base_ring() not in _Fields:
            raise TypeError("the base ring must be a field")
        cdef OrePolynomial G = self
        cdef OrePolynomial U = self._parent.one()
        cdef OrePolynomial V, V1, V3, Q, R, T
        if other.is_zero():
            V = self._parent.zero()
        else:
            V1 = self._parent.zero()
            V3 = other
            while not V3.is_zero():
                Q, R = G._right_quo_rem(V3)
                T = U - Q * V1
                U = V1
                G = V3
                V1 = T
                V3 = R
            V = G - U * self
            V, _ = V._right_quo_rem(other)
        if monic:
            lc = ~G.leading_coefficient()
            G = lc * G
            U = lc * U
            V = lc * V
        return G, U, V

    @coerce_binop
    def right_gcd(self, other, monic=True):
        r"""
        Return the right gcd of ``self`` and ``other``.

        INPUT:

        - ``other`` -- an Ore polynomial in the same ring as ``self``

        - ``monic`` -- boolean (default: ``True``); return whether the right gcd
          should be normalized to be monic

        OUTPUT:

        The right gcd of ``self`` and ``other``, that is an Ore polynomial
        `g` with the following property: any Ore polynomial is
        divisible on the right by `g` iff it is divisible on the right
        by both ``self`` and ``other``.
        If monic is ``True``, `g` is in addition monic. (With this
        extra condition, it is uniquely determined.)

        .. NOTE::

            Works only if the base ring is a field (otherwise right
            gcd do not exist in general).

        EXAMPLES::

            sage: k.<t> = GF(5^3)                                                       # optional - sage.rings.finite_rings
            sage: Frob = k.frobenius_endomorphism()                                     # optional - sage.rings.finite_rings
            sage: S.<x> = k['x',Frob]                                                   # optional - sage.rings.finite_rings
            sage: a = (x^2 + t*x + 1) * (x + t)                                         # optional - sage.rings.finite_rings
            sage: b = 2 * (x^3 + (t+1)*x^2 + t^2) * (x + t)                             # optional - sage.rings.finite_rings
            sage: a.right_gcd(b)                                                        # optional - sage.rings.finite_rings
            x + t

        Specifying ``monic=False``, we *can* get a nonmonic gcd::

            sage: a.right_gcd(b,monic=False)                                            # optional - sage.rings.finite_rings
            (4*t^2 + 4*t + 1)*x + 4*t^2 + 4*t + 3

        The base ring need to be a field::

            sage: R.<t> = QQ[]
            sage: sigma = R.hom([t+1])
            sage: S.<x> = R['x',sigma]
            sage: a = (x^2 + t*x + 1) * (x + t)
            sage: b = 2 * (x^3 + (t+1)*x^2 + t^2) * (x + t)
            sage: a.right_gcd(b)
            Traceback (most recent call last):
            ...
            TypeError: the base ring must be a field
        """
        if self.base_ring() not in _Fields:
            raise TypeError("the base ring must be a field")
        if other.is_zero():
            return self
        cdef OrePolynomial A = self
        cdef OrePolynomial B = other
        while not B.is_zero():
            A, B = B, A % B
        if monic:
            A = A.right_monic()
        return A

    @coerce_binop
    def left_gcd(self, other, monic=True):
        r"""
        Return the left gcd of ``self`` and ``other``.

        INPUT:

        - ``other`` -- an Ore polynomial in the same ring as ``self``

        - ``monic`` -- boolean (default: ``True``); return whether the left gcd
          should be normalized to be monic

        OUTPUT:

        The left gcd of ``self`` and ``other``, that is an Ore polynomial
        `g` with the following property: any Ore polynomial is
        divisible on the left by `g` iff it is divisible on the left
        by both ``self`` and ``other``.
        If monic is ``True``, `g` is in addition monic. (With this
        extra condition, it is uniquely determined.)

        .. NOTE::

            Works only if following two conditions are fulfilled
            (otherwise left gcd do not exist in general):
            1) the base ring is a field and
            2) the twisting morphism is bijective.

        EXAMPLES::

            sage: k.<t> = GF(5^3)                                                       # optional - sage.rings.finite_rings
            sage: Frob = k.frobenius_endomorphism()                                     # optional - sage.rings.finite_rings
            sage: S.<x> = k['x',Frob]                                                   # optional - sage.rings.finite_rings
            sage: a = (x + t) * (x^2 + t*x + 1)                                         # optional - sage.rings.finite_rings
            sage: b = 2 * (x + t) * (x^3 + (t+1)*x^2 + t^2)                             # optional - sage.rings.finite_rings
            sage: a.left_gcd(b)                                                         # optional - sage.rings.finite_rings
            x + t

        Specifying ``monic=False``, we *can* get a nonmonic gcd::

            sage: a.left_gcd(b,monic=False)                                             # optional - sage.rings.finite_rings
            2*t*x + 4*t + 2

        The base ring needs to be a field::

            sage: R.<t> = QQ[]                                                          # optional - sage.rings.finite_rings
            sage: sigma = R.hom([t+1])
            sage: S.<x> = R['x',sigma]
            sage: a = (x + t) * (x^2 + t*x + 1)
            sage: b = 2 * (x + t) * (x^3 + (t+1)*x^2 + t^2)
            sage: a.left_gcd(b)
            Traceback (most recent call last):
            ...
            TypeError: the base ring must be a field

        And the twisting morphism needs to be bijective::

            sage: FR = R.fraction_field()
            sage: f = FR.hom([FR(t)^2])
            sage: S.<x> = FR['x',f]
            sage: a = (x + t) * (x^2 + t*x + 1)
            sage: b = 2 * (x + t) * (x^3 + (t+1)*x^2 + t^2)
            sage: a.left_gcd(b)
            Traceback (most recent call last):
            ...
            NotImplementedError: inversion of the twisting morphism Ring endomorphism of Fraction Field of Univariate Polynomial Ring in t over Rational Field
                Defn: t |--> t^2
        """
        if self.base_ring() not in _Fields:
            raise TypeError("the base ring must be a field")
        if other.is_zero():
            return self
        cdef OrePolynomial A_, A = self
        cdef OrePolynomial B = other
        while not B.is_zero():
            A_ = A
            A = B
            _, B = A_._left_quo_rem(B)
        if monic:
            A = A.left_monic()
        return A

    cdef OrePolynomial _left_lcm_cofactor(self, OrePolynomial other):
        r"""
        Return an Ore polynomial `U` such that `U P = c L`
        where `P` is this Ore polynomial (``self``), `L`
        is the left lcm of `P` and ``other`` and `c` is a
        constant

        TESTS::

            sage: cython(                                                               # optional - sage.misc.cython
            ....: '''
            ....: from sage.rings.polynomial.ore_polynomial_element cimport OrePolynomial
            ....: def left_lcm_cofactor(OrePolynomial P, OrePolynomial Q):
            ....:     return P._left_lcm_cofactor(Q)
            ....: ''')

            sage: k.<a> = GF(7^5)                                                       # optional - sage.rings.finite_rings
            sage: Frob = k.frobenius_endomorphism(3)                                    # optional - sage.rings.finite_rings
            sage: S.<x> = k['x', Frob]                                                  # optional - sage.rings.finite_rings

            sage: D = S.random_element(degree=2)                                        # optional - sage.rings.finite_rings
            sage: P = S.random_element(degree=2) * D                                    # optional - sage.rings.finite_rings
            sage: Q = S.random_element(degree=2) * D                                    # optional - sage.rings.finite_rings
            sage: L = P.left_lcm(Q)                                                     # optional - sage.rings.finite_rings
            sage: U = left_lcm_cofactor(P, Q)                                           # optional - sage.misc.cython sage.rings.finite_rings
            sage: (U*P).right_monic() == L                                              # optional - sage.misc.cython sage.rings.finite_rings
            True
        """
        cdef OrePolynomial Q, R, T
        cdef OrePolynomial U = <OrePolynomial>self._parent.one()
        cdef OrePolynomial V = <OrePolynomial>self._parent.zero()
        while other:
            Q, R = self._right_quo_rem(other)
            T = U - Q * V
            U = V
            V = T
            self = other
            other = R
        return V

    @coerce_binop
    def left_xlcm(self, other, monic=True):
        r"""
        Return the left lcm `L` of ``self`` and ``other`` together
        with two Ore polynomials `U` and `V` such that

        .. MATH::

            U \cdot \text{self} = V \cdot \text{other} = L.

        EXAMPLES::

            sage: k.<t> = GF(5^3)                                                       # optional - sage.rings.finite_rings
            sage: Frob = k.frobenius_endomorphism()                                     # optional - sage.rings.finite_rings
            sage: S.<x> = k['x',Frob]                                                   # optional - sage.rings.finite_rings
            sage: P = (x + t^2) * (x + t)                                               # optional - sage.rings.finite_rings
            sage: Q = 2 * (x^2 + t + 1) * (x * t)                                       # optional - sage.rings.finite_rings
            sage: L, U, V = P.left_xlcm(Q)                                              # optional - sage.rings.finite_rings
            sage: L                                                                     # optional - sage.rings.finite_rings
            x^5 + (2*t^2 + t + 4)*x^4 + (3*t^2 + 4)*x^3 + (3*t^2 + 3*t + 2)*x^2 + (t^2 + t + 2)*x

<<<<<<< HEAD
            sage: U * P == L
            True
            sage: V * Q == L
=======
            sage: U*P == L                                                              # optional - sage.rings.finite_rings
            True
            sage: V*Q == L                                                              # optional - sage.rings.finite_rings
>>>>>>> 3202f651
            True
        """
        if self.base_ring() not in _Fields:
            raise TypeError("the base ring must be a field")
        if self.is_zero() or other.is_zero():
            raise ZeroDivisionError("division by zero is not valid")
        cdef OrePolynomial V1 = self._left_lcm_cofactor(other)
        cdef OrePolynomial L = V1 * self
        if monic:
            s = ~(L.leading_coefficient())
            L = s * L
            V1 = s * V1
        return L, V1, L // other

    cdef OrePolynomial _right_lcm_cofactor(self, OrePolynomial other):
        r"""
        Return an Ore polynomial `U` such that `P U = L c`
        where `P` is this Ore polynomial (``self``), `L`
        is the right lcm of `P` and ``other`` and `c` is a
        constant

        TESTS::

            sage: cython(                                                               # optional - sage.misc.cython
            ....: '''
            ....: from sage.rings.polynomial.ore_polynomial_element cimport OrePolynomial
            ....: def right_lcm_cofactor(OrePolynomial P, OrePolynomial Q):
            ....:     return P._right_lcm_cofactor(Q)
            ....: ''')

            sage: k.<a> = GF(7^5)                                                       # optional - sage.rings.finite_rings
            sage: Frob = k.frobenius_endomorphism(3)                                    # optional - sage.rings.finite_rings
            sage: S.<x> = k['x', Frob]                                                  # optional - sage.rings.finite_rings

            sage: D = S.random_element(degree=2)                                        # optional - sage.rings.finite_rings
            sage: P = D * S.random_element(degree=2)                                    # optional - sage.rings.finite_rings
            sage: Q = D * S.random_element(degree=2)                                    # optional - sage.rings.finite_rings
            sage: L = P.right_lcm(Q)                                                    # optional - sage.rings.finite_rings
            sage: U = right_lcm_cofactor(P, Q)                                          # optional - sage.misc.cython sage.rings.finite_rings
            sage: (P*U).left_monic() == L                                               # optional - sage.misc.cython sage.rings.finite_rings
            True
        """
        cdef OrePolynomial Q, R, T
        cdef OrePolynomial U = <OrePolynomial>self._parent.one()
        cdef OrePolynomial V = <OrePolynomial>self._parent.zero()
        while other:
            Q, R = self._left_quo_rem(other)
            T = U - V * Q
            U = V
            V = T
            self = other
            other = R
        return V

    @coerce_binop
    def right_xlcm(self, other, monic=True):
        r"""
        Return the right lcm `L` of ``self`` and ``other`` together
        with two Ore polynomials `U` and `V` such that

        .. MATH::

            \text{self} \cdot U = \text{other} \cdot V = L.

        INPUT:

        - ``other`` -- an Ore polynomial in the same ring as ``self``

        - ``monic`` -- a boolean (default: ``True``); whether the right lcm
          should be normalized to be monic

        EXAMPLES::

            sage: k.<t> = GF(5^3)                                                       # optional - sage.rings.finite_rings
            sage: Frob = k.frobenius_endomorphism()                                     # optional - sage.rings.finite_rings
            sage: S.<x> = k['x',Frob]                                                   # optional - sage.rings.finite_rings
            sage: P = (x + t) * (x + t^2)                                               # optional - sage.rings.finite_rings
            sage: Q = 2 * (x + t) * (x^2 + t + 1)                                       # optional - sage.rings.finite_rings
            sage: L, U, V = P.right_xlcm(Q)                                             # optional - sage.rings.finite_rings
            sage: L                                                                     # optional - sage.rings.finite_rings
            x^4 + (2*t^2 + t + 2)*x^3 + (3*t^2 + 4*t + 1)*x^2 + (3*t^2 + 4*t + 1)*x + t^2 + 4
<<<<<<< HEAD
            sage: P * U == L
            True
            sage: Q * V == L
=======
            sage: P*U == L                                                              # optional - sage.rings.finite_rings
            True
            sage: Q*V == L                                                              # optional - sage.rings.finite_rings
>>>>>>> 3202f651
            True
        """
        if self.base_ring() not in _Fields:
            raise TypeError("the base ring must be a field")
        if self.is_zero() or other.is_zero():
            raise ZeroDivisionError("division by zero is not valid")
        cdef OrePolynomial V1 = self._right_lcm_cofactor(other)
        cdef OrePolynomial L = self * V1
        if monic:
            s = self.base_ring()(~L.leading_coefficient())
            s = self._parent.twisting_morphism(-L.degree())(s)
            L = L * s
            V1 = V1 * s
        W1, _ = L._left_quo_rem(other)
        return L, V1, W1

    @coerce_binop
    def left_lcm(self, other, monic=True):
        r"""
        Return the left lcm of ``self`` and ``other``.

        INPUT:

        - ``other`` -- an Ore polynomial in the same ring as ``self``

        - ``monic`` -- boolean (default: ``True``); return whether the left lcm
          should be normalized to be monic

        OUTPUT:

        The left lcm of ``self`` and ``other``, that is an Ore polynomial
        `l` with the following property: any Ore polynomial is a left multiple of `l` (right divisible by `l`)
        iff it is a left multiple of both ``self`` and ``other`` (right divisible by ``self`` and ``other``).
        If monic is ``True``, `l` is in addition monic. (With this
        extra condition, it is uniquely determined.)

        .. NOTE::

            Works only if the base ring is a field (otherwise left
            lcm do not exist in general).

        EXAMPLES::

            sage: k.<t> = GF(5^3)                                                       # optional - sage.rings.finite_rings
            sage: Frob = k.frobenius_endomorphism()                                     # optional - sage.rings.finite_rings
            sage: S.<x> = k['x',Frob]                                                   # optional - sage.rings.finite_rings
            sage: a = (x + t^2) * (x + t)                                               # optional - sage.rings.finite_rings
            sage: b = 2 * (x^2 + t + 1) * (x * t)                                       # optional - sage.rings.finite_rings
            sage: c = a.left_lcm(b); c                                                  # optional - sage.rings.finite_rings
            x^5 + (2*t^2 + t + 4)*x^4 + (3*t^2 + 4)*x^3 + (3*t^2 + 3*t + 2)*x^2 + (t^2 + t + 2)*x
            sage: c.is_right_divisible_by(a)                                            # optional - sage.rings.finite_rings
            True
            sage: c.is_right_divisible_by(b)                                            # optional - sage.rings.finite_rings
            True
            sage: a.degree() + b.degree() == c.degree() + a.right_gcd(b).degree()       # optional - sage.rings.finite_rings
            True

        Specifying ``monic=False``, we *can* get a nonmonic lcm::

            sage: a.left_lcm(b,monic=False)                                             # optional - sage.rings.finite_rings
            (t^2 + t)*x^5 + (4*t^2 + 4*t + 1)*x^4 + (t + 1)*x^3 + (t^2 + 2)*x^2 + (3*t + 4)*x

        The base ring needs to be a field::

            sage: R.<t> = QQ[]
            sage: sigma = R.hom([t+1])
            sage: S.<x> = R['x',sigma]
            sage: a = (x + t^2) * (x + t)
            sage: b = 2 * (x^2 + t + 1) * (x * t)
            sage: a.left_lcm(b)
            Traceback (most recent call last):
            ...
            TypeError: the base ring must be a field
        """
        if self.base_ring() not in _Fields:
            raise TypeError("the base ring must be a field")
        if self.is_zero() or other.is_zero():
            raise ZeroDivisionError("division by zero is not valid")
        L = self._left_lcm_cofactor(other) * self
        if monic:
            L = L.right_monic()
        return L

    @coerce_binop
    def right_lcm(self, other, monic=True):
        r"""
        Return the right lcm of ``self`` and ``other``.

        INPUT:

        - ``other`` -- an Ore polynomial in the same ring as ``self``

        - ``monic`` -- boolean (default: ``True``); return whether the right lcm
          should be normalized to be monic

        OUTPUT:

        The right lcm of ``self`` and ``other``, that is an Ore polynomial
        `l` with the following property: any Ore polynomial is a right multiple of `g` (left divisible by `l`)
        iff it is a right multiple of both ``self`` and ``other`` (left divisible by ``self`` and ``other``).
        If monic is ``True``, `g` is in addition monic. (With this
        extra condition, it is uniquely determined.)

        .. NOTE::

            Works only if two following conditions are fulfilled
            (otherwise right lcm do not exist in general):
            1) the base ring is a field and 2) the twisting morphism on
            this field is bijective.

        EXAMPLES::

            sage: k.<t> = GF(5^3)                                                       # optional - sage.rings.finite_rings
            sage: Frob = k.frobenius_endomorphism()                                     # optional - sage.rings.finite_rings
            sage: S.<x> = k['x',Frob]                                                   # optional - sage.rings.finite_rings
            sage: a = (x + t) * (x + t^2)                                               # optional - sage.rings.finite_rings
            sage: b = 2 * (x + t) * (x^2 + t + 1)                                       # optional - sage.rings.finite_rings
            sage: c = a.right_lcm(b); c                                                 # optional - sage.rings.finite_rings
            x^4 + (2*t^2 + t + 2)*x^3 + (3*t^2 + 4*t + 1)*x^2 + (3*t^2 + 4*t + 1)*x + t^2 + 4
            sage: c.is_left_divisible_by(a)                                             # optional - sage.rings.finite_rings
            True
            sage: c.is_left_divisible_by(b)                                             # optional - sage.rings.finite_rings
            True
            sage: a.degree() + b.degree() == c.degree() + a.left_gcd(b).degree()        # optional - sage.rings.finite_rings
            True

        Specifying ``monic=False``, we *can* get a nonmonic gcd::

            sage: a.right_lcm(b,monic=False)                                            # optional - sage.rings.finite_rings
            2*t*x^4 + (3*t + 1)*x^3 + (4*t^2 + 4*t + 3)*x^2
             + (3*t^2 + 4*t + 2)*x + 3*t^2 + 2*t + 3

        The base ring needs to be a field::

            sage: R.<t> = QQ[]
            sage: sigma = R.hom([t+1])
            sage: S.<x> = R['x',sigma]
            sage: a = (x + t) * (x + t^2)
            sage: b = 2 * (x + t) * (x^2 + t + 1)
            sage: a.right_lcm(b)
            Traceback (most recent call last):
            ...
            TypeError: the base ring must be a field

        And the twisting morphism needs to be bijective::

            sage: FR = R.fraction_field()
            sage: f = FR.hom([FR(t)^2])
            sage: S.<x> = FR['x',f]
            sage: a = (x + t) * (x + t^2)
            sage: b = 2 * (x + t) * (x^2 + t + 1)
            sage: a.right_lcm(b)
            Traceback (most recent call last):
            ...
            NotImplementedError: inversion of the twisting morphism Ring endomorphism of Fraction Field of Univariate Polynomial Ring in t over Rational Field
                Defn: t |--> t^2
        """
        if self.base_ring() not in _Fields:
            raise TypeError("the base ring must be a field")
        if self.is_zero() or other.is_zero():
            raise ZeroDivisionError("division by zero is not valid")
        L = self * self._right_lcm_cofactor(other)
        if monic:
            L = L.left_monic()
        return L

    def _repr_(self, name=None):
        r"""
        Return string representation of this Ore polynomial.

        INPUT:

        - ``name`` -- the name of the variable (default: the
          name given when the Ore polynomial ring was created)

        EXAMPLES::

            sage: R.<t> = QQ[]
            sage: sigma = R.hom([t+1])
            sage: S.<x> = R['x',sigma]
            sage: a = t^2 + 1/2*x*t
            sage: a._repr_()
            '(1/2*t + 1/2)*x + t^2'
            sage: a._repr_(name='y')
            '(1/2*t + 1/2)*y + t^2'
        """
        s = " "
        m = self.degree() + 1
        if name is None:
            name = self.parent().variable_name()
        atomic_repr = self.parent().base_ring()._repr_option('element_is_atomic')
        coeffs = self.list()
        for n in reversed(range(m)):
            x = coeffs[n]
            if x:
                if n < m - 1:
                    s += " + "
                x = y = repr(x)
                if y.find("-") == 0:
                    y = y[1:]
                if not atomic_repr and n > 0 and (y.find("+") != -1 or y.find("-") != -1):
                    x = "(%s)" % x
                if n > 1:
                    var = "*%s^%s" % (name, n)
                elif n == 1:
                    var = "*%s" % name
                else:
                    var = ""
                s += "%s%s" % (x, var)
        s = s.replace(" + -", " - ")
        s = re.sub(r' 1(\.0+)?\*', ' ', s)
        s = re.sub(r' -1(\.0+)?\*', ' -', s)
        if s == " ":
            return "0"
        return s[1:]

    def _latex_(self, name=None):
        r"""
        Return a latex representation of this Ore polynomial.

        INPUT:

        - ``name`` -- the name of the variable (default: the
          name given when the Ore polynomial ring was created)

        EXAMPLES::

            sage: R.<t> = QQ[]
            sage: sigma = R.hom([t+1])
            sage: S.<x> = R['x',sigma]
            sage: a = t^2 + 1/2*x*t
            sage: a._latex_()
            '\\left(\\frac{1}{2} t + \\frac{1}{2}\\right) x + t^{2}'
            sage: a._latex_(name='y')
            '\\left(\\frac{1}{2} t + \\frac{1}{2}\\right) y + t^{2}'
        """
        s = " "
        coeffs = self.list()
        m = len(coeffs)
        if name is None:
            name = self.parent().latex_variable_names()[0]
        atomic_repr = self.parent().base_ring()._repr_option('element_is_atomic')
        for n in reversed(range(m)):
            x = self[n]
            x = y = x._latex_()
            if x != '0':
                if n != m - 1:
                    s += " + "
                if y.find("-") == 0:
                    y = y[1:]
                if not atomic_repr and n > 0 and (y.find("+") != -1 or y.find("-") != -1):
                    x = "\\left(%s\\right)" % x
                if n > 1:
                    var = "|%s^{%s}" % (name, n)
                elif n == 1:
                    var = "|%s" % name
                else:
                    var = ""
                s += "%s %s" % (x, var)
        s = s.replace(" + -", " - ")
        s = re.sub(r" 1(\.0+)? \|", " ", s)
        s = re.sub(r" -1(\.0+)? \|", " -", s)
        s = s.replace("|", "")
        if s == " ":
            return "0"
        return s[1:].lstrip().rstrip()

    def _is_atomic(self):
        r"""
        Check ``self`` is a single monomial whose leading coefficient
        is atomic in the base ring.

        EXAMPLES::

            sage: R.<t> = ZZ[]
            sage: sigma = R.hom([t+1])
            sage: S.<x> = R['x',sigma]
            sage: S([t+1])._is_atomic()
            False
            sage: S([1])._is_atomic()
            True
        """
        return (self.degree() == self.valuation() and
                self.leading_coefficient()._is_atomic())

    def __bool__(self):
        r"""
        Test whether ``self`` is nonzero.

        EXAMPLES::

            sage: R.<t> = ZZ[]
            sage: sigma = R.hom([t+1])
            sage: S.<x> = R['x',sigma]
            sage: a = x + 1
            sage: bool(a)
            True
            sage: b = S.zero()
            sage: bool(b)
            False
        """
        return self.degree() > -1

    def base_ring(self):
        r"""
        Return the base ring of ``self``.

        EXAMPLES::

            sage: R.<t> = ZZ[]
            sage: sigma = R.hom([t+1])
            sage: S.<x> = R['x',sigma]
            sage: a = S.random_element()
            sage: a.base_ring()
            Univariate Polynomial Ring in t over Integer Ring
            sage: a.base_ring() is R
            True
        """
        return self.parent().base_ring()

    def shift(self, n):
        r"""
        Return ``self`` multiplied on the right by the power `x^n`.

        If `n` is negative, terms below `x^n` will be discarded.

        EXAMPLES::

            sage: R.<t> = QQ[]
            sage: sigma = R.hom([t+1])
            sage: S.<x> = R['x',sigma]
            sage: a = x^5 + t^4*x^4 + t^2*x^2 + t^10
            sage: a.shift(0)
            x^5 + t^4*x^4 + t^2*x^2 + t^10
            sage: a.shift(-1)
            x^4 + t^4*x^3 + t^2*x
            sage: a.shift(-5)
            1
            sage: a.shift(2)
            x^7 + t^4*x^6 + t^2*x^4 + t^10*x^2

        One can also use the infix shift operator::

            sage: a >> 2
            x^3 + t^4*x^2 + t^2
            sage: a << 2
            x^7 + t^4*x^6 + t^2*x^4 + t^10*x^2
        """
        if n == 0 or self.degree() < 0:
            return self
        if n > 0:
            return self._parent(n * [self.base_ring().zero()] + self.list(), check=False)
        if n < 0:
            if n > self.degree():
                return self._parent([])
            else:
                return self._parent(self.list()[-n:], check=False)

    def __lshift__(self, k):
        r"""
        Return ``self`` multiplied on the right by the power `x^k`.

        EXAMPLES::

            sage: R.<t> = QQ[]
            sage: sigma = R.hom([t+1])
            sage: S.<x> = R['x',sigma]
            sage: a = x^5 + t^4*x^4 + t^2*x^2 + t^10
            sage: a << 2
            x^7 + t^4*x^6 + t^2*x^4 + t^10*x^2
        """
        return self.shift(k)

    def __rshift__(self, k):
        r"""
        Return ``self`` multiplied on the right by the power `x^(-k)`.

        If `n` is negative, terms below `x^n` will be discarded.

        EXAMPLES::

            sage: R.<t> = QQ[]
            sage: sigma = R.hom([t+1])
            sage: S.<x> = R['x',sigma]
            sage: a = x^5 + t^4*x^4 + t^2*x^2 + t^10
            sage: a >> 2
            x^3 + t^4*x^2 + t^2
        """
        return self.shift(-k)

    def change_variable_name(self, var):
        r"""
        Change the name of the variable of ``self``.

        This will create the Ore polynomial ring with the new name but same
        base ring, twisting morphism and twisting derivation. The returned
        Ore polynomial will be an element of that Ore polynomial ring.

        INPUT:

        - ``var`` -- the name of the new variable

        EXAMPLES::

            sage: R.<t> = ZZ[]
            sage: sigma = R.hom([t+1])
            sage: S.<x> = R['x', sigma]
            sage: a = x^3 + (2*t + 1)*x  + t^2 + 3*t + 5
            sage: b = a.change_variable_name('y'); b
            y^3 + (2*t + 1)*y  + t^2 + 3*t + 5

        Note that a new parent is created at the same time::

            sage: b.parent()
            Ore Polynomial Ring in y over Univariate Polynomial Ring in t over Integer Ring
             twisted by t |--> t + 1
        """
        R = self._parent.change_var(var)
        return R(self.list())

    def is_term(self):
        r"""
        Return ``True`` if ``self`` is an element of the base ring times a
        power of the generator.

        EXAMPLES::

            sage: R.<t> = ZZ[]
            sage: sigma = R.hom([t+1])
            sage: S.<x> = R['x',sigma]
            sage: x.is_term()
            True
            sage: R(1).is_term()
            True
            sage: (3*x^5).is_term()
            True
            sage: (1+3*x^5).is_term()
            False

        If you want to test that ``self`` also has leading coefficient 1, use
        :meth:`is_monomial()` instead::

            sage: (3*x^5).is_monomial()
            False
        """
        return len(self.exponents()) == 1

    def is_monomial(self):
        r"""
        Return ``True`` if ``self`` is a monomial, i.e., a power of
        the generator.

        EXAMPLES::

            sage: R.<t> = ZZ[]
            sage: sigma = R.hom([t+1])
            sage: S.<x> = R['x',sigma]
            sage: x.is_monomial()
            True
            sage: (x+1).is_monomial()
            False
            sage: (x^2).is_monomial()
            True
            sage: S(1).is_monomial()
            True

        The coefficient must be 1::

            sage: (2*x^5).is_monomial()
            False
            sage: S(t).is_monomial()
            False

        To allow a non-1 leading coefficient, use is_term()::

            sage: (2*x^5).is_term()
            True
            sage: S(t).is_term()
            True
        """
        return self.is_term() and self.leading_coefficient() == 1

    cpdef list coefficients(self, sparse=True):
        r"""
        Return the coefficients of the monomials appearing in ``self``.

        If ``sparse=True`` (the default), return only the non-zero coefficients.
        Otherwise, return the same value as ``self.list()``.

        .. NOTE::

            This should be overridden in subclasses.

        EXAMPLES::

            sage: R.<t> = QQ[]
            sage: sigma = R.hom([t+1])
            sage: S.<x> = R['x',sigma]
            sage: a = 1 + x^4 + (t+1)*x^2 + t^2
            sage: a.coefficients()
            [t^2 + 1, t + 1, 1]
            sage: a.coefficients(sparse=False)
            [t^2 + 1, 0, t + 1, 0, 1]
        """
        raise NotImplementedError

    def number_of_terms(self):
        r"""
        Return the number of non-zero coefficients of ``self``.

        This is also known as the weight, hamming weight or sparsity.

        EXAMPLES::

            sage: R.<t> = QQ[]
            sage: sigma = R.hom([t+1])
            sage: S.<x> = R['x',sigma]
            sage: a = 1 + x^4 + (t+1)*x^2 + t^2
            sage: a.number_of_terms()
            3

        This is also an alias for ``hamming_weight``::

            sage: a.hamming_weight()
            3
        """
        return len(self.coefficients())

    # alias hamming_weight for number_of_terms:
    hamming_weight = number_of_terms

    def __copy__(self):
        r"""
        Return a "copy" of ``self``.

        In Sage, since Ore polynomials are immutable, this just returns
        ``self`` again.

        EXAMPLES::

            sage: R.<t> = QQ[]
            sage: sigma = R.hom([t+1])
            sage: S.<x> = R['x',sigma]
            sage: a = 1 + x^4 + (t+1)*x^2 + t^2
            sage: b = copy(a)
            sage: b is a
            True
        """
        return self

    cpdef bint is_zero(self):
        r"""
        Return ``True`` if ``self`` is the zero polynomial.

        EXAMPLES::

            sage: R.<t> = ZZ[]
            sage: sigma = R.hom([t+1])
            sage: S.<x> = R['x',sigma]
            sage: a = x + 1
            sage: a.is_zero()
            False
            sage: b = S.zero()
            sage: b.is_zero()
            True
        """
        return self.degree() == -1

    cpdef bint is_one(self):
        r"""
        Test whether this polynomial is `1`.

        EXAMPLES::

            sage: R.<t> = QQ[]
            sage: sigma = R.hom([t+1])
            sage: S.<x> = R['x',sigma]
            sage: R(1).is_one()
            True
            sage: (x + 3).is_one()
            False
        """
        return self.degree() == 0 and self[0].is_one()

    @coerce_binop
    def right_mod(self, other):
        r"""
        Return the remainder of right division of ``self`` by ``other``.

        EXAMPLES::

            sage: R.<t> = QQ[]
            sage: sigma = R.hom([t+1])
            sage: S.<x> = R['x',sigma]
            sage: a = 1 + t*x^2
            sage: b = x + 1
            sage: a % b
            t + 1
            sage: (x^3 + x - 1).right_mod(x^2 - 1)
            2*x - 1
        """
        return self % other

    @coerce_binop
    def left_mod(self, other):
        r"""
        Return the remainder of left division of ``self`` by ``other``.

        EXAMPLES::

            sage: k.<t> = GF(5^3)                                                       # optional - sage.rings.finite_rings
            sage: Frob = k.frobenius_endomorphism()                                     # optional - sage.rings.finite_rings
            sage: S.<x> = k['x',Frob]                                                   # optional - sage.rings.finite_rings
            sage: a = 1 + t*x^2                                                         # optional - sage.rings.finite_rings
            sage: b = x + 1                                                             # optional - sage.rings.finite_rings
            sage: a.left_mod(b)                                                         # optional - sage.rings.finite_rings
            2*t^2 + 4*t
        """
        _, r = self.left_quo_rem(other)
        return r

    def is_constant(self):
        r"""
        Return whether ``self`` is a constant polynomial.

        EXAMPLES::

            sage: R.<t> = QQ[]
            sage: sigma = R.hom([t+1])
            sage: S.<x> = R['x',sigma]
            sage: R(2).is_constant()
            True
            sage: (x + 1).is_constant()
            False
        """
        return self.degree() <= 0

    def exponents(self):
        r"""
        Return the exponents of the monomials appearing in ``self``.

        EXAMPLES::

            sage: R.<t> = QQ[]
            sage: sigma = R.hom([t+1])
            sage: S.<x> = R['x',sigma]
            sage: a = 1 + x^4 + (t+1)*x^2 + t^2
            sage: a.exponents()
            [0, 2, 4]
        """
        return [i for i in range(self.degree() + 1) if bool(self[i])]

    def prec(self):
        r"""
        Return the precision of ``self``.

        This is always infinity, since polynomials are of infinite precision by
        definition (there is no big-oh).

        EXAMPLES::

            sage: R.<t> = QQ[]
            sage: sigma = R.hom([t+1])
            sage: S.<x> = R['x',sigma]
            sage: x.prec()
            +Infinity
        """
        return infinity

    def padded_list(self, n=None):
        r"""
        Return list of coefficients of ``self`` up to (but not including)
        degree `n`.

        Includes `0`s in the list on the right so that the list always has length
        exactly `n`.

        INPUT:

        - ``n`` -- (default: ``None``); if given, an integer that
          is at least `0`

        EXAMPLES::

            sage: R.<t> = QQ[]
            sage: sigma = R.hom([t+1])
            sage: S.<x> = R['x',sigma]
            sage: a = 1 + t*x^3 + t^2*x^5
            sage: a.padded_list()
            [1, 0, 0, t, 0, t^2]
            sage: a.padded_list(10)
            [1, 0, 0, t, 0, t^2, 0, 0, 0, 0]
            sage: len(a.padded_list(10))
            10
            sage: a.padded_list(3)
            [1, 0, 0]
            sage: a.padded_list(0)
            []
            sage: a.padded_list(-1)
            Traceback (most recent call last):
            ...
            ValueError: n must be at least 0
        """
        v = self.list()
        if n is None:
            return v
        if n < 0:
            raise ValueError("n must be at least 0")
        if len(v) < n:
            z = self._parent.base_ring().zero()
            return v + [z] * (n - len(v))
        return v[:int(n)]

    def variable_name(self):
        r"""
        Return the string name of the variable used in ``self``.

        EXAMPLES::

            sage: R.<t> = QQ[]
            sage: sigma = R.hom([t+1])
            sage: S.<x> = R['x',sigma]
            sage: a = x + t
            sage: a.variable_name()
            'x'
        """
        return self.parent().variable_name()


cdef void lmul_gen(list A, Morphism m, d):
    r"""
    If ``A`` is the list of coefficients of an Ore polynomial ``P``,
    replace it by the list of coefficients of ``X*P`` (where ``X``
    is the variable in the Ore polynomial ring).

    This is an helper function.

    INPUT:

    - ``A`` -- a list of coefficients

    - ``m`` -- the twisting morphism of the Ore polynomial ring

    - ``d`` -- the twisting derivation of the Ore polynomial ring
    """
    if m is None:
        A.append(A[-1])
        for j in range(len(A) - 2, 0, -1):
            A[j] = d(A[j]) + A[j - 1]
    else:
        A.append(m(A[-1]))
        for j in range(len(A) - 2, 0, -1):
            A[j] = d(A[j]) + m(A[j - 1])
    A[0] = d(A[0])


cdef class OrePolynomial_generic_dense(OrePolynomial):
    r"""
    Generic implementation of dense Ore polynomial supporting any valid base
    ring, twisting morphism and twisting derivation.
    """
    def __init__(self, parent, x=None, int check=1, int construct=0, **kwds):
        r"""
        Construct an Ore polynomial over the given parent with the given
        coefficients.

        INPUT:

        - ``parent`` -- parent of ``self``

        - ``x`` -- list of coefficients from which ``self`` can be constructed

        - ``check`` -- flag variable to normalize the polynomial

        - ``construct`` -- boolean (default: ``False``)

        TESTS::

            sage: R.<t> = QQ[]
            sage: sigma = R.hom([t+1])
            sage: S.<x> = R['x',sigma]

        We create an Ore polynomial from a list::

            sage: S([t,1])
            x + t

        from another Ore polynomial::

            sage: S(x^2 + t)
            x^2 + t

        from a constant::

            sage: x = S(t^2 + 1); x
            t^2 + 1
            sage: x.parent() is S
            True
        """
        OrePolynomial.__init__(self, parent)
        if x is None:
            self._coeffs = []
            return

        R = parent.base_ring()
        if isinstance(x, list):
            if check:
                self._coeffs = [R(t) for t in x]
                self.__normalize()
            else:
                self._coeffs = x
            return

        if isinstance(x, OrePolynomial):
            if (<Element>x)._parent is self._parent:
                x = list(x.list())
            elif R.has_coerce_map_from((<Element>x)._parent):
                try:
                    if x.is_zero():
                        self._coeffs = []
                        return
                except (AttributeError, TypeError):
                    pass
                x = [x]
            else:
                self._coeffs = [R(a, **kwds) for a in x.list()]
                if check:
                    self.__normalize()
                return

        elif isinstance(x, int) and x == 0:
            self._coeffs = []
            return

        elif isinstance(x, dict):
            x = _dict_to_list(x, R.zero())

        elif not isinstance(x, list):
            x = [x]
        if check:
            self._coeffs = [R(z, **kwds) for z in x]
            self.__normalize()
        else:
            self._coeffs = x

    def __reduce__(self):
        r"""
        Return the generic dense Ore polynomial corresponding to the
        current parameters provided ``self``.

        EXAMPLES::

            sage: R.<t> = QQ[]
            sage: sigma = R.hom([t+1])
            sage: S.<x> = R['x',sigma]
            sage: loads(dumps(x)) == x
            True
            sage: loads(dumps(x))
            x
        """
        return (self._parent, (self._coeffs,))

    cdef long _hash_c(self):
        r"""
        This hash incorporates the name of the variable.

        .. NOTE::

            This is an internal method. Use :meth:`__hash__` instead.
        """
        # todo - come up with a way to create hashes of zero that
        # that do not incorrectly indicate that the element is 0.
        cdef long result = 0
        cdef long result_mon
        cdef long c_hash
        cdef long var_name_hash = 0
        cdef int i
        for i from 0 <= i < len(self._coeffs):
            if i == 1:
                var_name_hash = hash((<ParentWithGens>self._parent)._names[0])
            c_hash = hash(self._coeffs[i])
            if c_hash != 0:
                if i == 0:
                    result += c_hash
                else:
                    result_mon = c_hash
                    result_mon = (1000003 * result_mon) ^ var_name_hash
                    result_mon = (1000003 * result_mon) ^ i
                    result += result_mon
        if result == -1:
            return -2
        return result

    cdef OrePolynomial _new_c(self, list coeffs, Parent P, char check=0):
        r"""
        Fast creation of a new Ore polynomial given a list of coefficients.

        .. WARNING::

            The list ``coeffs`` is stored internally in the newly created Ore
            polynomial, so this must not be modified after calling this method.

        TESTS::

            sage: R.<t> = ZZ[]
            sage: sigma = R.hom([t+1])
            sage: S.<x> = R['x',sigma]
            sage: a = t*x^3 + x^4 + (t+1)*x^2
            sage: a.truncate(4) #indirect doctest
            t*x^3 + (t + 1)*x^2
        """
        cdef type t = type(self)
        cdef OrePolynomial_generic_dense f = t.__new__(t)
        f._parent = P
        f._coeffs = coeffs
        if check:
            f.__normalize()
        return f

    cdef void __normalize(self):
        r"""
        Remove higher order `0`-coefficients from the representation of ``self``.

        TESTS::

            sage: R.<t> = QQ[]
            sage: sigma = R.hom([t+1])
            sage: S.<x> = R['x',sigma]; S #indirect doctest
            Ore Polynomial Ring in x over Univariate Polynomial Ring in t over Rational Field twisted by t |--> t + 1
        """
        cdef list x = self._coeffs
        cdef Py_ssize_t n = len(x) - 1
        while n >= 0 and not x[n]:
            del x[n]
            n -= 1

    cpdef _richcmp_(left, right, int op):
        r"""
        Compare the two Ore polynomials ``self`` and ``other``.

        We order polynomials first by degree, then in dictionary order
        starting with the coefficient of largest degree.

        EXAMPLES::

            sage: R.<t> = QQ[]
            sage: sigma = R.hom([t+1])
            sage: S.<x> = R['x',sigma]
            sage: a = 1 + x^4 + (t+1)*x^2 + t^2
            sage: b = (2*t^2)*x + t + 1
            sage: a > b
            True
            sage: a < b
            False
        """
        cdef x = (<OrePolynomial_generic_dense>left)._coeffs
        cdef y = (<OrePolynomial_generic_dense>right)._coeffs
        return PyObject_RichCompare(x, y, op)

    def __iter__(self):
        r"""
        Iterate over the list of coefficients of ``self``.

        EXAMPLES::

            sage: R.<t> = QQ[]
            sage: sigma = R.hom([t+1])
            sage: S.<x> = R['x',sigma]
            sage: P = S([1, 2, 3])
            sage: [y for y in iter(P)]
            [1, 2, 3]
        """
        return iter((<OrePolynomial_generic_dense>self)._coeffs)

    def __getitem__(self, n):
        r"""
        Return the `n`-th coefficient of ``self``.

        INPUT:

        - ``n`` -- an integer

        OUTPUT:

        - the ``n``-th coefficient of ``self``

        EXAMPLES::

            sage: R.<t> = QQ[]
            sage: sigma = R.hom([t+1])
            sage: S.<x> = R['x',sigma]
            sage: a = t*x^2 + (t + 3/7)*x + t^2
            sage: a[1]
            t + 3/7
            sage: a[3]
            0
        """
        try:
            return self._coeffs[n]
        except IndexError:
            return self.base_ring().zero()

    cpdef list list(self, bint copy=True):
        r"""
        Return a list of the coefficients of ``self``.

        EXAMPLES::

            sage: R.<t> = QQ[]
            sage: sigma = R.hom([t+1])
            sage: S.<x> = R['x',sigma]
            sage: a = 1 + x^4 + (t+1)*x^2 + t^2
            sage: l = a.list(); l
            [t^2 + 1, 0, t + 1, 0, 1]

        Note that `l` is a list, it is mutable, and each call to the list
        method returns a new list::

            sage: type(l)
            <... 'list'>
            sage: l[0] = 5
            sage: a.list()
            [t^2 + 1, 0, t + 1, 0, 1]
        """
        if copy:
            # This creates a shallow copy
            return list((<OrePolynomial_generic_dense>self)._coeffs)
        else:
            return (<OrePolynomial_generic_dense>self)._coeffs

    cpdef dict dict(self):
        r"""
        Return a dictionary representation of ``self``.

        EXAMPLES::

            sage: R.<t> = ZZ[]
            sage: sigma = R.hom([t+1])
            sage: S.<x> = R['x',sigma]
            sage: a = x^2012 + t*x^1006 + t^3 + 2*t
            sage: a.dict()
            {0: t^3 + 2*t, 1006: t, 2012: 1}
        """
        cdef dict X = {}
        cdef list Y = (<OrePolynomial_generic_dense>self)._coeffs
        cdef int i
        for i in range(len(Y)):
            c = Y[i]
            if c:
                X[i] = c
        return X

    cpdef Integer degree(self):
        r"""
        Return the degree of ``self``.

        By convention, the zero Ore polynomial has degree `-1`.

        EXAMPLES::

            sage: R.<t> = ZZ[]
            sage: sigma = R.hom([t+1])
            sage: S.<x> = R['x',sigma]
            sage: a = x^2 + t*x^3 + t^2*x + 1
            sage: a.degree()
            3

        By convention, the degree of `0` is `-1`::

            sage: S(0).degree()
            -1

        TESTS:

        We check that the degree is an ``Integer`` object (see #35519)::

            sage: R.<t> = ZZ[]
            sage: sigma = R.hom([t+1])
            sage: S.<x> = R['x',sigma]
            sage: a = x^2 + t*x^3 + t^2*x + 1
            sage: isinstance(a.degree(), Integer)
            True

        ::

            sage: R.<t> = OrePolynomialRing(GF(5)['T'], GF(5)['T'].frobenius_endomorphism())
            sage: isinstance((t + 1).degree(), Integer)
            True
        """
        return Integer(len(self._coeffs) - 1)

    cpdef _add_(self, right):
        r"""
        Add two polynomials.

        EXAMPLES::

            sage: R.<t> = QQ[]
            sage: sigma = R.hom([t+1])
            sage: S.<x> = R['x',sigma]
            sage: a = S.random_element(monic=True)
            sage: b = -S.random_element(monic=True)
            sage: c = a + b
            sage: c - b == a
            True
            sage: c - b == a
            True
            sage: a + a == 2*a
            True
        """
        cdef Py_ssize_t i, min
        cdef list x = (<OrePolynomial_generic_dense>self)._coeffs
        cdef list y = (<OrePolynomial_generic_dense>right)._coeffs
        cdef Py_ssize_t dx = len(x), dy = len(y)
        if dx > dy:
            r = self._new_c([x[i] + y[i] for i from 0 <= i < dy] + x[dy:], self._parent, 0)
        elif dx < dy:
            r = self._new_c([x[i] + y[i] for i from 0 <= i < dx] + y[dx:], self._parent, 0)
        else:
            r = self._new_c([x[i] + y[i] for i in range(dx)], self._parent, 1)
        return r

    cpdef _sub_(self, right):
        r"""
        Subtract polynomial ``right`` from ``self``.

        EXAMPLES::

            sage: R.<t> = QQ[]
            sage: sigma = R.hom([t+1])
            sage: S.<x> = R['x',sigma]
            sage: a = S.random_element(monic=True)
            sage: b = S.random_element(monic=True)
            sage: c = a - b
            sage: c - a == -b
            True
            sage: c + b == a
            True
            sage: c - c == 0
            True
        """
        cdef Py_ssize_t i, min
        cdef list x = (<OrePolynomial_generic_dense>self)._coeffs
        cdef list y = (<OrePolynomial_generic_dense>right)._coeffs
        cdef Py_ssize_t dx = len(x), dy = len(y)
        cdef RingElement c
        if dx > dy:
            r = self._new_c([x[i] - y[i] for i in range(dy)] + x[dy:], self._parent, 0)
        elif dx < dy:
            r = self._new_c([x[i] - y[i] for i in range(dx)] + [-c for c in y[dx:]], self._parent, 0)
        else:
            r = self._new_c([x[i] - y[i] for i in range(dx)], self._parent, 1)
        return r

    cpdef _neg_(self):
        r"""
        Return the negative of ``self``.

        EXAMPLES::

            sage: R.<t> = QQ[]
            sage: sigma = R.hom([t+1])
            sage: S.<x> = R['x',sigma]
            sage: a = t*x^2 + x - 3
            sage: -a
            -t*x^2 - x + 3
        """
        c = self._new_c([-x for x in (<OrePolynomial_generic_dense>self)._coeffs],
                        self._parent, 0)
        return c

    def valuation(self):
        r"""
        Return the minimal degree of a non-zero monomial of ``self``.

        By convention, the zero Ore polynomial has valuation `+\infty`.

        EXAMPLES::

            sage: R.<t> = ZZ[]
            sage: sigma = R.hom([t+1])
            sage: S.<x> = R['x',sigma]
            sage: a = x^2 + t*x^3 + t^2*x
            sage: a.valuation()
            1

        By convention, the valuation of `0` is `+\infty`::

            sage: S(0).valuation()
            +Infinity
        """
        cdef list x = self._coeffs
        if not x:
            return infinity
        cdef Py_ssize_t v = 0
        while x[v].is_zero() and v < len(x):
            v += 1
        return v

    def truncate(self, n):
        r"""
        Return the polynomial resulting from discarding all monomials of degree
        at least `n`.

        EXAMPLES::

            sage: R.<t> = ZZ[]
            sage: sigma = R.hom([t+1])
            sage: S.<x> = R['x',sigma]
            sage: a = t*x^3 + x^4 + (t+1)*x^2
            sage: a.truncate(4)
            t*x^3 + (t + 1)*x^2
            sage: a.truncate(3)
            (t + 1)*x^2
        """
        return self._new_c(self._coeffs[:n], self._parent, 1)

    cdef list _mul_list(self, list A):
        r"""
        Return the list of coefficients of the product of this
        Ore polynomial by that whose coefficients are given by ``A``.

        This is an helper function.
        """
        cdef list BA = [self.base_ring().zero()] * (len(self._coeffs) + len(A) - 1)
        cdef Morphism m = self._parent._morphism
        cdef d = self._parent._derivation
        cdef coeff
        cdef Py_ssize_t i, j
        for i in range(len(self._coeffs)):
            if i:
                lmul_gen(A, m, d)
            coeff = self._coeffs[i]
            if coeff:
                for j in range(len(A)):
                    BA[j] += coeff * A[j]
        return BA

    cpdef _lmul_(self, Element s):
        r"""
        Return the product ``self * right``.

        INPUT:

        - ``right`` -- an element of the base ring

        EXAMPLES::

            sage: R.<t> = QQ[]
            sage: der = R.derivation()
            sage: A.<d> = R['d', der]
            sage: d*t  # indirect doctest
            t*d + 1
        """
        cdef coeffs = self._mul_list([s])
        return self._new_c(coeffs, self._parent, 1)

    cpdef _rmul_(self, Element s):
        r"""
        Return the product ``left * self``.

        INPUT:

        - ``left`` -- an element of the base ring

        EXAMPLES::

            sage: R.<t> = QQ[]
            sage: der = R.derivation()
            sage: A.<d> = R['d', der]
            sage: t*(d + 1)  # indirect doctest
            t*d + t

        TESTS:

        We check that :trac:`32210` is fixed::

            sage: A.<t> = GF(5)[]
            sage: S.<X> = A['X', A.derivation()]
            sage: f = 0*X
            sage: f.degree()
            -1
        """
        return self._new_c([s * c for c in self._coeffs], self._parent, 1)

    cpdef _mul_(self, other):
        r"""
        Return the product ``self * right``.

        INPUT:

        - ``right`` -- an Ore polynomial in the same ring as ``self``

        EXAMPLES::

            sage: R.<t> = QQ[]
            sage: der = R.derivation()
            sage: A.<d> = R['d', der]
            sage: P = d^2 + t
            sage: Q = d^2 + (t + 1)*d
            sage: P * Q
            d^4 + (t + 1)*d^3 + (t + 2)*d^2 + (t^2 + t)*d
            sage: P * Q == Q * P
            False

        TESTS:

        We check associativity and distributivity::

            sage: U = A.random_element(degree=10)
            sage: V = A.random_element(degree=10)
            sage: W = A.random_element(degree=10)
            sage: U * (V * W) == (U * V) * W
            True
            sage: U * (V + W) == U*V + U*W
            True
            sage: (U + V) * W == U*W + V*W
            True
        """
        cdef coeffs = list((<OrePolynomial_generic_dense>other)._coeffs)
        if coeffs:
            coeffs = self._mul_list(coeffs)
        return self._new_c(coeffs, self._parent, 1)

    cdef _left_quo_rem(self, OrePolynomial other):
        r"""
        Return the quotient and remainder of the left Euclidean
        division of ``self`` by ``other`` (C implementation).
        """
        sig_check()
        cdef list A = list(self._coeffs)
        cdef Py_ssize_t degB = other.degree()
        cdef Morphism m = self._parent.twisting_morphism(-degB)
        cdef RingElement s, inv = other.leading_coefficient()
        cdef Py_ssize_t nb = len(A) - degB
        cdef list L
        cdef list quo = []
        if not inv.is_unit():
            raise ValueError("the leading coefficient of the divisor in not a unit")
        inv = inv.inverse_of_unit()
        for i in range(nb - 1, -1, -1):
            s = A[i + degB]
            if s:
                s = s * inv
                if m is not None:
                    s = m(s)
                L = (<OrePolynomial_generic_dense>other)._mul_list([s])
                for j in range(len(L) - 1):
                    A[i + j] -= L[j]
            quo.append(s)
        quo.reverse()
        return self._new_c(quo, self._parent), self._new_c(A[:degB], self._parent, 1)

    cdef _right_quo_rem(self, OrePolynomial other):
        r"""
        Return the quotient and remainder of the right Euclidean
        division of ``self`` by ``other`` (C implementation).
        """
        sig_check()
        cdef list A = list(self._coeffs)
        cdef Py_ssize_t i, j
        cdef Py_ssize_t degB = other.degree()
        cdef Py_ssize_t nb = len(A) - degB
        cdef Morphism m = self._parent._morphism
        cdef d = self._parent._derivation
        cdef RingElement s, inv = other.leading_coefficient()
        cdef list XnB = (<OrePolynomial_generic_dense>other)._coeffs
        cdef list XnBs = []
        cdef list quo = []
        if not inv.is_unit():
            raise ValueError("the leading coefficient of the divisor in not a unit")
        inv = inv.inverse_of_unit()
        for i in range(nb):
            if i:
                XnB = list(XnB)
                lmul_gen(XnB, m, d)
            XnBs.append(XnB)
        for i in range(nb - 1, -1, -1):
            s = A[i + degB]
            if s:
                if m:
                    s *= self._parent.twisting_morphism(i)(inv)
                else:
                    s *= inv
                XnB = XnBs[i]
                for j in range(len(XnB) - 1):
                    A[j] -= s * XnB[j]
            quo.append(s)
        quo.reverse()
        return self._new_c(quo, self._parent), self._new_c(A[:degB], self._parent, 1)

    cpdef list coefficients(self, sparse=True):
        r"""
        Return the coefficients of the monomials appearing in ``self``.

        If ``sparse=True`` (the default), return only the non-zero coefficients.
        Otherwise, return the same value as ``self.list()``.

        EXAMPLES::

            sage: R.<t> = QQ[]
            sage: sigma = R.hom([t+1])
            sage: S.<x> = R['x',sigma]
            sage: a = 1 + x^4 + (t+1)*x^2 + t^2
            sage: a.coefficients()
            [t^2 + 1, t + 1, 1]
            sage: a.coefficients(sparse=False)
            [t^2 + 1, 0, t + 1, 0, 1]
        """
        zero = self.parent().base_ring().zero()
        if sparse:
            return [c for c in self._coeffs if not c.is_zero()]
        else:
            return self._coeffs

    def hilbert_shift(self, s, var=None):
        r"""
        Return this Ore polynomial with variable shifted by `s`,
        i.e. if this Ore polynomial is `P(x)`, return `P(x+s)`.

        INPUT:

        - ``s`` -- an element in the base ring

        - ``var`` -- a string; the variable name

        EXAMPLES::

            sage: R.<t> = GF(7)[]                                                       # optional - sage.rings.finite_rings
            sage: der = R.derivation()                                                  # optional - sage.rings.finite_rings
            sage: A.<d> = R['d', der]                                                   # optional - sage.rings.finite_rings

            sage: L = d^3 + t*d^2                                                       # optional - sage.rings.finite_rings
            sage: L.hilbert_shift(t)                                                    # optional - sage.rings.finite_rings
            d^3 + 4*t*d^2 + (5*t^2 + 3)*d + 2*t^3 + 4*t
            sage: (d+t)^3 + t*(d+t)^2                                                   # optional - sage.rings.finite_rings
            d^3 + 4*t*d^2 + (5*t^2 + 3)*d + 2*t^3 + 4*t

        One can specify another variable name::

            sage: L.hilbert_shift(t, var='x')                                           # optional - sage.rings.finite_rings
            x^3 + 4*t*x^2 + (5*t^2 + 3)*x + 2*t^3 + 4*t

        When the twisting morphism is not trivial, the output lies
        in a different Ore polynomial ring::

            sage: k.<a> = GF(5^3)                                                       # optional - sage.rings.finite_rings
            sage: Frob = k.frobenius_endomorphism()                                     # optional - sage.rings.finite_rings
            sage: S.<x> = k['x', Frob]                                                  # optional - sage.rings.finite_rings

            sage: P = x^2 + a*x + a^2                                                   # optional - sage.rings.finite_rings
            sage: Q = P.hilbert_shift(a); Q                                             # optional - sage.rings.finite_rings
            x^2 + (2*a^2 + a + 4)*x + a^2 + 3*a + 4

            sage: Q.parent()                                                            # optional - sage.rings.finite_rings
            Ore Polynomial Ring in x over
             Finite Field in a of size 5^3 twisted by a |--> a^5 and a*([a |--> a^5] - id)
            sage: Q.parent() is S                                                       # optional - sage.rings.finite_rings
            False

        This behavior ensures that the Hilbert shift by a fixed element
        defines an homomorphism of rings::

            sage: U = S.random_element(degree=5)                                        # optional - sage.rings.finite_rings
            sage: V = S.random_element(degree=5)                                        # optional - sage.rings.finite_rings
            sage: s = k.random_element()                                                # optional - sage.rings.finite_rings
            sage: (U+V).hilbert_shift(s) == U.hilbert_shift(s) + V.hilbert_shift(s)     # optional - sage.rings.finite_rings
            True
            sage: (U*V).hilbert_shift(s) == U.hilbert_shift(s) * V.hilbert_shift(s)     # optional - sage.rings.finite_rings
            True

        We check that shifting by an element and then by its opposite
        gives back the initial Ore polynomial::

            sage: P = S.random_element(degree=10)                                       # optional - sage.rings.finite_rings
            sage: s = k.random_element()                                                # optional - sage.rings.finite_rings
            sage: P.hilbert_shift(s).hilbert_shift(-s) == P                             # optional - sage.rings.finite_rings
            True
        """
        from sage.rings.polynomial.ore_polynomial_ring import OrePolynomialRing
        parent = self._parent
        k = parent.base_ring()
        morphism = parent._morphism
        derivation = parent._derivation
        if morphism is not None:
            if derivation is None:
                derivation = k.derivation(s, twist=morphism)
            else:
                derivation += k.derivation(s, twist=morphism)
        if var is None:
            var = parent.variable_name()
        if derivation is None:
            S = OrePolynomialRing(k, morphism, var)
        else:
            S = OrePolynomialRing(k, derivation, var)
        if not self:
            return S.zero()
        X = S.gen() + s
        Xi = S.one()
        ans = S(self[0])
        for i in range(1, self.degree() + 1):
            Xi = X * Xi
            ans += self[i] * Xi
        return ans


cdef class ConstantOrePolynomialSection(Map):
    r"""
    Representation of the canonical homomorphism from the constants of an Ore
    polynomial ring to the base ring.

    This class is necessary for automatic coercion from zero-degree Ore
    polynomial ring into the base ring.

    EXAMPLES::

        sage: from sage.rings.polynomial.ore_polynomial_element import ConstantOrePolynomialSection
        sage: R.<t> = QQ[]
        sage: sigma = R.hom([t+1])
        sage: S.<x> = R['x',sigma]
        sage: m = ConstantOrePolynomialSection(S, R); m
        Generic map:
            From: Ore Polynomial Ring in x over Univariate Polynomial Ring in t over Rational Field twisted by t |--> t + 1
            To:   Univariate Polynomial Ring in t over Rational Field
    """
    cpdef Element _call_(self, x):
        r"""
        Return the corresponding element of the base ring if ``self`` is a
        constant Ore polynomial. Otherwise, it fails.

        TESTS::

            sage: from sage.rings.polynomial.ore_polynomial_element import ConstantOrePolynomialSection
            sage: R.<t> = QQ[]
            sage: sigma = R.hom([t+1])
            sage: S.<x> = R['x',sigma]
            sage: m = ConstantOrePolynomialSection(S, R); m
            Generic map:
                From: Ore Polynomial Ring in x over Univariate Polynomial Ring in t over Rational Field twisted by t |--> t + 1
                To:   Univariate Polynomial Ring in t over Rational Field
            sage: m(S([0,1])-S([0,1]))
            0
            sage: m(S([3,1])-S([0,1]))
            3
            sage: m(S([0,1])-S([0,t]))
            Traceback (most recent call last):
            ...
            TypeError: not a constant polynomial
        """
        if x.degree() <= 0:
            try:
                return <Element>(x.constant_coefficient())
            except AttributeError:
                return <Element>((<OrePolynomial>x).constant_coefficient())
        else:
            raise TypeError("not a constant polynomial")


cdef class OrePolynomialBaseringInjection(Morphism):
    r"""
    Representation of the canonical homomorphism from a ring `R` into an Ore
    polynomial ring over `R`.

    This class is necessary for automatic coercion from the base ring to the Ore
    polynomial ring.

    .. SEEALSO::

        :class:`~sage.rings.polynomial.polynomial_element.PolynomialBaseringInjection`

    EXAMPLES::

        sage: R.<t> = QQ[]
        sage: sigma = R.hom([t+1])
        sage: S.<x> = R['x',sigma]
        sage: S.coerce_map_from(S.base_ring()) #indirect doctest
        Ore Polynomial base injection morphism:
          From: Univariate Polynomial Ring in t over Rational Field
          To:   Ore Polynomial Ring in x over Univariate Polynomial Ring in t
                over Rational Field twisted by t |--> t + 1
    """
    def __init__(self, domain, codomain):
        r"""
        Construct a Skew Polynomial Basering Injection.

        INPUT:

        - ``domain`` -- a ring `R`. This will be the domain of the injection.

        - ``codomain`` -- an Ore polynomial ring over ``domain``. This will be
          the codomain.

        TESTS::

            sage: from sage.rings.polynomial.ore_polynomial_element import OrePolynomialBaseringInjection
            sage: k.<t> = GF(5^3)                                                       # optional - sage.rings.finite_rings
            sage: Frob = k.frobenius_endomorphism()                                     # optional - sage.rings.finite_rings
            sage: S.<x> = k['x',Frob]                                                   # optional - sage.rings.finite_rings
            sage: OrePolynomialBaseringInjection(k, k['x', Frob])                       # optional - sage.rings.finite_rings
            Ore Polynomial base injection morphism:
              From: Finite Field in t of size 5^3
              To:   Ore Polynomial Ring in x over Finite Field in t of size 5^3 twisted by t |--> t^5
            sage: R.<t> = QQ[]
            sage: OrePolynomialBaseringInjection(QQ, k['x', Frob])
            Traceback (most recent call last):
            ...
            AssertionError: the domain of the injection must be the base ring of the Ore polynomial ring
        """
        assert codomain.base_ring() is domain, \
            "the domain of the injection must be the base ring of the Ore polynomial ring"
        Morphism.__init__(self, Hom(domain, codomain))
        self._an_element = codomain.gen()
        self._repr_type_str = "Ore Polynomial base injection"
        self._new_constant_poly_ = self._an_element._new_constant_poly

    def an_element(self):
        r"""
        Return an element of the codomain of the ring homomorphism.

        EXAMPLES::

            sage: from sage.rings.polynomial.ore_polynomial_element import OrePolynomialBaseringInjection
            sage: k.<t> = GF(5^3)                                                       # optional - sage.rings.finite_rings
            sage: Frob = k.frobenius_endomorphism()                                     # optional - sage.rings.finite_rings
            sage: S.<x> = k['x',Frob]                                                   # optional - sage.rings.finite_rings
            sage: m = OrePolynomialBaseringInjection(k, k['x', Frob])                   # optional - sage.rings.finite_rings
            sage: m.an_element()                                                        # optional - sage.rings.finite_rings
            x
        """
        return self._an_element

    cpdef Element _call_(self, e):
        r"""
        Return the corresponding Ore polynomial to the element from the
        base ring according to ``self``.

        INPUT:

        - ``e`` -- element belonging to the base ring according to ``self``

        OUTPUT:

        The Ore polynomial corresponding to `e` according to ``self``.

        TESTS::

            sage: from sage.rings.polynomial.ore_polynomial_element import OrePolynomialBaseringInjection
            sage: k.<t> = GF(5^3)                                                       # optional - sage.rings.finite_rings
            sage: Frob = k.frobenius_endomorphism()                                     # optional - sage.rings.finite_rings
            sage: S.<x> = k['x',Frob]                                                   # optional - sage.rings.finite_rings
            sage: m = OrePolynomialBaseringInjection(k, k['x', Frob])                   # optional - sage.rings.finite_rings
            sage: m(4)                                                                  # optional - sage.rings.finite_rings
            4
            sage: parent(m(4))                                                          # optional - sage.rings.finite_rings
            Ore Polynomial Ring in x over Finite Field in t of size 5^3 twisted by t |--> t^5
        """
        try:
            return self._codomain._element_constructor_(e)
        except AttributeError:
            return self._codomain(e)

    def section(self):
        r"""
        Return the canonical homomorphism from the constants of an Ore
        polynomial ring to the base ring according to ``self``.

        TESTS::

            sage: from sage.rings.polynomial.ore_polynomial_element import OrePolynomialBaseringInjection
            sage: k.<t> = GF(5^3)                                                       # optional - sage.rings.finite_rings
            sage: Frob = k.frobenius_endomorphism()                                     # optional - sage.rings.finite_rings
            sage: S.<x> = k['x',Frob]                                                   # optional - sage.rings.finite_rings
            sage: m = OrePolynomialBaseringInjection(k, k['x', Frob])                   # optional - sage.rings.finite_rings
            sage: m.section()                                                           # optional - sage.rings.finite_rings
            Generic map:
            From: Ore Polynomial Ring in x over Finite Field in t of size 5^3 twisted by t |--> t^5
            To:   Finite Field in t of size 5^3
        """
        return ConstantOrePolynomialSection(self._codomain, self.domain())<|MERGE_RESOLUTION|>--- conflicted
+++ resolved
@@ -495,11 +495,7 @@
 
             sage: b.degree() == a.degree()                                              # optional - sage.rings.finite_rings
             True
-<<<<<<< HEAD
-            sage: a.is_left_divisible_by(b)
-=======
-            sage: b.is_left_divisible_by(a)                                             # optional - sage.rings.finite_rings
->>>>>>> 3202f651
+            sage: a.is_left_divisible_by(b)                                             # optional - sage.rings.finite_rings
             True
             sage: twist = S.twisting_morphism(-a.degree())                              # optional - sage.rings.finite_rings
             sage: a == b * twist(a.leading_coefficient())                               # optional - sage.rings.finite_rings
@@ -552,11 +548,7 @@
 
             sage: b.degree() == a.degree()                                              # optional - sage.rings.finite_rings
             True
-<<<<<<< HEAD
-            sage: a.is_right_divisible_by(b)
-=======
-            sage: b.is_right_divisible_by(a)                                            # optional - sage.rings.finite_rings
->>>>>>> 3202f651
+            sage: a.is_right_divisible_by(b)                                            # optional - sage.rings.finite_rings
             True
             sage: a == a.leading_coefficient() * b                                      # optional - sage.rings.finite_rings
             True
@@ -754,23 +746,13 @@
 
         EXAMPLES::
 
-<<<<<<< HEAD
-            sage: k.<t> = GF(5^3)
-            sage: Frob = k.frobenius_endomorphism()
-            sage: S.<x> = k['x',Frob]
-            sage: a = x^2 + t*x + t^2 + 3
-            sage: b = x^3 + (t + 1)*x^2 + 1
-            sage: c = a * b
-            sage: a.left_divides(c)
-=======
             sage: k.<t> = GF(5^3)                                                       # optional - sage.rings.finite_rings
             sage: Frob = k.frobenius_endomorphism()                                     # optional - sage.rings.finite_rings
             sage: S.<x> = k['x',Frob]                                                   # optional - sage.rings.finite_rings
             sage: a = x^2 + t*x + t^2 + 3                                               # optional - sage.rings.finite_rings
             sage: b = x^3 + (t + 1)*x^2 + 1                                             # optional - sage.rings.finite_rings
-            sage: c = a*b                                                               # optional - sage.rings.finite_rings
+            sage: c = a * b                                                             # optional - sage.rings.finite_rings
             sage: a.left_divides(c)                                                     # optional - sage.rings.finite_rings
->>>>>>> 3202f651
             True
             sage: b.left_divides(c)                                                     # optional - sage.rings.finite_rings
             False
@@ -799,23 +781,13 @@
 
         EXAMPLES::
 
-<<<<<<< HEAD
-            sage: k.<t> = GF(5^3)
-            sage: Frob = k.frobenius_endomorphism()
-            sage: S.<x> = k['x',Frob]
-            sage: a = x^2 + t*x + t^2 + 3
-            sage: b = x^3 + (t + 1)*x^2 + 1
-            sage: c = a * b
-            sage: a.right_divides(c)
-=======
             sage: k.<t> = GF(5^3)                                                       # optional - sage.rings.finite_rings
             sage: Frob = k.frobenius_endomorphism()                                     # optional - sage.rings.finite_rings
             sage: S.<x> = k['x',Frob]                                                   # optional - sage.rings.finite_rings
             sage: a = x^2 + t*x + t^2 + 3                                               # optional - sage.rings.finite_rings
             sage: b = x^3 + (t + 1)*x^2 + 1                                             # optional - sage.rings.finite_rings
-            sage: c = a*b                                                               # optional - sage.rings.finite_rings
+            sage: c = a * b                                                             # optional - sage.rings.finite_rings
             sage: a.right_divides(c)                                                    # optional - sage.rings.finite_rings
->>>>>>> 3202f651
             False
             sage: b.right_divides(c)                                                    # optional - sage.rings.finite_rings
             True
@@ -1382,15 +1354,9 @@
             sage: L                                                                     # optional - sage.rings.finite_rings
             x^5 + (2*t^2 + t + 4)*x^4 + (3*t^2 + 4)*x^3 + (3*t^2 + 3*t + 2)*x^2 + (t^2 + t + 2)*x
 
-<<<<<<< HEAD
-            sage: U * P == L
-            True
-            sage: V * Q == L
-=======
-            sage: U*P == L                                                              # optional - sage.rings.finite_rings
-            True
-            sage: V*Q == L                                                              # optional - sage.rings.finite_rings
->>>>>>> 3202f651
+            sage: U * P == L                                                            # optional - sage.rings.finite_rings
+            True
+            sage: V * Q == L                                                            # optional - sage.rings.finite_rings
             True
         """
         if self.base_ring() not in _Fields:
@@ -1472,15 +1438,9 @@
             sage: L, U, V = P.right_xlcm(Q)                                             # optional - sage.rings.finite_rings
             sage: L                                                                     # optional - sage.rings.finite_rings
             x^4 + (2*t^2 + t + 2)*x^3 + (3*t^2 + 4*t + 1)*x^2 + (3*t^2 + 4*t + 1)*x + t^2 + 4
-<<<<<<< HEAD
-            sage: P * U == L
-            True
-            sage: Q * V == L
-=======
-            sage: P*U == L                                                              # optional - sage.rings.finite_rings
-            True
-            sage: Q*V == L                                                              # optional - sage.rings.finite_rings
->>>>>>> 3202f651
+            sage: P * U == L                                                            # optional - sage.rings.finite_rings
+            True
+            sage: Q * V == L                                                            # optional - sage.rings.finite_rings
             True
         """
         if self.base_ring() not in _Fields:
