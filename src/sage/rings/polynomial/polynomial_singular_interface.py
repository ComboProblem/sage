"""
Polynomial Interfaces to Singular

AUTHORS:

- Martin Albrecht <malb@informatik.uni-bremen.de> (2006-04-21)
- Robert Bradshaw: Re-factor to avoid multiple inheritance vs. Cython (2007-09)
- Syed Ahmad Lavasani: Added function field to _singular_init_ (2011-12-16)
       Added non-prime finite fields to _singular_init_ (2012-1-22)

TESTS::

    sage: R = PolynomialRing(GF(2**8,'a'),10,'x', order='invlex')
    sage: R == loads(dumps(R))
    True
    sage: P.<a,b> = PolynomialRing(GF(7), 2)
    sage: f = (a^3 + 2*b^2*a)^7; f
    a^21 + 2*a^7*b^14

"""
#################################################################
#
#   Sage: Open Source Mathematical Software
#
#       Copyright (C) 2006 William Stein <wstein@gmail.com>
#
#  Distributed under the terms of the GNU General Public License (GPL)
#
#    This code is distributed in the hope that it will be useful,
#    but WITHOUT ANY WARRANTY; without even the implied warranty of
#    MERCHANTABILITY or FITNESS FOR A PARTICULAR PURPOSE.  See the GNU
#    General Public License for more details.
#
#  The full text of the GPL is available at:
#
#                  http://www.gnu.org/licenses/
#
######################################################################

import sage.rings.fraction_field
import sage.rings.abc
import sage.rings.number_field as number_field

from sage.interfaces.all import singular
<<<<<<< HEAD
import sage.rings.abc
=======
>>>>>>> 8cc35008
from sage.rings.rational_field import is_RationalField
from sage.rings.function_field.function_field import RationalFunctionField
from sage.rings.finite_rings.finite_field_base import is_FiniteField
from sage.rings.integer_ring import ZZ

import sage.arith.all
import sage.rings.finite_rings.finite_field_constructor


class PolynomialRing_singular_repr:
    """
    Implements methods to convert polynomial rings to Singular.

    This class is a base class for all univariate and multivariate
    polynomial rings which support conversion from and to Singular
    rings.
    """
    def _singular_(self, singular=singular):
        r"""
        Returns a singular ring for this polynomial ring.

        Currently `\QQ`, `{\rm GF}(p), {\rm GF}(p^n)`, `\CC`, `\RR`, `\ZZ` and
        `\ZZ/n\ZZ` are supported.

        INPUT:

        - ``singular`` - Singular instance

        OUTPUT: Singular ring matching this ring

        EXAMPLES::

            sage: R.<x,y> = PolynomialRing(CC)
            sage: singular(R)
            polynomial ring, over a field, global ordering
            // coefficients: real[I](complex:15 digits, additional 0 digits)/(I^2+1)
            // number of vars : 2
            //        block   1 : ordering dp
            //                  : names    x y
            //        block   2 : ordering C

            sage: R.<x,y> = PolynomialRing(RealField(100))
            sage: singular(R)
            polynomial ring, over a field, global ordering
            // coefficients: Float()
            // number of vars : 2
            //        block   1 : ordering dp
            //                  : names    x y
            //        block   2 : ordering C

            sage: w = var('w')

            sage: R.<x> = PolynomialRing(NumberField(w^2+1,'s'))
            sage: singular(R)
            polynomial ring, over a field, global ordering
            //   coefficients: QQ[s]/(s^2+1)
            //   number of vars : 1
            //        block   1 : ordering lp
            //                  : names    x
            //        block   2 : ordering C

            sage: R = PolynomialRing(GF(127), 'x', implementation="singular")
            sage: singular(R)
            polynomial ring, over a field, global ordering
            //   coefficients: ZZ/127
            //   number of vars : 1
            //        block   1 : ordering dp
            //                  : names    x
            //        block   2 : ordering C

            sage: R = PolynomialRing(QQ, 'x', implementation="singular")
            sage: singular(R)
            polynomial ring, over a field, global ordering
            //   coefficients: QQ
            //   number of vars : 1
            //        block   1 : ordering dp
            //                  : names    x
            //        block   2 : ordering C

            sage: R = PolynomialRing(QQ,'x')
            sage: singular(R)
            polynomial ring, over a field, global ordering
            //   coefficients: QQ
            //   number of vars : 1
            //        block   1 : ordering lp
            //                  : names    x
            //        block   2 : ordering C

            sage: R = PolynomialRing(GF(127),'x')
            sage: singular(R)
            polynomial ring, over a field, global ordering
            //   coefficients: ZZ/127
            //   number of vars : 1
            //        block   1 : ordering lp
            //                  : names    x
            //        block   2 : ordering C

            sage: R = Frac(ZZ['a,b'])['x,y']
            sage: singular(R)
            polynomial ring, over a field, global ordering
            //   coefficients: QQ(a, b)
            //   number of vars : 2
            //        block   1 : ordering dp
            //                  : names    x y
            //        block   2 : ordering C


            sage: R = IntegerModRing(1024)['x,y']
            sage: singular(R)
            polynomial ring, over a ring (with zero-divisors), global ordering
            //   coefficients: ZZ/(2^10)
            //   number of vars : 2
            //        block   1 : ordering dp
            //                  : names    x y
            //        block   2 : ordering C

            sage: R = IntegerModRing(15)['x,y']
            sage: singular(R)
            polynomial ring, over a ring (with zero-divisors), global ordering
            //   coefficients: ZZ/...(15)
            //   number of vars : 2
            //        block   1 : ordering dp
            //                  : names    x y
            //        block   2 : ordering C

            sage: R = ZZ['x,y']
            sage: singular(R)
            polynomial ring, over a domain, global ordering
            //   coefficients: ZZ
            //   number of vars : 2
            //        block   1 : ordering dp
            //                  : names    x y
            //        block   2 : ordering C

            sage: R = ZZ['x']
            sage: singular(R)
            polynomial ring, over a domain, global ordering
            // coefficients: ZZ
            // number of vars : 1
            //        block   1 : ordering lp
            //                  : names    x
            //        block   2 : ordering C

            sage: k.<a> = FiniteField(25)
            sage: R = k['x']
            sage: K = R.fraction_field()
            sage: S = K['y']
            sage: singular(S)
            polynomial ring, over a field, global ordering
            //   coefficients: ZZ/5(x)
            //   number of vars : 2
            //        block   1 : ordering lp
            //                  : names    a y
            //        block   2 : ordering C
            // quotient ring from ideal
            _[1]=a2-a+2

        .. warning::

            - If the base ring is a finite extension field or a number field
              the ring will not only be returned but also be set as the current
              ring in Singular.
            - Singular represents precision of floating point numbers base 10
              while Sage represents floating point precision base 2.
        """
        try:
            R = self.__singular
            if not (R.parent() is singular):
                raise ValueError
            R._check_valid()
            if self.base_ring() is ZZ or self.base_ring().is_prime_field():
                return R
            if sage.rings.finite_rings.finite_field_constructor.is_FiniteField(self.base_ring()) or\
                    (number_field.number_field_base.is_NumberField(self.base_ring()) and self.base_ring().is_absolute()):
                R.set_ring() #sorry for that, but needed for minpoly
                if  singular.eval('minpoly') != "(" + self.__minpoly + ")":
                    singular.eval("minpoly=%s"%(self.__minpoly))
                    self.__minpoly = singular.eval('minpoly')[1:-1]

            return R
        except (AttributeError, ValueError):
            return self._singular_init_(singular)

    def _singular_init_(self, singular=singular):
        """
        Return a newly created Singular ring matching this ring.

        EXAMPLES::

            sage: PolynomialRing(QQ,'u_ba')._singular_init_()
            polynomial ring, over a field, global ordering
            //   coefficients: QQ
            //   number of vars : 1
            //        block   1 : ordering lp
            //                  : names    u_ba
            //        block   2 : ordering C
        """
        if not can_convert_to_singular(self):
            raise TypeError("no conversion of this ring to a Singular ring defined")

        if self.ngens()==1:
            _vars = '(%s)'%self.gen()
            if "*" in _vars: # 1.000...000*x
                _vars = _vars.split("*")[1]
            order = 'lp'
        else:
            _vars = str(self.gens())
            order = self.term_order().singular_str()

        base_ring = self.base_ring()

        if isinstance(base_ring, sage.rings.abc.RealField):
            # singular converts to bits from base_10 in mpr_complex.cc by:
            #  size_t bits = 1 + (size_t) ((float)digits * 3.5);
            precision = base_ring.precision()
            digits = sage.arith.all.integer_ceil((2*precision - 2)/7.0)
            self.__singular = singular.ring("(real,%d,0)"%digits, _vars, order=order, check=False)

        elif isinstance(base_ring, sage.rings.abc.ComplexField):
            # singular converts to bits from base_10 in mpr_complex.cc by:
            #  size_t bits = 1 + (size_t) ((float)digits * 3.5);
            precision = base_ring.precision()
            digits = sage.arith.all.integer_ceil((2*precision - 2)/7.0)
            self.__singular = singular.ring("(complex,%d,0,I)"%digits, _vars,  order=order, check=False)

        elif isinstance(base_ring, sage.rings.abc.RealDoubleField):
            # singular converts to bits from base_10 in mpr_complex.cc by:
            #  size_t bits = 1 + (size_t) ((float)digits * 3.5);
            self.__singular = singular.ring("(real,15,0)", _vars, order=order, check=False)

        elif isinstance(base_ring, sage.rings.abc.ComplexDoubleField):
            # singular converts to bits from base_10 in mpr_complex.cc by:
            #  size_t bits = 1 + (size_t) ((float)digits * 3.5);
            self.__singular = singular.ring("(complex,15,0,I)", _vars,  order=order, check=False)

        elif base_ring.is_prime_field():
            self.__singular = singular.ring(self.characteristic(), _vars, order=order, check=False)

        elif sage.rings.finite_rings.finite_field_constructor.is_FiniteField(base_ring):
            # not the prime field!
            gen = str(base_ring.gen())
            r = singular.ring( "(%s,%s)"%(self.characteristic(),gen), _vars, order=order, check=False)

            self.__minpoly = (str(base_ring.modulus()).replace("x",gen)).replace(" ","")
            if  singular.eval('minpoly') != "(" + self.__minpoly + ")":
                singular.eval("minpoly=%s"%(self.__minpoly) )
                self.__minpoly = singular.eval('minpoly')[1:-1]

            self.__singular = r

        elif number_field.number_field_base.is_NumberField(base_ring) and base_ring.is_absolute():
            # not the rationals!
            gen = str(base_ring.gen())
            poly=base_ring.polynomial()
            poly_gen=str(poly.parent().gen())
            poly_str=str(poly).replace(poly_gen,gen)
            r = singular.ring( "(%s,%s)"%(self.characteristic(),gen), _vars, order=order, check=False)
            self.__minpoly = (poly_str).replace(" ","")
            if  singular.eval('minpoly') != "(" + self.__minpoly + ")":
                singular.eval("minpoly=%s"%(self.__minpoly) )
                self.__minpoly = singular.eval('minpoly')[1:-1]

            self.__singular = r

        elif sage.rings.fraction_field.is_FractionField(base_ring) and (base_ring.base_ring() is ZZ or base_ring.base_ring().is_prime_field() or is_FiniteField(base_ring.base_ring())):
            if base_ring.ngens()==1:
              gens = str(base_ring.gen())
            else:
              gens = str(base_ring.gens())

            if not (not base_ring.base_ring().is_prime_field() and is_FiniteField(base_ring.base_ring())) :
                self.__singular = singular.ring( "(%s,%s)"%(base_ring.characteristic(),gens), _vars, order=order, check=False)
            else:
                ext_gen = str(base_ring.base_ring().gen())
                _vars = '(' + ext_gen + ', ' + _vars[1:]

                R = self.__singular = singular.ring( "(%s,%s)"%(base_ring.characteristic(),gens), _vars, order=order, check=False)

                self.base_ring().__minpoly = (str(base_ring.base_ring().modulus()).replace("x",ext_gen)).replace(" ","")
                singular.eval('setring '+R._name)

                from sage.misc.stopgap import stopgap
                stopgap("Denominators of fraction field elements are sometimes dropped without warning.", 17696)

                self.__singular = singular("std(ideal(%s))"%(self.base_ring().__minpoly),type='qring')

        elif isinstance(base_ring, sage.rings.function_field.function_field.RationalFunctionField) and base_ring.constant_field().is_prime_field():
            gen = str(base_ring.gen())
            self.__singular = singular.ring( "(%s,%s)"%(base_ring.characteristic(),gen), _vars, order=order, check=False)

        elif isinstance(base_ring, sage.rings.abc.IntegerModRing):
            ch = base_ring.characteristic()
            if ch.is_power_of(2):
                exp = ch.nbits() -1
                self.__singular = singular.ring("(integer,2,%d)"%(exp,), _vars, order=order, check=False)
            else:
                self.__singular = singular.ring("(integer,%d)"%(ch,), _vars, order=order, check=False)

        elif base_ring is ZZ:
            self.__singular = singular.ring("(integer)", _vars, order=order, check=False)
        else:
            raise TypeError("no conversion to a Singular ring defined")

        return self.__singular


def can_convert_to_singular(R):
    """
    Returns True if this ring's base field or ring can be
    represented in Singular, and the polynomial ring has at
    least one generator.  If this is True then this polynomial
    ring can be represented in Singular.

    The following base rings are supported: finite fields, rationals, number
    fields, and real and complex fields.

    EXAMPLES::

        sage: from sage.rings.polynomial.polynomial_singular_interface import can_convert_to_singular
        sage: can_convert_to_singular(PolynomialRing(QQ, names=['x']))
        True
        sage: can_convert_to_singular(PolynomialRing(ZZ, names=['x']))
        True

        sage: can_convert_to_singular(PolynomialRing(QQ, names=[]))
        False

    TESTS:

    Avoid non absolute number fields (see :trac:`23535`)::

        sage: K.<a,b> = NumberField([x^2-2,x^2-5])
        sage: can_convert_to_singular(K['s,t'])
        False
    """
    if R.ngens() == 0:
        return False

    base_ring = R.base_ring()
    if (base_ring is ZZ
        or sage.rings.finite_rings.finite_field_constructor.is_FiniteField(base_ring)
        or is_RationalField(base_ring)
<<<<<<< HEAD
        or isinstance(base_ring, (sage.rings.abc.IntegerModRing,
                                  sage.rings.abc.RealField, sage.rings.abc.ComplexField,
                                  sage.rings.abc.RealDoubleField, sage.rings.abc.ComplexDoubleField))):
=======
        or isinstance(base_ring, (sage.rings.abc.RealField, sage.rings.abc.ComplexField,
                                  sage.rings.abc.RealDoubleField, sage.rings.abc.ComplexDoubleField,
                                  sage.rings.abc.IntegerModRing))):
>>>>>>> 8cc35008
        return True
    elif base_ring.is_prime_field():
        return base_ring.characteristic() <= 2147483647
    elif number_field.number_field_base.is_NumberField(base_ring):
        return base_ring.is_absolute()
    elif sage.rings.fraction_field.is_FractionField(base_ring):
        B = base_ring.base_ring()
        return B.is_prime_field() or B is ZZ or is_FiniteField(B)
    elif isinstance(base_ring, RationalFunctionField):
        return base_ring.constant_field().is_prime_field()
    else:
        return False


class Polynomial_singular_repr:
    """
    Implements coercion of polynomials to Singular polynomials.

    This class is a base class for all (univariate and multivariate)
    polynomial classes which support conversion from and to
    Singular polynomials.

    Due to the incompatibility of Python extension classes and multiple inheritance,
    this just defers to module-level functions.
    """
    def _singular_(self, singular=singular, have_ring=False):
        return _singular_func(self, singular, have_ring)

    def _singular_init_func(self, singular=singular, have_ring=False):
        return _singular_init_func(self, singular, have_ring)


def _singular_func(self, singular=singular, have_ring=False):
    """
    Return Singular polynomial matching this polynomial.

    INPUT:

    - ``singular`` - Singular instance to use.
    - ``have_ring`` - if True we will not attempt to set this element's ring as
      the current Singular ring. This is useful to speed up a batch of
      ``f._singular_()`` calls. However, it's dangerous as it might lead to wrong
      results if another ring is ``singular.current_ring()``. (Default: False)

    EXAMPLES::

        sage: P.<a,b> = PolynomialRing(GF(7), 2)
        sage: f = (a^3 + 2*b^2*a)^7; f
        a^21 + 2*a^7*b^14
        sage: h = f._singular_(); h
        a^21+2*a^7*b^14
        sage: P(h)
        a^21 + 2*a^7*b^14
        sage: P(h^20) == f^20
        True

        sage: R.<x> = PolynomialRing(GF(7))
        sage: f = (x^3 + 2*x^2*x)^7
        sage: f
        3*x^21
        sage: h = f._singular_(); h
        3*x^21
        sage: R(h)
        3*x^21
        sage: R(h^20) == f^20
        True
    """
    if not have_ring:
        self.parent()._singular_(singular).set_ring() #this is expensive

    try:
        self.__singular._check_valid()
        if self.__singular.parent() is singular:
            return self.__singular
    except (AttributeError, ValueError):
        pass
#    return self._singular_init_(singular,have_ring=have_ring)
    return _singular_init_func(self, singular,have_ring=have_ring)

def _singular_init_func(self, singular=singular, have_ring=False):
    """
    Return corresponding Singular polynomial but enforce that a new
    instance is created in the Singular interpreter.

    Use ``self._singular_()`` instead.
    """
    if not have_ring:
        self.parent()._singular_(singular).set_ring() #this is expensive

    self.__singular = singular(str(self))

    return self.__singular<|MERGE_RESOLUTION|>--- conflicted
+++ resolved
@@ -42,10 +42,6 @@
 import sage.rings.number_field as number_field
 
 from sage.interfaces.all import singular
-<<<<<<< HEAD
-import sage.rings.abc
-=======
->>>>>>> 8cc35008
 from sage.rings.rational_field import is_RationalField
 from sage.rings.function_field.function_field import RationalFunctionField
 from sage.rings.finite_rings.finite_field_base import is_FiniteField
@@ -388,15 +384,9 @@
     if (base_ring is ZZ
         or sage.rings.finite_rings.finite_field_constructor.is_FiniteField(base_ring)
         or is_RationalField(base_ring)
-<<<<<<< HEAD
         or isinstance(base_ring, (sage.rings.abc.IntegerModRing,
                                   sage.rings.abc.RealField, sage.rings.abc.ComplexField,
                                   sage.rings.abc.RealDoubleField, sage.rings.abc.ComplexDoubleField))):
-=======
-        or isinstance(base_ring, (sage.rings.abc.RealField, sage.rings.abc.ComplexField,
-                                  sage.rings.abc.RealDoubleField, sage.rings.abc.ComplexDoubleField,
-                                  sage.rings.abc.IntegerModRing))):
->>>>>>> 8cc35008
         return True
     elif base_ring.is_prime_field():
         return base_ring.characteristic() <= 2147483647
