r"""
Lazy Laurent Series

A lazy Laurent series is a Laurent series whose coefficients are
computed on demand.  Therefore, unlike the usual Laurent series in
Sage, lazy Laurent series have infinite precision.

EXAMPLES:

Laurent series over the integer ring are particularly useful as
generating functions for sequences arising in combinatorics.::

    sage: L.<z> = LazyLaurentSeriesRing(ZZ)

The generating function of the Fibonacci sequence is::

    sage: f = 1 / (1 - z - z^2)
    sage: f
    1 + z + 2*z^2 + 3*z^3 + 5*z^4 + 8*z^5 + 13*z^6 + O(z^7)

In principle, we can now compute any coefficient of `f`::

    sage: f.coefficient(100)
    573147844013817084101

Which coefficients are actually computed depends on the type of
implementation.  For the sparse implementation, only the coefficients
that are needed are computed.::

    sage: s = L(lambda n: n); s
    z + 2*z^2 + 3*z^3 + 4*z^4 + 5*z^5 + 6*z^6 + O(z^7)
    sage: s.coefficient(10)
    10
    sage: s._coeff_stream._cache
    {0: 0, 1: 1, 2: 2, 3: 3, 4: 4, 5: 5, 6: 6, 10: 10}

Using the dense implementation, all coefficients up to the required
coefficient are computed.::

    sage: L.<x> = LazyLaurentSeriesRing(ZZ, sparse=False)
    sage: s = L(lambda n: n); s
    x + 2*x^2 + 3*x^3 + 4*x^4 + 5*x^5 + 6*x^6 + O(x^7)
    sage: s.coefficient(10)
    10
    sage: s._coeff_stream._cache
    [0, 1, 2, 3, 4, 5, 6, 7, 8, 9, 10]

We can do arithmetic with lazy power series::

    sage: f
    1 + z + 2*z^2 + 3*z^3 + 5*z^4 + 8*z^5 + 13*z^6 + O(z^7)
    sage: f^-1
    1 - z - z^2 + O(z^7)
    sage: f + f^-1
    2 + z^2 + 3*z^3 + 5*z^4 + 8*z^5 + 13*z^6 + O(z^7)
    sage: g = (f + f^-1)*(f - f^-1); g
    4*z + 6*z^2 + 8*z^3 + 19*z^4 + 38*z^5 + 71*z^6 + O(z^7)

We can change the base ring::

    sage: h = g.change_ring(QQ)
    sage: h.parent()
    Lazy Laurent Series Ring in z over Rational Field
    sage: h
    4*z + 6*z^2 + 8*z^3 + 19*z^4 + 38*z^5 + 71*z^6 + O(z^7)
    sage: hinv = h^-1; hinv
    1/4*z^-1 - 3/8 + 1/16*z - 17/32*z^2 + 5/64*z^3 - 29/128*z^4 + 165/256*z^5 + O(z^6)
    sage: hinv.valuation()
    -1

AUTHORS:

- Kwankyu Lee (2019-02-24): initial version
- Tejasvi Chebrolu (2021-08): refactored and expanded functionality

"""

# ****************************************************************************
#       Copyright (C) 2019 Kwankyu Lee <ekwankyu@gmail.com>
#
# This program is free software: you can redistribute it and/or modify
# it under the terms of the GNU General Public License as published by
# the Free Software Foundation, either version 2 of the License, or
# (at your option) any later version.
#                  https://www.gnu.org/licenses/
# ****************************************************************************


from sage.rings.infinity import infinity
from sage.structure.element import ModuleElement, RingElement
from sage.rings.integer_ring import ZZ
from sage.structure.richcmp import op_EQ, op_NE
from sage.arith.power import generic_power
from sage.rings.polynomial.laurent_polynomial_ring import LaurentPolynomialRing
from sage.data_structures.coefficient_stream import (
    CoefficientStream_add,
    CoefficientStream_cauchy_product,
    CoefficientStream_sub,
    CoefficientStream_composition,
    CoefficientStream_lmul,
    CoefficientStream_rmul,
    CoefficientStream_neg,
    CoefficientStream_cauchy_inverse,
    CoefficientStream_map_coefficients,
    CoefficientStream_zero,
    CoefficientStream_exact,
    CoefficientStream_uninitialized,
    CoefficientStream_coefficient_function,
    CoefficientStream_dirichlet_convolution,
    CoefficientStream_dirichlet_inv
)

class LazySequenceElement(ModuleElement):
    r"""
    An element of a lazy series.

    EXAMPLES::

        sage: L.<z> = LazyLaurentSeriesRing(ZZ)
        sage: f = 1/(1 - z)
        sage: f.parent()
        Lazy Laurent Series Ring in z over Integer Ring
        sage: f
        1 + z + z^2 + z^3 + z^4 + z^5 + z^6 + O(z^7)

        sage: L.<z> = LazyLaurentSeriesRing(ZZ, sparse=True)
        sage: f = 1/(1 - z)
        sage: f.parent()
        Lazy Laurent Series Ring in z over Integer Ring
        sage: f
        1 + z + z^2 + z^3 + z^4 + z^5 + z^6 + O(z^7)
    """
    def __init__(self, parent, coeff_stream):
        """
        Initialize the series.

        TESTS::

            sage: L.<z> = LazyLaurentSeriesRing(ZZ)
            sage: TestSuite(L.an_element()).run()

            sage: L = LazyDirichletSeriesRing(QQbar, 'z')
            sage: g = L(constant=1)
            sage: TestSuite(g).run()

        """
        ModuleElement.__init__(self, parent)
        self._coeff_stream = coeff_stream

    def finite_part(self, degree=None):
        r"""
        Return ``self`` truncated to ``degree`` as an element of an appropriate ring.

        INPUT:

        - ``degree`` -- ``None`` or an integer

        OUTPUT:

        If ``degree`` is not ``None``, the terms of the series of
        degree greater than ``degree`` are removed first. If
        ``degree`` is ``None`` and the series is not known to have
        only finitely many nonzero coefficients, a ``ValueError`` is
        raised.

        EXAMPLES::

            sage: L.<z> = LazyLaurentSeriesRing(ZZ)
            sage: f = L([1,0,0,2,0,0,0,3], valuation=-3); f.finite_part()
            z^-3 + 2 + 3*z^4
            sage: f.polynomial()
            z^-3 + 2 + 3*z^4

            sage: L = LazyDirichletSeriesRing(ZZ, "s")
            sage: f = L([1,0,0,2,0,0,0,3], valuation=2); f.finite_part()
            3/9^s + 2/5^s + 1/2^s

            sage: L.<x,y> = LazyTaylorSeriesRing(ZZ)
            sage: f = 1/(1+x+y^2); f.finite_part(3)
            -x^3 + 2*x*y^2 + x^2 - y^2 - x + 1
        """
        P = self.parent()
        L = P._laurent_poly_ring
        coeff_stream = self._coeff_stream
        if degree is None:
            if isinstance(coeff_stream, CoefficientStream_zero):
                return L.zero()
            elif isinstance(coeff_stream, CoefficientStream_exact) and not coeff_stream._constant:
                m = coeff_stream._degree
            else:
                raise ValueError("not a polynomial")
        else:
            m = degree + 1

        v = self.valuation()
        return L.sum(self[i]*P.monomial(1, i) for i in range(v, m))

    def __getitem__(self, n):
        """
        Return the coefficient of the term with exponent ``n`` of the series.

        INPUT:

        - ``n`` -- integer; the exponent

        EXAMPLES::

            sage: L.<z> = LazyLaurentSeriesRing(ZZ, sparse=False)
            sage: f = z / (1 - 2*z^3)
            sage: [f[n] for n in range(20)]
            [0, 1, 0, 0, 2, 0, 0, 4, 0, 0, 8, 0, 0, 16, 0, 0, 32, 0, 0, 64]
            sage: f[0:20]
            [0, 1, 0, 0, 2, 0, 0, 4, 0, 0, 8, 0, 0, 16, 0, 0, 32, 0, 0, 64]

            sage: M = L(lambda n: n)
            sage: [M[n] for n in range(20)]
            [0, 1, 2, 3, 4, 5, 6, 7, 8, 9, 10, 11, 12, 13, 14, 15, 16, 17, 18, 19]

            sage: L.<z> = LazyLaurentSeriesRing(ZZ, sparse=True)
            sage: M = L(lambda n: n)
            sage: [M[n] for n in range(20)]
            [0, 1, 2, 3, 4, 5, 6, 7, 8, 9, 10, 11, 12, 13, 14, 15, 16, 17, 18, 19]

        Similarly for Dirichlet series::

            sage: L = LazyDirichletSeriesRing(ZZ, "z")
            sage: f = L(lambda n: n)
            sage: [f[n] for n in range(1, 11)]
            [1, 2, 3, 4, 5, 6, 7, 8, 9, 10]
            sage: f[1:11]
            [1, 2, 3, 4, 5, 6, 7, 8, 9, 10]

            sage: M = L(lambda n: n)
            sage: [M[n] for n in range(1, 11)]
            [1, 2, 3, 4, 5, 6, 7, 8, 9, 10]
            sage: L = LazyDirichletSeriesRing(ZZ, "z", sparse=True)
            sage: M = L(lambda n: n)
            sage: [M[n] for n in range(1, 11)]
            [1, 2, 3, 4, 5, 6, 7, 8, 9, 10]

        """
        R = self.parent()._coeff_ring
        if isinstance(n, slice):
            if n.stop is None:
                raise NotImplementedError("cannot list an infinite set")
            start = n.start if n.start is not None else self._coeff_stream._approximate_valuation
            step = n.step if n.step is not None else 1
            return [R(self._coeff_stream[k]) for k in range(start, n.stop, step)]
        return R(self._coeff_stream[n])

    coefficient = __getitem__

    def map_coefficients(self, func, ring=None):
        r"""
        Return the series with ``func`` applied to each nonzero
        coefficient of ``self``.

        INPUT:

        - ``func`` -- function that takes in a coefficient and returns
          a new coefficient

        EXAMPLES:

        Dense Implementation::

            sage: L.<z> = LazyLaurentSeriesRing(ZZ, sparse=False)
            sage: s = z/(1 - 2*z^2)
            sage: t = s.map_coefficients(lambda c: c + 1)
            sage: s
            z + 2*z^3 + 4*z^5 + 8*z^7 + O(z^8)
            sage: t
            2*z + 3*z^3 + 5*z^5 + 9*z^7 + O(z^8)
            sage: M = L(lambda n: n); M
            z + 2*z^2 + 3*z^3 + 4*z^4 + 5*z^5 + 6*z^6 + O(z^7)
            sage: N = M.map_coefficients(lambda c: c + 1); N
            2*z + 3*z^2 + 4*z^3 + 5*z^4 + 6*z^5 + 7*z^6 + O(z^7)

        Sparse Implementation::

            sage: L.<z> = LazyLaurentSeriesRing(ZZ, sparse=True)
            sage: M = L(lambda n: n); M
            z + 2*z^2 + 3*z^3 + 4*z^4 + 5*z^5 + 6*z^6 + O(z^7)
            sage: N = M.map_coefficients(lambda c: c + 1); N
            2*z + 3*z^2 + 4*z^3 + 5*z^4 + 6*z^5 + 7*z^6 + O(z^7)

        An example where the series is known to be exact::

            sage: f = z + z^2 + z^3
            sage: m = f.map_coefficients(lambda c: c + 1)
            sage: m
            2*z + 2*z^2 + 2*z^3

        Similarly for Dirichlet series::

            sage: L = LazyDirichletSeriesRing(ZZ, "z")
            sage: s = L(lambda n: n-1); s
            1/(2^z) + 2/3^z + 3/4^z + 4/5^z + 5/6^z + 6/7^z + ...
            sage: s = s.map_coefficients(lambda c: c + 1); s
            2/2^z + 3/3^z + 4/4^z + 5/5^z + 6/6^z + 7/7^z + ...

        """
        P = self.parent()
        coeff_stream = self._coeff_stream
        if isinstance(coeff_stream, CoefficientStream_exact):
            initial_coefficients = [func(i) if i else 0
                                    for i in coeff_stream._initial_coefficients]
            c = func(coeff_stream._constant) if coeff_stream._constant else 0
            if not any(initial_coefficients) and not c:
                return P.zero()
            coeff_stream = CoefficientStream_exact(initial_coefficients,
                                                   self._coeff_stream._is_sparse,
                                                   valuation=coeff_stream._approximate_valuation,
                                                   degree=coeff_stream._degree,
                                                   constant=c)
            return P.element_class(P, coeff_stream)
        coeff_stream = CoefficientStream_map_coefficients(self._coeff_stream, func, P._coeff_ring)
        return P.element_class(P, coeff_stream)

    def truncate(self, d):
        r"""
        Return this series with its terms of degree >= ``d`` truncated.

        INPUT:

        - ``d`` -- integer; the degree from which the series is truncated

        EXAMPLES:

        Dense Implementation::

            sage: L.<z> = LazyLaurentSeriesRing(ZZ, sparse=False)
            sage: alpha = 1/(1-z)
            sage: alpha
            1 + z + z^2 + z^3 + z^4 + z^5 + z^6 + O(z^7)
            sage: beta = alpha.truncate(5)
            sage: beta
            1 + z + z^2 + z^3 + z^4
            sage: alpha - beta
            z^5 + z^6 + O(z^7)
            sage: M = L(lambda n: n); M
            z + 2*z^2 + 3*z^3 + 4*z^4 + 5*z^5 + 6*z^6 + O(z^7)
            sage: M.truncate(4)
            z + 2*z^2 + 3*z^3

        Sparse Implementation::

            sage: L.<z> = LazyLaurentSeriesRing(ZZ, sparse=True)
            sage: M = L(lambda n: n); M
            z + 2*z^2 + 3*z^3 + 4*z^4 + 5*z^5 + 6*z^6 + O(z^7)
            sage: M.truncate(4)
            z + 2*z^2 + 3*z^3

        Series which are known to be exact can also be truncated::

            sage: M = z + z^2 + z^3 + z^4
            sage: M.truncate(4)
            z + z^2 + z^3
        """
        P = self.parent()
        coeff_stream = self._coeff_stream
        v = coeff_stream._approximate_valuation
        initial_coefficients = [coeff_stream[i] for i in range(v, d)]
        return P.element_class(P, CoefficientStream_exact(initial_coefficients, P._sparse,
                                                          valuation=v))

    def prec(self):
        """
        Return the precision of the series, which is infinity.

        EXAMPLES::

            sage: L.<z> = LazyLaurentSeriesRing(ZZ)
            sage: f = 1/(1 - z)
            sage: f.prec()
            +Infinity
        """
        return infinity

    def valuation(self):
        r"""
        Return the valuation of ``self``.

        This method determines the valuation of the series by looking for a
        nonzero coefficient. Hence if the series happens to be zero, then it
        may run forever.

        EXAMPLES::

            sage: L.<z> = LazyLaurentSeriesRing(ZZ)
            sage: s = 1/(1 - z) - 1/(1 - 2*z)
            sage: s.valuation()
            1
            sage: t = z - z
            sage: t.valuation()
            +Infinity
            sage: M = L(lambda n: n^2, 0)
            sage: M.valuation()
            1
            sage: (M - M).valuation()
            +Infinity

        Similarly for Dirichlet series::

            sage: L = LazyDirichletSeriesRing(ZZ, "z")
            sage: mu = L(moebius); mu.valuation()
            1
            sage: (mu - mu).valuation()
            +Infinity
            sage: g = L(constant=1, valuation=2)
            sage: g.valuation()
            2
            sage: (g*g).valuation()
            4

        """
        return self._coeff_stream.valuation()

    def _richcmp_(self, other, op):
        r"""
        Compare ``self` with ``other`` with respect to the comparison
        operator ``op``.

        Equality is verified if the corresponding coefficients of both series
        can be checked for equality without computing coefficients
        indefinitely.  Otherwise an exception is raised to declare that
        equality is not decidable.

        Inequality is not defined for lazy Laurent series.

        INPUT:

        - ``other`` -- another Laurent series
        - ``op`` -- comparison operator

        EXAMPLES::

            sage: L.<z> = LazyLaurentSeriesRing(QQ)
            sage: z + z^2 == z^2 + z
            True
            sage: z + z^2 != z^2 + z
            False
            sage: z + z^2 > z^2 + z
            False
            sage: z + z^2 < z^2 + z
            False
        """
        if op is op_EQ:
            if isinstance(self._coeff_stream, CoefficientStream_zero):  # self == 0
                return isinstance(other._coeff_stream, CoefficientStream_zero)
            if isinstance(other._coeff_stream, CoefficientStream_zero):  # self != 0 but other == 0
                return False

            if (not isinstance(self._coeff_stream, CoefficientStream_exact)
                    or not isinstance(other._coeff_stream, CoefficientStream_exact)):
                # One of the lazy laurent series is not known to eventually be constant
                # Implement the checking of the caches here.
                n = min(self._coeff_stream._approximate_valuation, other._coeff_stream._approximate_valuation)
                m = max(self._coeff_stream._approximate_valuation, other._coeff_stream._approximate_valuation)
                for i in range(n, m):
                    if self[i] != other[i]:
                        return False
                if self._coeff_stream == other._coeff_stream:
                    return True
                raise ValueError("undecidable")

            # Both are CoefficientStream_exact, which implements a full check
            return self._coeff_stream == other._coeff_stream

        if op is op_NE:
            return not (self == other)

        return False

    def __hash__(self):
        """
        Return the hash of ``self``

        TESTS::

            sage: L = LazyLaurentSeriesRing(ZZ, 'z')
            sage: f = L([1,2,3,4], -5)
            sage: hash(f) == hash(f)
            True
            sage: g = (1 + f)/(1 - f)^2
            sage: {g: 1}
            {z^5 - 2*z^6 + z^7 + 5*z^9 - 11*z^10 + z^11 + O(z^12): 1}
        """
        return hash(self._coeff_stream)

    def __bool__(self):
        """
        Test whether ``self`` is not zero.

        TESTS::

            sage: L.<z> = LazyLaurentSeriesRing(GF(2))
            sage: bool(z-z)
            False
            sage: f = 1/(1 - z)
            sage: bool(f)
            True
            sage: M = L(lambda n: n, 0); M
            z + z^3 + z^5 + O(z^7)
            sage: M.is_zero()
            False
            sage: M = L(lambda n: 2*n if n < 10 else 1, 0); M
            O(z^7)
            sage: bool(M)
            Traceback (most recent call last):
            ...
            ValueError: undecidable as lazy Laurent series
            sage: M[15]
            1
            sage: bool(M)
            True

            sage: L.<z> = LazyLaurentSeriesRing(GF(2), sparse=True)
            sage: M = L(lambda n: 2*n if n < 10 else 1, 0); M
            O(z^7)
            sage: bool(M)
            Traceback (most recent call last):
            ...
            ValueError: undecidable as lazy Laurent series
            sage: M[15]
            1
            sage: bool(M)
            True
        """
        if isinstance(self._coeff_stream, CoefficientStream_zero):
            return False
        if isinstance(self._coeff_stream, CoefficientStream_exact):
            return True
        if self.parent()._sparse:
            cache = self._coeff_stream._cache
            if any(cache[a] for a in cache):
                return True
        else:
            if any(a for a in self._coeff_stream._cache):
                return True
        if self[self._coeff_stream._approximate_valuation]:
            return True
        raise ValueError("undecidable as lazy Laurent series")

    def define(self, s):
        r"""
        Define an equation by ``self = s``.

        INPUT:

        - ``s`` -- a Laurent polynomial

        EXAMPLES:

        We begin by constructing the Catalan numbers::

            sage: L.<z> = LazyLaurentSeriesRing(ZZ)
            sage: C = L(None)
            sage: C.define(1 + z*C^2)
            sage: C
            1 + z + 2*z^2 + 5*z^3 + 14*z^4 + 42*z^5 + 132*z^6 + O(z^7)

        The Catalan numbers but with a valuation 1::

            sage: B = L(None, 1)
            sage: B.define(z + B^2)
            sage: B
            z + z^2 + 2*z^3 + 5*z^4 + 14*z^5 + 42*z^6 + 132*z^7 + O(z^8)

        We can define multiple series that are linked::

            sage: s = L(None)
            sage: t = L(None)
            sage: s.define(1 + z*t^3)
            sage: t.define(1 + z*s^2)
            sage: s[:9]
            [1, 1, 3, 9, 34, 132, 546, 2327, 10191]
            sage: t[:9]
            [1, 1, 2, 7, 24, 95, 386, 1641, 7150]

        A bigger example::

            sage: L.<z> = LazyLaurentSeriesRing(ZZ)
            sage: A = L(None, 5)
            sage: B = L(None)
            sage: C = L(None, 2)
            sage: A.define(z^5 + B^2)
            sage: B.define(z^5 + C^2)
            sage: C.define(z^2 + C^2 + A^2)
            sage: A[0:15]
            [0, 0, 0, 0, 0, 1, 0, 0, 1, 2, 5, 4, 14, 10, 48]
            sage: B[0:15]
            [0, 0, 0, 0, 1, 1, 2, 0, 5, 0, 14, 0, 44, 0, 138]
            sage: C[0:15]
            [0, 0, 1, 0, 1, 0, 2, 0, 5, 0, 15, 0, 44, 2, 142]

        Counting binary trees::

            sage: L.<z> = LazyLaurentSeriesRing(QQ)
            sage: s = L(None, valuation=1)
            sage: s.define(z + (s^2+s(z^2))/2)
            sage: [s[i] for i in range(9)]
            [0, 1, 1, 1, 2, 3, 6, 11, 23]

        The `q`-Catalan numbers::

            sage: R.<q> = ZZ[]
            sage: L.<z> = LazyLaurentSeriesRing(R)
            sage: s = L(None)
            sage: s.define(1+z*s*s(q*z))
            sage: s
            1 + z + (q + 1)*z^2 + (q^3 + q^2 + 2*q + 1)*z^3
             + (q^6 + q^5 + 2*q^4 + 3*q^3 + 3*q^2 + 3*q + 1)*z^4
             + (q^10 + q^9 + 2*q^8 + 3*q^7 + 5*q^6 + 5*q^5 + 7*q^4 + 7*q^3 + 6*q^2 + 4*q + 1)*z^5
             + (q^15 + q^14 + 2*q^13 + 3*q^12 + 5*q^11 + 7*q^10 + 9*q^9 + 11*q^8
                + 14*q^7 + 16*q^6 + 16*q^5 + 17*q^4 + 14*q^3 + 10*q^2 + 5*q + 1)*z^6 + O(z^7)

        We count unlabeled ordered trees by total number of nodes
        and number of internal nodes::

            sage: R.<q> = QQ[]
            sage: Q.<z> = LazyLaurentSeriesRing(R)
            sage: leaf = z
            sage: internal_node = q * z
            sage: L = Q(constant=1, degree=1)
            sage: T = Q(None, 1)
            sage: T.define(leaf + internal_node * L(T))
            sage: [T[i] for i in range(6)]
            [0, 1, q, q^2 + q, q^3 + 3*q^2 + q, q^4 + 6*q^3 + 6*q^2 + q]

        Similarly for Dirichlet series::

            sage: L = LazyDirichletSeriesRing(ZZ, "z")
            sage: g = L(constant=1, valuation=2)
            sage: F = L(None); F.define(1 + g*F)
            sage: [F[i] for i in range(1, 16)]
            [1, 1, 1, 2, 1, 3, 1, 4, 2, 3, 1, 8, 1, 3, 3]
            sage: oeis(_)                                                       # optional, internet
            0: A002033: Number of perfect partitions of n.
            1: A074206: Kalmár's [Kalmar's] problem: number of ordered factorizations of n.
            ...

            sage: F = L(None); F.define(1 + g*F*F)
            sage: [F[i] for i in range(1, 16)]
            [1, 1, 1, 3, 1, 5, 1, 10, 3, 5, 1, 24, 1, 5, 5]

        TESTS::

            sage: L.<z> = LazyLaurentSeriesRing(ZZ, sparse=True)
            sage: s = L(None)
            sage: s.define(1 + z*s^3)
            sage: s[:10]
            [1, 1, 3, 12, 55, 273, 1428, 7752, 43263, 246675]

            sage: e = L(None)
            sage: e.define(1 + z*e)
            sage: e.define(1 + z*e)
            Traceback (most recent call last):
            ...
            ValueError: series already defined
            sage: z.define(1 + z^2)
            Traceback (most recent call last):
            ...
            ValueError: series already defined
        """
        if not isinstance(self._coeff_stream, CoefficientStream_uninitialized) or self._coeff_stream._target is not None:
            raise ValueError("series already defined")
        self._coeff_stream._target = s._coeff_stream


    def _repr_(self):
        r"""
        Return a string representation of ``self``.

        EXAMPLES::

            sage: L.<z> = LazyLaurentSeriesRing(ZZ)
            sage: z^-3 + z - 5
            z^-3 - 5 + z
            sage: -1/(1 + 2*z)
            -1 + 2*z - 4*z^2 + 8*z^3 - 16*z^4 + 32*z^5 - 64*z^6 + O(z^7)
            sage: -z^-7/(1 + 2*z)
            -z^-7 + 2*z^-6 - 4*z^-5 + 8*z^-4 - 16*z^-3 + 32*z^-2 - 64*z^-1 + O(1)
            sage: L([1,5,0,3], valuation=-1, degree=5, constant=2)
            z^-1 + 5 + 3*z^2 + 2*z^5 + 2*z^6 + 2*z^7 + O(z^8)
            sage: L(constant=5, valuation=2)
            5*z^2 + 5*z^3 + 5*z^4 + O(z^5)
            sage: L(constant=5, degree=-2)
            5*z^-2 + 5*z^-1 + 5 + O(z)
            sage: L(lambda x: x if x < 0 else 0, valuation=-2)
            -2*z^-2 - z^-1 + O(z^5)
            sage: L(lambda x: x if x < 0 else 0, valuation=2)
            O(z^9)
            sage: L(lambda x: x if x > 0 else 0, valuation=-2)
            z + 2*z^2 + 3*z^3 + 4*z^4 + O(z^5)
            sage: L(lambda x: x if x > 0 else 0, valuation=-10)
            O(z^-3)

            sage: L(None)
            Uninitialized Lazy Laurent Series
            sage: L(0)
            0

            sage: R.<x,y> = QQ[]
            sage: L.<z> = LazyLaurentSeriesRing(R)
            sage: z^-2 / (1 - (x-y)*z) + x^4*z^-3 + (1-y)*z^-4
            (-y + 1)*z^-4 + x^4*z^-3 + z^-2 + (x - y)*z^-1
             + (x^2 - 2*x*y + y^2) + (x^3 - 3*x^2*y + 3*x*y^2 - y^3)*z
             + (x^4 - 4*x^3*y + 6*x^2*y^2 - 4*x*y^3 + y^4)*z^2 + O(z^3)
        """
        if isinstance(self._coeff_stream, CoefficientStream_zero):
            return '0'
        if isinstance(self._coeff_stream, CoefficientStream_uninitialized) and self._coeff_stream._target is None:
            return 'Uninitialized Lazy Laurent Series'
        return self._format_series(repr)

    def _latex_(self):
        r"""
        Return a latex representation of ``self``.

        EXAMPLES::

            sage: L.<z> = LazyLaurentSeriesRing(ZZ)
            sage: latex(z^-3 + z - 5)
            \frac{1}{z^{3}} - 5 + z
            sage: latex(-1/(1 + 2*z))
            -1 + 2z - 4z^{2} + 8z^{3} - 16z^{4} + 32z^{5} - 64z^{6} + O(z^{7})
            sage: latex(-z^-7/(1 + 2*z))
            \frac{-1}{z^{7}} + \frac{2}{z^{6}} + \frac{-4}{z^{5}} + \frac{8}{z^{4}}
             + \frac{-16}{z^{3}} + \frac{32}{z^{2}} + \frac{-64}{z} + O(1)
            sage: latex(L([1,5,0,3], valuation=-1, degree=5, constant=2))
            \frac{1}{z} + 5 + 3z^{2} + 2z^{5} + 2z^{6} + 2z^{7} + O(z^{8})
            sage: latex(L(constant=5, valuation=2))
            5z^{2} + 5z^{3} + 5z^{4} + O(z^{5})
            sage: latex(L(constant=5, degree=-2))
            \frac{5}{z^{2}} + \frac{5}{z} + 5 + O(z)
            sage: latex(L(lambda x: x if x < 0 else 0, valuation=-2))
            \frac{-2}{z^{2}} + \frac{-1}{z} + O(z^{5})
            sage: latex(L(lambda x: x if x < 0 else 0, valuation=2))
            O(z^{9})
            sage: latex(L(lambda x: x if x > 0 else 0, valuation=-2))
            z + 2z^{2} + 3z^{3} + 4z^{4} + O(z^{5})
            sage: latex(L(lambda x: x if x > 0 else 0, valuation=-10))
            O(\frac{1}{z^{3}})

            sage: latex(L(None))
            \text{\texttt{Undef}}
            sage: latex(L(0))
            0

            sage: R.<x,y> = QQ[]
            sage: L.<z> = LazyLaurentSeriesRing(R)
            sage: latex(z^-2 / (1 - (x-y)*z) + x^4*z^-3 + (1-y)*z^-4)
            \frac{-y + 1}{z^{4}} + \frac{x^{4}}{z^{3}} + \frac{1}{z^{2}}
             + \frac{x - y}{z} + x^{2} - 2 x y + y^{2}
             + \left(x^{3} - 3 x^{2} y + 3 x y^{2} - y^{3}\right)z
             + \left(x^{4} - 4 x^{3} y + 6 x^{2} y^{2} - 4 x y^{3} + y^{4}\right)z^{2}
             + O(z^{3})
        """
        from sage.misc.latex import latex
        if isinstance(self._coeff_stream, CoefficientStream_zero):
            return latex('0')
        if isinstance(self._coeff_stream, CoefficientStream_uninitialized) and self._coeff_stream._target is None:
            return latex("Undef")
        return self._format_series(latex)

    def _ascii_art_(self):
        r"""
        Return an ascii art representation of ``self``.

        EXAMPLES::

            sage: e = SymmetricFunctions(QQ).e()
            sage: L.<z> = LazyLaurentSeriesRing(e)
            sage: L.options.display_length = 3
            sage: ascii_art(1 / (1 - e[1]*z))
            e[] + e[1]*z + e[1, 1]*z^2 + O(e[]*z^3)
            sage: L.options._reset()
        """
        from sage.typeset.ascii_art import ascii_art, AsciiArt
        if isinstance(self._coeff_stream, CoefficientStream_zero):
            return AsciiArt('0')
        if isinstance(self._coeff_stream, CoefficientStream_uninitialized) and self._coeff_stream._target is None:
            return AsciiArt('Uninitialized Lazy Laurent Series')
        return self._format_series(ascii_art, True)

    def _unicode_art_(self):
        r"""
        Return a unicode art representation of ``self``.

        EXAMPLES::

            sage: e = SymmetricFunctions(QQ).e()
            sage: L.<z> = LazyLaurentSeriesRing(e)
            sage: L.options.display_length = 3
            sage: unicode_art(1 / (1 - e[1]*z))
            e[] + e[1]*z + e[1, 1]*z^2 + O(e[]*z^3)
            sage: L.options._reset()
        """
        from sage.typeset.unicode_art import unicode_art, UnicodeArt
        if isinstance(self._coeff_stream, CoefficientStream_zero):
            return UnicodeArt('0')
        if isinstance(self._coeff_stream, CoefficientStream_uninitialized) and self._coeff_stream._target is None:
            return UnicodeArt('Uninitialized Lazy Laurent Series')
        return self._format_series(unicode_art, True)


class LazySequencesModuleElement(LazySequenceElement):
    r"""
    A lazy series where addition and scalar multiplication
    are done term-wise.

    INPUT:

    - ``parent`` -- the parent ring of the series
    - ``coeff_stream`` -- the stream of coefficients of the series

    EXAMPLES::

        sage: L.<z> = LazyLaurentSeriesRing(ZZ)
        sage: M = L(lambda n: n, valuation=0)
        sage: N = L(lambda n: 1, valuation=0)
        sage: M[:10]
        [0, 1, 2, 3, 4, 5, 6, 7, 8, 9]
        sage: N[:10]
        [1, 1, 1, 1, 1, 1, 1, 1, 1, 1]

    Two sequences can be added::

        sage: O = M + N
        sage: O[0:10]
        [1, 2, 3, 4, 5, 6, 7, 8, 9, 10]

    Two sequences can be subracted::

        sage: P = M - N
        sage: P[:10]
        [-1, 0, 1, 2, 3, 4, 5, 6, 7, 8]

    A sequence can be multiplied by a scalar::

        sage: Q = 2 * M
        sage: Q[:10]
        [0, 2, 4, 6, 8, 10, 12, 14, 16, 18]

    The negation of a sequence can also be found::

        sage: R = -M
        sage: R[:10]
        [0, -1, -2, -3, -4, -5, -6, -7, -8, -9]
    """
    def _add_(self, other):
        """
        Return the sum of ``self`` and ``other``.

        INPUT:

        - ``other`` -- other series

        EXAMPLES:

        Dense series can be added::

            sage: L.<z> = LazyLaurentSeriesRing(ZZ)
            sage: M = L(lambda n: 1 + n, valuation=0)
            sage: N = L(lambda n: -n, valuation=0)
            sage: O = M + N
            sage: O[0:10]
            [1, 1, 1, 1, 1, 1, 1, 1, 1, 1]

        Sparse series can be added::

            sage: L.<z> = LazyLaurentSeriesRing(ZZ, sparse=True)
            sage: M = L(lambda n: 1 + n, valuation=0)
            sage: N = L(lambda n: -n, valuation=0)
            sage: O = M + N
            sage: O[0:10]
            [1, 1, 1, 1, 1, 1, 1, 1, 1, 1]

        Series which are known to be exact can be added::

            sage: M = L(1)
            sage: N = L([0, 1])
            sage: O = M + N
            sage: O[0:10]
            [1, 1, 0, 0, 0, 0, 0, 0, 0, 0]

        Similarly for Dirichlet series::

            sage: L = LazyDirichletSeriesRing(ZZ, "z")
            sage: s = L(lambda n: n); s
            1 + 2/2^z + 3/3^z + 4/4^z + 5/5^z + 6/6^z + 7/7^z + ...
            sage: t = L(constant=1); t
            1 + 1/(2^z) + 1/(3^z) + ...
            sage: s + t
            2 + 3/2^z + 4/3^z + 5/4^z + 6/5^z + 7/6^z + 8/7^z + ...

            sage: r = L(constant=-1)
            sage: r + t
            0

            sage: r = L([1,2,3])
            sage: r + t
            2 + 3/2^z + 4/3^z + 1/(4^z) + 1/(5^z) + 1/(6^z) + ...

            sage: r = L([1,2,3], constant=-1)
            sage: r + t
            2 + 3/2^z + 4/3^z

        """
        P = self.parent()
        left = self._coeff_stream
        right = other._coeff_stream
        if (isinstance(left, CoefficientStream_exact)
            and isinstance(right, CoefficientStream_exact)):
            approximate_valuation = min(left.valuation(), right.valuation())
            degree = max(left._degree, right._degree)
            initial_coefficients = [left[i] + right[i] for i in range(approximate_valuation, degree)]
            constant = left._constant + right._constant
            if not any(initial_coefficients) and not constant:
                return P.zero()
            coeff_stream = CoefficientStream_exact(initial_coefficients, P._sparse,
                                                   constant=constant,
                                                   degree=degree,
                                                   valuation=approximate_valuation)
            return P.element_class(P, coeff_stream)
        return P.element_class(P, CoefficientStream_add(self._coeff_stream, other._coeff_stream))

    def _sub_(self, other):
        """
        Return the series of this series minus ``other`` series.

        INPUT:

        - ``other`` -- other series

        EXAMPLES:

        Dense series can be subtracted::

            sage: L.<z> = LazyLaurentSeriesRing(ZZ, sparse=False)
            sage: M = L(lambda n: 1 + n, valuation=0)
            sage: N = L(lambda n: -n, valuation=0)
            sage: O = M - N
            sage: O[0:10]
            [1, 3, 5, 7, 9, 11, 13, 15, 17, 19]

        Sparse series can be subtracted::

            sage: L.<z> = LazyLaurentSeriesRing(ZZ, sparse=True)
            sage: M = L(lambda n: 1 + n, valuation=0)
            sage: N = L(lambda n: -n, valuation=0)
            sage: O = M - N
            sage: O[0:10]
            [1, 3, 5, 7, 9, 11, 13, 15, 17, 19]

        Series which are known to be exact can be subtracted::

            sage: M = L.one()
            sage: N = L([0, 1])
            sage: O = M - N
            sage: O[0:10]
            [1, -1, 0, 0, 0, 0, 0, 0, 0, 0]

            sage: M = L([1, 0, 1])
            sage: N = L([0, 0, 1])
            sage: O = M - L.one() - N
            sage: O
            0
        """
        P = self.parent()
        left = self._coeff_stream
        right = other._coeff_stream
        if (isinstance(left, CoefficientStream_exact) and isinstance(right, CoefficientStream_exact)):
            approximate_valuation = min(left.valuation(), right.valuation())
            degree = max(left._degree, right._degree)
            initial_coefficients = [left[i] - right[i] for i in range(approximate_valuation, degree)]
            constant = left._constant - right._constant
            if not any(initial_coefficients) and not constant:
                return P.zero()
            coeff_stream = CoefficientStream_exact(initial_coefficients, P._sparse,
                                                   constant=constant,
                                                   degree=degree,
                                                   valuation=approximate_valuation)
            return P.element_class(P, coeff_stream)
        if left == right:
            return P.zero()
        return P.element_class(P, CoefficientStream_sub(self._coeff_stream, other._coeff_stream))

    def _lmul_(self, scalar):
        r"""
        Scalar multiplication for module elements with the module
        element on the left and the scalar on the right.

        INPUT:

        - ``scalar`` -- an element of the base ring

        EXAMPLES:

        Dense series can be multiplied with a scalar::

            sage: L.<z> = LazyLaurentSeriesRing(ZZ, sparse=False)
            sage: M = L(lambda n: 1 + n, valuation=0)
            sage: O = M * 2
            sage: O[0:10]
            [2, 4, 6, 8, 10, 12, 14, 16, 18, 20]
            sage: M * 1== M
            True
            sage: M * 0
            0

        Sparse series can be multiplied with a scalar::

            sage: L.<z> = LazyLaurentSeriesRing(ZZ, sparse=True)
            sage: M = L(lambda n: 1 + n, valuation=0)
            sage: O = M * 2
            sage: O[0:10]
            [2, 4, 6, 8, 10, 12, 14, 16, 18, 20]
            sage: M * 1== M
            True
            sage: M * 0
            0

        Series which are known to be exact can be multiplied with a scalar::

            sage: N = L([0, 1])
            sage: O = N * -1
            sage: O[0:10]
            [0, -1, 0, 0, 0, 0, 0, 0, 0, 0]
            sage: N * 1 == N
            True
            sage: N * 0
            0
        """
        P = self.parent()
        if not scalar:
            return P.zero()
        if scalar == 1:
            return self

        if isinstance(self._coeff_stream, CoefficientStream_exact):
            c = self._coeff_stream._constant * scalar
            v = self._coeff_stream.valuation()
            init_coeffs = self._coeff_stream._initial_coefficients
            initial_coefficients = [val * scalar for val in init_coeffs]
            return P.element_class(P, CoefficientStream_exact(initial_coefficients, P._sparse,
                                                              valuation=v, constant=c,
                                                              degree=self._coeff_stream._degree))
        return P.element_class(P, CoefficientStream_lmul(self._coeff_stream, scalar))

    def _rmul_(self, scalar):
        r"""
        Scalar multiplication for module elements with the module
        element on the right and the scalar on the left.

        INPUT:

        - ``scalar`` -- an element of the base ring

        EXAMPLES:

        Dense series can be multiplied with a scalar::

            sage: L.<z> = LazyLaurentSeriesRing(ZZ, sparse=False)
            sage: M = L(lambda n: 1 + n, valuation=0)
            sage: O = 2 * M
            sage: O[0:10]
            [2, 4, 6, 8, 10, 12, 14, 16, 18, 20]
            sage: 1 * M == M
            True
            sage: 0 * M
            0

        Sparse series can be multiplied with a scalar::

            sage: L.<z> = LazyLaurentSeriesRing(ZZ, sparse=True)
            sage: M = L(lambda n: 1 + n, valuation=0)
            sage: O = 2 * M
            sage: O[0:10]
            [2, 4, 6, 8, 10, 12, 14, 16, 18, 20]
            sage: 1 * M == M
            True
            sage: 0 * M
            0

        Series which are known to be exact can be multiplied with a scalar::

            sage: N = L([0, 1])
            sage: O = -1 * N
            sage: O[0:10]
            [0, -1, 0, 0, 0, 0, 0, 0, 0, 0]
            sage: 1 * N == N
            True
            sage: 0 * N
            0

        Similarly for Dirichlet series::

            sage: L = LazyDirichletSeriesRing(ZZ, "z")
            sage: g = L.gen(2)
            sage: 2 * g
            2/2^z
            sage: -1 * g
            -1/(2^z)
            sage: 0*g
            0
            sage: M = L(lambda n: n); M
            1 + 2/2^z + 3/3^z + 4/4^z + 5/5^z + 6/6^z + 7/7^z + O(1/(8^z))
            sage: 3 * M
            3 + 6/2^z + 9/3^z + 12/4^z + 15/5^z + 18/6^z + 21/7^z + O(1/(8^z))

            sage: 1 * M is M
            True

        We take care of noncommutative base rings::

            sage: M = MatrixSpace(ZZ, 2)
            sage: L.<t> = LazyTaylorSeriesRing(M)
            sage: m = M([[1, 1],[0, 1]])
            sage: n = M([[1, 0],[1, 1]])
            sage: a = L(lambda k: n^k)
            sage: (m*a - a*m)[3]
            [-3  0]
            [ 0  3]

        """
        P = self.parent()
        if not scalar:
            return P.zero()
        if scalar == 1:
            return self

        if isinstance(self._coeff_stream, CoefficientStream_exact):
            c = scalar * self._coeff_stream._constant
            v = self._coeff_stream.valuation()
            init_coeffs = self._coeff_stream._initial_coefficients
            initial_coefficients = [scalar * val for val in init_coeffs]
            return P.element_class(P, CoefficientStream_exact(initial_coefficients, P._sparse,
                                                              valuation=v, constant=c,
                                                              degree=self._coeff_stream._degree))
        if P.base_ring().is_commutative():
            return P.element_class(P, CoefficientStream_lmul(self._coeff_stream, scalar))
<<<<<<< HEAD
        return P.element_class(P, CoefficientStream_lmul(self._coeff_stream, scalar))
=======
        return P.element_class(P, CoefficientStream_rmul(self._coeff_stream, scalar))
>>>>>>> e9719827

    def _neg_(self):
        """
        Return the negative of ``self``.

        EXAMPLES:

        Dense series can be negated::

            sage: L.<z> = LazyLaurentSeriesRing(ZZ, sparse=False)
            sage: M = L(lambda n: n, valuation=0)
            sage: N = L(lambda n: -n, valuation=0)
            sage: O = -N
            sage: O[0:10]
            [0, 1, 2, 3, 4, 5, 6, 7, 8, 9]
            sage: O = -M
            sage: O[0:10]
            [0, -1, -2, -3, -4, -5, -6, -7, -8, -9]
            sage: O = -(-M)
            sage: O[0:10]
            [0, 1, 2, 3, 4, 5, 6, 7, 8, 9]
            sage: O == M
            True

        Sparse series can be negated::

            sage: L.<z> = LazyLaurentSeriesRing(ZZ, sparse=True)
            sage: M = L(lambda n: n, valuation=0)
            sage: N = L(lambda n: -n, valuation=0)
            sage: O = -N
            sage: O[0:10]
            [0, 1, 2, 3, 4, 5, 6, 7, 8, 9]
            sage: O = -M
            sage: O[0:10]
            [0, -1, -2, -3, -4, -5, -6, -7, -8, -9]
            sage: O = -(-M)
            sage: O[0:10]
            [0, 1, 2, 3, 4, 5, 6, 7, 8, 9]
            sage: O == M
            True

        Series which are known to be exact can be negated::

            sage: M = L.one()
            sage: N = L([0, 1])
            sage: O = -N
            sage: O[0:10]
            [0, -1, 0, 0, 0, 0, 0, 0, 0, 0]
            sage: O = -M
            sage: O[0:10]
            [-1, 0, 0, 0, 0, 0, 0, 0, 0, 0]
            sage: O = -(-M)
            sage: O[0:10]
            [1, 0, 0, 0, 0, 0, 0, 0, 0, 0]
            sage: O == M
            True
        """
        P = self.parent()
        coeff_stream = self._coeff_stream
        if isinstance(self._coeff_stream, CoefficientStream_exact):
            initial_coefficients = [-v for v in coeff_stream._initial_coefficients]
            constant = -coeff_stream._constant
            coeff_stream = CoefficientStream_exact(initial_coefficients, P._sparse,
                                                   constant=constant,
                                                   valuation=coeff_stream.valuation())
            return P.element_class(P, coeff_stream)
        # -(-f) = f
        if isinstance(coeff_stream, CoefficientStream_neg):
            return P.element_class(P, coeff_stream._series)
        return P.element_class(P, CoefficientStream_neg(coeff_stream))


class LazyCauchyProductSeries(RingElement):
    """
    A class for series where multiplication is the Cauchy product.
    """
    def __init__(self, parent):
        """
        Initialize.

        TESTS::

            sage: from sage.rings.lazy_laurent_series import LazyCauchyProductSeries
            sage: L.<z> = LazyLaurentSeriesRing(ZZ)
            sage: M = LazyCauchyProductSeries(L)
        """
        RingElement.__init__(self, parent)

    def _mul_(self, other):
        """
        Return the product of this series with ``other``.

        INPUT:

        - ``other`` -- other series

        TESTS::

            sage: L.<z> = LazyLaurentSeriesRing(ZZ, sparse=True)
            sage: (1 - z)*(1 - z)
            1 - 2*z + z^2
            sage: (1 - z)*(1 - z)*(1 - z)
            1 - 3*z + 3*z^2 - z^3
            sage: M = L(lambda n: n)
            sage: M
            z + 2*z^2 + 3*z^3 + 4*z^4 + 5*z^5 + 6*z^6 + ...
            sage: N = M * (1 - M)
            sage: N
            z + z^2 - z^3 - 6*z^4 - 15*z^5 - 29*z^6 + ...

            sage: p = (1 - z)*(1 + z^2)^3 * z^-2
            sage: p
            z^-2 - z^-1 + 3 - 3*z + 3*z^2 - 3*z^3 + z^4 - z^5
            sage: M = L(lambda n: n, valuation=-2, degree=5, constant=2)
            sage: M
            -2*z^-2 - z^-1 + z + 2*z^2 + 3*z^3 + 4*z^4 + 2*z^5 + 2*z^6 + 2*z^7 + O(z^8)
            sage: M * p
            -2*z^-4 + z^-3 - 5*z^-2 + 4*z^-1 - 2 + 7*z + 5*z^2 + 5*z^3
             + 7*z^4 - 2*z^5 + 4*z^6 - 5*z^7 + z^8 - 2*z^9
            sage: M * p == p * M
            True

            sage: q = (1 - 2*z)*(1 + z^2)^3 * z^-2
            sage: q * M
            -2*z^-4 + 3*z^-3 - 4*z^-2 + 10*z^-1 + 11*z + 2*z^2 - 3*z^3
             - 6*z^4 - 22*z^5 - 14*z^6 - 27*z^7 - 16*z^8 - 20*z^9
             - 16*z^10 - 16*z^11 - 16*z^12 + O(z^13)
            sage: q * M == M * q
            True

            sage: L.<z> = LazyLaurentSeriesRing(ZZ, sparse=False)
            sage: M = L(lambda n: n); M
            z + 2*z^2 + 3*z^3 + 4*z^4 + 5*z^5 + 6*z^6 + ...
            sage: N = L(lambda n: 1); N
            1 + z + z^2 + z^3 + z^4 + z^5 + z^6 + ...
            sage: M * N
            z + 3*z^2 + 6*z^3 + 10*z^4 + 15*z^5 + 21*z^6 + ...

            sage: L.one() * M is M
            True
            sage: M * L.one() is M
            True

        Similarly for Taylor series::

            sage: L.<x, y, z> = LazyTaylorSeriesRing(ZZ)
            sage: (1 - x)*(1 - y)
            1 + (-x-y) + x*y
            sage: (1 - x)*(1 - y)*(1 - z)
            1 + (-x-y-z) + (x*y+x*z+y*z) + (-x*y*z)

        We take care of noncommutative base rings::

            sage: M = MatrixSpace(ZZ, 2)
            sage: L.<t> = LazyTaylorSeriesRing(M)
            sage: m = M([[1, 1],[0, 1]])
            sage: n = M([[1, 0],[1, 1]])
            sage: a = 1/(1-m*t)
            sage: b = 1 + n*t
            sage: (b*a-a*b)[20]
            [-19   0]
            [  0  19]

        Multiplication of series with eventually constant
        coefficients may yield another such series::

            sage: L.<z> = LazyLaurentSeriesRing(SR)
            sage: var("a b c d e u v w")
            (a, b, c, d, e, u, v, w)
            sage: s = a/z^2 + b*z + c*z^2 + d*z^3 + e*z^4
            sage: t = L([u, v], constant=w, valuation=-1)
            sage: s1 = s.approximate_series(44)
            sage: t1 = t.approximate_series(44)
            sage: s1 * t1 - (s * t).approximate_series(42)
            O(z^42)

        Noncommutative::

            sage: M = MatrixSpace(ZZ, 2)
            sage: L.<t> = LazyTaylorSeriesRing(M)
            sage: a = L([m], degree=1)
            sage: b = n*~(1-t)
            sage: (a*b)[0]
            [2 1]
            [1 1]

        """
        P = self.parent()
        left = self._coeff_stream
        right = other._coeff_stream

        # Check some trivial products
        if isinstance(left, CoefficientStream_zero) or isinstance(right, CoefficientStream_zero):
            return P.zero()
        if isinstance(left, CoefficientStream_exact) and left._initial_coefficients == (P._coeff_ring.one(),) and left.valuation() == 0:
            return other  # self == 1
        if isinstance(right, CoefficientStream_exact) and right._initial_coefficients == (P._coeff_ring.one(),) and right.valuation() == 0:
            return self  # right == 1

        # the product is exact if and only if both of the factors are
        # exact, and one has eventually 0 coefficients:
        #   (p + a x^d/(1-x))(q + b x^e/(1-x))
        #   = p q + (a x^d q + b x^e p)/(1-x) + a b x^(d+e)/(1-x)^2
        if (isinstance(left, CoefficientStream_exact)
            and isinstance(right, CoefficientStream_exact)
            and not (left._constant and right._constant)):
            il = left._initial_coefficients
            ir = right._initial_coefficients
            initial_coefficients = [sum(il[k]*ir[n-k]
                                        for k in range(max(n - len(ir) + 1, 0),
                                                       min(len(il) - 1, n) + 1))
                                    for n in range(len(il) + len(ir) - 1)]
            lv = left.valuation()
            rv = right.valuation()
            # (a x^d q)/(1-x) has constant a q(1), and the initial
            # values are the cumulative sums of the coeffcients of q
            if right._constant:
                d = right._degree
                c = left._constant # this is zero
                # left._constant must be 0 and thus len(il) >= 1
                for k in range(len(il)-1):
                    c += il[k] * right._constant
                    initial_coefficients[d - rv + k] += c
                c += il[-1] * right._constant
            elif left._constant:
                d = left._degree
                c = right._constant # this is zero
                # left._constant must be 0 and thus len(il) >= 1
                for k in range(len(ir)-1):
                    c += left._constant * ir[k]
                    initial_coefficients[d - lv + k] += c
                c += left._constant * ir[-1]
            else:
                c = left._constant # this is zero
            coeff_stream = CoefficientStream_exact(initial_coefficients, P._sparse,
                                                   valuation=lv+rv, constant=c)
            return P.element_class(P, coeff_stream)

        return P.element_class(P, CoefficientStream_cauchy_product(left, right))

    def __invert__(self):
        """
        Return the multiplicative inverse of the element.

        EXAMPLES:

        Lazy Laurent series that have a dense implementation can be inverted::

            sage: L.<z> = LazyLaurentSeriesRing(ZZ, sparse=False)
            sage: ~(1 - z)
            1 + z + z^2 + O(z^3)
            sage: M = L(lambda n: n); M
            z + 2*z^2 + 3*z^3 + 4*z^4 + 5*z^5 + 6*z^6 + O(z^7)
            sage: P = ~M; P
            z^-1 - 2 + z + O(z^6)

        Lazy Laurent series that have a sparse implementation can be inverted::

            sage: L.<z> = LazyLaurentSeriesRing(ZZ, sparse=True)
            sage: M = L(lambda n: n); M
            z + 2*z^2 + 3*z^3 + 4*z^4 + 5*z^5 + 6*z^6 + O(z^7)
            sage: P = ~M; P
            z^-1 - 2 + z + O(z^6)

            sage: ~(~(1 - z))
            1 - z

        Lazy Laurent series that are known to be exact can be inverted::

            sage: ~z
            z^-1

        """
        P = self.parent()
        coeff_stream = self._coeff_stream
        # the inverse is exact if and only if coeff_stream corresponds to one of
        # cx^d/(1-x) ... (c, ...)
        # cx^d       ... (c, 0, ...)
        # cx^d (1-x) ... (c, -c, 0, ...)
        if isinstance(coeff_stream, CoefficientStream_exact):
            initial_coefficients = coeff_stream._initial_coefficients
            if not initial_coefficients:
                i = ~coeff_stream._constant
                v = -coeff_stream.valuation()
                c = P._coeff_ring.zero()
                coeff_stream = CoefficientStream_exact((i, -i), P._sparse,
                                                       valuation=v, constant=c)
                return P.element_class(P, coeff_stream)
            if len(initial_coefficients) == 1:
                i = ~initial_coefficients[0]
                v = -coeff_stream.valuation()
                c = P._coeff_ring.zero()
                coeff_stream = CoefficientStream_exact((i,), P._sparse,
                                                       valuation=v, constant=c)
                return P.element_class(P, coeff_stream)
            if len(initial_coefficients) == 2 and not (initial_coefficients[0] + initial_coefficients[1]):
                v = -coeff_stream.valuation()
                c = ~initial_coefficients[0]
                coeff_stream = CoefficientStream_exact((), P._sparse,
                                                       valuation=v, constant=c)
                return P.element_class(P, coeff_stream)

        # (f^-1)^-1 = f
        if isinstance(coeff_stream, CoefficientStream_cauchy_inverse):
            return P.element_class(P, coeff_stream._series)
        return P.element_class(P, CoefficientStream_cauchy_inverse(coeff_stream))


class LazyLaurentSeries(LazySequencesModuleElement, LazyCauchyProductSeries):
    r"""
    A Laurent series where the coefficients are computed lazily.

    EXAMPLES::

        sage: L.<z> = LazyLaurentSeriesRing(ZZ)
        sage: L(lambda i: i, valuation=-3, constant=(-1,3))
        -3*z^-3 - 2*z^-2 - z^-1 + z + 2*z^2 - z^3 - z^4 - z^5 + O(z^6)
        sage: L(lambda i: i, valuation=-3, constant=-1, degree=3)
        -3*z^-3 - 2*z^-2 - z^-1 + z + 2*z^2 - z^3 - z^4 - z^5 + O(z^6)

    ::

        sage: f = 1 / (1 - z - z^2); f
        1 + z + 2*z^2 + 3*z^3 + 5*z^4 + 8*z^5 + 13*z^6 + O(z^7)
        sage: f.coefficient(100)
        573147844013817084101

    Lazy Laurent series is picklable::

        sage: g = loads(dumps(f))
        sage: g
        1 + z + 2*z^2 + 3*z^3 + 5*z^4 + 8*z^5 + 13*z^6 + O(z^7)
        sage: g == f
        True
    """
    def change_ring(self, ring):
        r"""
        Return ``self`` with coefficients converted to elements of ``ring``.

        INPUT:

        - ``ring`` -- a ring

        EXAMPLES:

        Dense Implementation::

            sage: L.<z> = LazyLaurentSeriesRing(ZZ, sparse=False)
            sage: s = 2 + z
            sage: t = s.change_ring(QQ)
            sage: t^-1
            1/2 - 1/4*z + 1/8*z^2 - 1/16*z^3 + 1/32*z^4 - 1/64*z^5 + 1/128*z^6 + O(z^7)
            sage: M = L(lambda n: n); M
            z + 2*z^2 + 3*z^3 + 4*z^4 + 5*z^5 + 6*z^6 + O(z^7)
            sage: N = M.change_ring(QQ)
            sage: N.parent()
            Lazy Laurent Series Ring in z over Rational Field
            sage: M.parent()
            Lazy Laurent Series Ring in z over Integer Ring

        Sparse Implementation::

            sage: L.<z> = LazyLaurentSeriesRing(ZZ, sparse=True)
            sage: M = L(lambda n: n); M
            z + 2*z^2 + 3*z^3 + 4*z^4 + 5*z^5 + 6*z^6 + O(z^7)
            sage: M.parent()
            Lazy Laurent Series Ring in z over Integer Ring
            sage: N = M.change_ring(QQ)
            sage: N.parent()
            Lazy Laurent Series Ring in z over Rational Field
            sage: M ^-1
            z^-1 - 2 + z + O(z^6)
        """
        from .lazy_laurent_series_ring import LazyLaurentSeriesRing
        Q = LazyLaurentSeriesRing(ring, names=self.parent().variable_names())
        return Q.element_class(Q, self._coeff_stream)

    def __call__(self, g):
        r"""
        Return the composition of ``self`` with ``g``.

        Given two Laurent Series `f` and `g` over the same base ring, the
        composition `(f \circ g)(z) = f(g(z))` is defined if and only if:

        - `g = 0` and `val(f) >= 0`,
        - `g` is non-zero and `f` has only finitely many non-zero coefficients,
        - `g` is non-zero and `val(g) > 0`.

        INPUT:

        - ``g`` -- other series

        EXAMPLES::

            sage: L.<z> = LazyLaurentSeriesRing(QQ)
            sage: f = z^2 + 1 + z
            sage: f(0)
            1
            sage: f(L(0))
            1
            sage: f(f)
            3 + 3*z + 4*z^2 + 2*z^3 + z^4
            sage: g = z^-3/(1-2*z); g
            z^-3 + 2*z^-2 + 4*z^-1 + 8 + 16*z + 32*z^2 + 64*z^3 + O(z^4)
            sage: f(g)
            z^-6 + 4*z^-5 + 12*z^-4 + 33*z^-3 + 82*z^-2 + 196*z^-1 + 457 + O(z)
            sage: g^2 + 1 + g
            z^-6 + 4*z^-5 + 12*z^-4 + 33*z^-3 + 82*z^-2 + 196*z^-1 + 457 + O(z)

            sage: f = z^-2 + z + 4*z^3
            sage: f(f)
            4*z^-6 + 12*z^-3 + z^-2 + 48*z^-1 + 12 + O(z)
            sage: f^-2 + f + 4*f^3
            4*z^-6 + 12*z^-3 + z^-2 + 48*z^-1 + 12 + O(z)
            sage: f(g)
            4*z^-9 + 24*z^-8 + 96*z^-7 + 320*z^-6 + 960*z^-5 + 2688*z^-4 + 7169*z^-3 + O(z^-2)
            sage: g^-2 + g + 4*g^3
            4*z^-9 + 24*z^-8 + 96*z^-7 + 320*z^-6 + 960*z^-5 + 2688*z^-4 + 7169*z^-3 + O(z^-2)

            sage: f = z^-3 + z^-2 + 1 / (1 + z^2); f
            z^-3 + z^-2 + 1 - z^2 + O(z^4)
            sage: g = z^3 / (1 + z - z^3); g
            z^3 - z^4 + z^5 - z^7 + 2*z^8 - 2*z^9 + O(z^10)
            sage: f(g)
            z^-9 + 3*z^-8 + 3*z^-7 - z^-6 - 4*z^-5 - 2*z^-4 + z^-3 + O(z^-2)
            sage: g^-3 + g^-2 + 1 / (1 + g^2)
            z^-9 + 3*z^-8 + 3*z^-7 - z^-6 - 4*z^-5 - 2*z^-4 + z^-3 + O(z^-2)

            sage: f = L(lambda n: n); f
            z + 2*z^2 + 3*z^3 + 4*z^4 + 5*z^5 + 6*z^6 + O(z^7)
            sage: f(z^2)
            z^2 + 2*z^4 + 3*z^6 + O(z^7)

            sage: f = L(lambda n: n, -2); f
            -2*z^-2 - z^-1 + z + 2*z^2 + 3*z^3 + 4*z^4 + O(z^5)
            sage: f3 = f(z^3); f3
            -2*z^-6 - z^-3 + O(z)
            sage: [f3[i] for i in range(-6,13)]
            [-2, 0, 0, -1, 0, 0, 0, 0, 0, 1, 0, 0, 2, 0, 0, 3, 0, 0, 4]

        We compose a Laurent polynomial with a generic element::

            sage: R.<x> = QQ[]
            sage: f = z^2 + 1 + z^-1
            sage: g = x^2 + x + 3
            sage: f(g)
            (x^6 + 3*x^5 + 12*x^4 + 19*x^3 + 37*x^2 + 28*x + 31)/(x^2 + x + 3)
            sage: f(g) == g^2 + 1 + g^-1
            True

        We compose with another lazy Laurent series::

            sage: LS.<y> = LazyLaurentSeriesRing(QQ)
            sage: f = z^2 + 1 + z^-1
            sage: fy = f(y); fy
            y^-1 + 1 + y^2
            sage: fy.parent() is LS
            True
            sage: g = y - y
            sage: f(g)
            Traceback (most recent call last):
            ...
            ZeroDivisionError: the valuation of the series must be nonnegative

            sage: g = 1 - y
            sage: f(g)
            3 - y + 2*y^2 + y^3 + y^4 + y^5 + y^6 + O(y^7)
            sage: g^2 + 1 + g^-1
            3 - y + 2*y^2 + y^3 + y^4 + y^5 + O(y^6)

            sage: f = L(lambda n: n, 0); f
            z + 2*z^2 + 3*z^3 + 4*z^4 + 5*z^5 + 6*z^6 + O(z^7)
            sage: f(0)
            0
            sage: f(y)
            y + 2*y^2 + 3*y^3 + 4*y^4 + 5*y^5 + 6*y^6 + O(y^7)
            sage: fp = f(y - y)
            sage: fp == 0
            True
            sage: fp.parent() is LS
            True

            sage: f = z^2 + 3 + z
            sage: f(y - y)
            3

        With both of them sparse::

            sage: L.<z> = LazyLaurentSeriesRing(QQ, sparse=True)
            sage: LS.<y> = LazyLaurentSeriesRing(QQ, sparse=True)
            sage: f = L(lambda n: 1); f
            1 + z + z^2 + z^3 + z^4 + z^5 + z^6 + O(z^7)
            sage: f(y^2)
            1 + y^2 + y^4 + y^6 + O(y^7)

            sage: fp = f - 1 + z^-2; fp
            z^-2 + z + z^2 + z^3 + z^4 + O(z^5)
            sage: fpy = fp(y^2); fpy
            y^-4 + y^2 + O(y^3)
            sage: fpy.parent() is LS
            True
            sage: [fpy[i] for i in range(-4,11)]
            [1, 0, 0, 0, 0, 0, 1, 0, 1, 0, 1, 0, 1, 0, 1]

            sage: g = LS(valuation=2, constant=1); g
            y^2 + y^3 + y^4 + O(y^5)
            sage: fg = f(g); fg
            1 + y^2 + y^3 + 2*y^4 + 3*y^5 + 5*y^6 + O(y^7)
            sage: 1 + g + g^2 + g^3 + g^4 + g^5 + g^6
            1 + y^2 + y^3 + 2*y^4 + 3*y^5 + 5*y^6 + O(y^7)

            sage: h = LS(lambda n: 1 if n % 2 else 0, 2); h
            y^3 + y^5 + y^7 + O(y^9)
            sage: fgh = fg(h); fgh
            1 + y^6 + O(y^7)
            sage: [fgh[i] for i in range(0, 15)]
            [1, 0, 0, 0, 0, 0, 1, 0, 2, 1, 3, 3, 6, 6, 13]
            sage: t = 1 + h^2 + h^3 + 2*h^4 + 3*h^5 + 5*h^6
            sage: [t[i] for i in range(0, 15)]
            [1, 0, 0, 0, 0, 0, 1, 0, 2, 1, 3, 3, 6, 6, 13]

        We look at mixing the sparse and the dense::

            sage: L.<z> = LazyLaurentSeriesRing(QQ)
            sage: f = L(lambda n: 1); f
            1 + z + z^2 + z^3 + z^4 + z^5 + z^6 + O(z^7)
            sage: g = LS(lambda n: 1, 1); g
            y + y^2 + y^3 + y^4 + y^5 + y^6 + y^7 + O(y^8)
            sage: f(g)
            1 + y + 2*y^2 + 4*y^3 + 8*y^4 + 16*y^5 + 32*y^6 + O(y^7)

            sage: f = z^-2 + 1 + z
            sage: g = 1/(y*(1-y)); g
            y^-1 + 1 + y + y^2 + y^3 + y^4 + y^5 + O(y^6)
            sage: f(g)
            y^-1 + 2 + y + 2*y^2 - y^3 + 2*y^4 + y^5 + O(y^6)
            sage: g^-2 + 1 + g
            y^-1 + 2 + y + 2*y^2 - y^3 + 2*y^4 + y^5 + O(y^6)

            sage: f = z^-3 + z^-2 + 1
            sage: g = 1/(y^2*(1-y)); g
            y^-2 + y^-1 + 1 + y + y^2 + y^3 + y^4 + O(y^5)
            sage: f(g)
            1 + y^4 - 2*y^5 + 2*y^6 + O(y^7)
            sage: g^-3 + g^-2 + 1
            1 + y^4 - 2*y^5 + 2*y^6 + O(y^7)
            sage: z(y)
            y

        We look at cases where the composition does not exist.
        `g = 0` and `val(f) < 0`::

            sage: g = L(0)
            sage: f = z^-1 + z^-2
            sage: f.valuation() < 0
            True
            sage: f(g)
            Traceback (most recent call last):
            ...
            ZeroDivisionError: the valuation of the series must be nonnegative

        `g \neq 0` and `val(g) \leq 0` and `f` has infinitely many
        non-zero coefficients`::

            sage: g = z^-1 + z^-2
            sage: g.valuation() <= 0
            True
            sage: f = L(lambda n: n, 0)
            sage: f(g)
            Traceback (most recent call last):
            ...
            ValueError: can only compose with a positive valuation series

        We cannot compose if `g` has a negative valuation::

            sage: f = L(lambda n: n, 1)
            sage: g = 1 + z
            sage: f(g)
            Traceback (most recent call last):
            ...
            ValueError: can only compose with a positive valuation series
        """
        # f = self and compute f(g)
        P = g.parent()

        # g = 0 case
        if ((not isinstance(g, LazyLaurentSeries) and not g)
            or (isinstance(g, LazyLaurentSeries)
                and isinstance(g._coeff_stream, CoefficientStream_zero))):
            if self._coeff_stream._approximate_valuation >= 0:
                return P(self[0])
            # Perhaps we just don't yet know if the valuation is non-negative
            if any(self._coeff_stream[i] for i in range(self._coeff_stream._approximate_valuation, 0)):
                raise ZeroDivisionError("the valuation of the series must be nonnegative")
            self._coeff_stream._approximate_valuation = 0
            return P(self[0])

        # f has finite length
        if isinstance(self._coeff_stream, CoefficientStream_zero):  # constant 0
            return self
        if isinstance(self._coeff_stream, CoefficientStream_exact) and not self._coeff_stream._constant:
            # constant polynomial
            R = self.parent()._laurent_poly_ring
            z = R.gen()
            poly = self._coeff_stream.polynomial_part(z)
            if poly.is_constant():
                return self
            if not isinstance(g, LazyLaurentSeries):
                return poly(g)
            # g also has finite length, compose the polynomials
            if isinstance(g._coeff_stream, CoefficientStream_exact) and not g._coeff_stream._constant:
                R = P._laurent_poly_ring
                g_poly = g._coeff_stream.polynomial_part(R.gen())
                try:
                    ret = poly(g_poly)
                except (ValueError, TypeError):  # the result is not a Laurent polynomial
                    ret = None
                if ret is not None and ret.parent() is R:
                    val = ret.valuation()
                    deg = ret.degree() + 1
                    initial_coefficients = [ret[i] for i in range(val, deg)]
                    return P.element_class(P, CoefficientStream_exact(initial_coefficients, self._coeff_stream._is_sparse, 0, deg, val))

            # Return the sum since g is not known to be finite or we do not get a Laurent polynomial
            # TODO: Optimize when f has positive valuation
            ret = P.zero()
            gp = P.one()
            # We build this iteratively so each power can benefit from the caching
            # Equivalent to P.sum(poly[i] * g**i for i in range(poly.valuation(), poly.degree()+1))
            # We could just do "return poly(g)" if we don't care about speed
            deg = poly.degree()
            for i in range(deg):
                ret += poly[i] * gp
                gp *= g
            ret += poly[deg] * gp
            gi = ~g
            gp = P.one()
            for i in range(-1, poly.valuation()-1, -1):
                gp *= gi
                ret += poly[i] * gp
            return ret

        # g != 0 and val(g) > 0
        if not isinstance(g, LazyLaurentSeries):
            try:
                g = self.parent()(g)
            except (TypeError, ValueError):
                raise NotImplementedError("can only compose with a lazy Laurent series")
        # Perhaps we just don't yet know if the valuation is positive
        if g._coeff_stream._approximate_valuation <= 0:
            if any(g._coeff_stream[i] for i in range(g._coeff_stream._approximate_valuation, 1)):
                raise ValueError("can only compose with a positive valuation series")
            g._coeff_stream._approximate_valuation = 1

        return P.element_class(P, CoefficientStream_composition(self._coeff_stream, g._coeff_stream))

    def revert(self):
        r"""
        Return the compositional inverse of ``self``.

        EXAMPLES::

            sage: L.<z> = LazyLaurentSeriesRing(ZZ)
            sage: z.revert()
            z + O(z^8)
            sage: (1/z).revert()
            z^-1 + O(z^6)

            sage: (z-z^2).revert()
            z + z^2 + 2*z^3 + 5*z^4 + 14*z^5 + 42*z^6 + 132*z^7 + O(z^8)

        """
        P = self.parent()
        z = P.gen()
        if self._coeff_stream._approximate_valuation == 1:
            g = self
        else:
            g = self * z**(1 - self._coeff_stream._approximate_valuation)
        f = P(None, valuation=1)
        f.define(z/((g/z)(f)))
        if self._coeff_stream._approximate_valuation == 1:
            return f
        else:
            return f / z**(1 - self._coeff_stream._approximate_valuation)

    def _div_(self, other):
        r"""
        Return ``self`` divided by ``other``.

        INPUT:

        - ``other`` -- nonzero series

        EXAMPLES:

        Lazy Laurent series that have a dense implementation can be divided::

            sage: L.<z> = LazyLaurentSeriesRing(ZZ, sparse=False)
            sage: z/(1 - z)
            z + z^2 + z^3 + z^4 + z^5 + z^6 + z^7 + O(z^8)
            sage: M = L(lambda n: n); M
            z + 2*z^2 + 3*z^3 + 4*z^4 + 5*z^5 + 6*z^6 + O(z^7)
            sage: N = L(lambda n: 1); N
            1 + z + z^2 + z^3 + z^4 + z^5 + z^6 + O(z^7)
            sage: P = M / N; P
            z + z^2 + z^3 + z^4 + z^5 + z^6 + O(z^7)

        Lazy Laurent series that have a sparse implementation can be divided::

            sage: L.<z> = LazyLaurentSeriesRing(ZZ, sparse=True)
            sage: M = L(lambda n: n); M
            z + 2*z^2 + 3*z^3 + 4*z^4 + 5*z^5 + 6*z^6 + O(z^7)
            sage: N = L(lambda n: 1); N
            1 + z + z^2 + z^3 + z^4 + z^5 + z^6 + O(z^7)
            sage: P = M / N; P
            z + z^2 + z^3 + z^4 + z^5 + z^6 + O(z^7)

        Lazy Laurent series that are known to be exact can be divided::

            M = z^2 + 2*z + 1
            N = z + 1
            O = M / N; O
            z + 1

        An example over the ring of symmetric functions::

            sage: e = SymmetricFunctions(QQ).e()
            sage: R.<z> = LazyLaurentSeriesRing(e)
            sage: 1 / (1 - e[1]*z)
            e[] + e[1]*z + e[1, 1]*z^2 + e[1, 1, 1]*z^3 + e[1, 1, 1, 1]*z^4
             + e[1, 1, 1, 1, 1]*z^5 + e[1, 1, 1, 1, 1, 1]*z^6 + O(e[]*z^7)
        """
        if isinstance(other._coeff_stream, CoefficientStream_zero):
            raise ZeroDivisionError("cannot divide by 0")

        P = self.parent()
        left = self._coeff_stream
        if isinstance(left, CoefficientStream_zero):
            return P.zero()
        right = other._coeff_stream
        if (isinstance(left, CoefficientStream_exact)
                and isinstance(right, CoefficientStream_exact)):
            if not left._constant and not right._constant:
                R = P._laurent_poly_ring
                z = R.gen()
                pl = left.polynomial_part(z)
                pr = right.polynomial_part(z)
                try:
                    ret = pl / pr
                    ret = P._laurent_poly_ring(ret)
                    initial_coefficients = [ret[i] for i in range(ret.valuation(), ret.degree() + 1)]
                    return P.element_class(P, CoefficientStream_exact(initial_coefficients, P._sparse, valuation=ret.valuation(), constant=left._constant))
                except (TypeError, ValueError, NotImplementedError):
                    # We cannot divide the polynomials, so the result must be a series
                    pass

        return P.element_class(P, CoefficientStream_cauchy_product(left, CoefficientStream_cauchy_inverse(right)))

    def __pow__(self, n):
        """
        Return the ``n``-th power of the series.

        INPUT:

        - ``n`` -- integer; the power to which to raise the series

        EXAMPLES:

        Lazy Laurent series that have a dense implementation can be
        raised to the power ``n``::

            sage: L.<z> = LazyLaurentSeriesRing(ZZ, sparse=False)
            sage: (1 - z)^-1
            1 + z + z^2 + O(z^3)
            sage: (1 - z)^0
            1
            sage: (1 - z)^3
            1 - 3*z + 3*z^2 - z^3
            sage: (1 - z)^-3
            1 + 3*z + 6*z^2 + 10*z^3 + 15*z^4 + 21*z^5 + 28*z^6 + O(z^7)
            sage: M = L(lambda n: n); M
            z + 2*z^2 + 3*z^3 + 4*z^4 + 5*z^5 + 6*z^6 + O(z^7)
            sage: M^2
            z^2 + 4*z^3 + 10*z^4 + 20*z^5 + 35*z^6 + O(z^7)

        We can create a really large power of a monomial, even with
        the dense implementation::

            sage: z^1000000
            z^1000000

        Lazy Laurent series that have a sparse implementation can be
        raised to the power ``n``::

            sage: L.<z> = LazyLaurentSeriesRing(ZZ, sparse=True)
            sage: M = L(lambda n: n); M
            z + 2*z^2 + 3*z^3 + 4*z^4 + 5*z^5 + 6*z^6 + O(z^7)
            sage: M^2
            z^2 + 4*z^3 + 10*z^4 + 20*z^5 + 35*z^6 + O(z^7)

        Lazy Laurent series that are known to be exact can be raised
        to the power ``n``::

            sage: z^2
            z^2
            sage: (1 - z)^2
            1 - 2*z + z^2
            sage: (1 + z)^2
            1 + 2*z + z^2
        """
        if n == 0:
            return self.parent().one()

        cs = self._coeff_stream
        if (isinstance(cs, CoefficientStream_exact)
            and not cs._constant and n in ZZ
            and (n > 0 or len(cs._initial_coefficients) == 1)):
            P = self.parent()
            z = P._laurent_poly_ring.gen()
            ret = cs.polynomial_part(z) ** ZZ(n)
            val = ret.valuation()
            deg = ret.degree() + 1
            initial_coefficients = [ret[i] for i in range(val, deg)]
            return P.element_class(P, CoefficientStream_exact(initial_coefficients, P._sparse, self._coeff_stream._constant, deg, val))

        return generic_power(self, n)

    def approximate_series(self, prec, name=None):
        """
        Return the Laurent series with absolute precision ``prec`` approximated
        from this series.

        INPUT:

        - ``prec`` -- an integer
        - ``name`` -- name of the variable; if it is ``None``, the name of
          the variable of the series is used

        OUTPUT: a Laurent series with absolute precision ``prec``

        EXAMPLES::

            sage: L = LazyLaurentSeriesRing(ZZ, 'z')
            sage: z = L.gen()
            sage: f = (z - 2*z^3)^5/(1 - 2*z)
            sage: f
            z^5 + 2*z^6 - 6*z^7 - 12*z^8 + 16*z^9 + 32*z^10 - 16*z^11 + O(z^12)
            sage: g = f.approximate_series(10)
            sage: g
            z^5 + 2*z^6 - 6*z^7 - 12*z^8 + 16*z^9 + O(z^10)
            sage: g.parent()
            Power Series Ring in z over Integer Ring
            sage: h = (f^-1).approximate_series(3)
            sage: h
            z^-5 - 2*z^-4 + 10*z^-3 - 20*z^-2 + 60*z^-1 - 120 + 280*z - 560*z^2 + O(z^3)
            sage: h.parent()
            Laurent Series Ring in z over Integer Ring
        """
        S = self.parent()

        if name is None:
            name = S.variable_name()

        if self.valuation() < 0:
            from sage.rings.all import LaurentSeriesRing
            R = LaurentSeriesRing(S.base_ring(), name=name)
            n = self.valuation()
            return R([self[i] for i in range(n, prec)], n).add_bigoh(prec)
        else:
            from sage.rings.all import PowerSeriesRing
            R = PowerSeriesRing(S.base_ring(), name=name)
            return R([self[i] for i in range(prec)]).add_bigoh(prec)

    def polynomial(self, degree=None, name=None):
        r"""
        Return ``self`` as a Laurent polynomial if ``self`` is actually so.

        INPUT:

        - ``degree`` -- ``None`` or an integer
        - ``name`` -- name of the variable; if it is ``None``, the name of
          the variable of the series is used

        OUTPUT:

        A Laurent polynomial if the valuation of the series is negative or
        a polynomial otherwise.

        If ``degree`` is not ``None``, the terms of the series of degree
        greater than ``degree`` are truncated first. If ``degree`` is ``None``
        and the series is not a polynomial or a Laurent polynomial, a
        ``ValueError`` is raised.

        EXAMPLES::

            sage: L.<z> = LazyLaurentSeriesRing(ZZ)
            sage: f = L([1,0,0,2,0,0,0,3], 5); f
            z^5 + 2*z^8 + 3*z^12
            sage: f.polynomial()
            3*z^12 + 2*z^8 + z^5

        TESTS::

            sage: g = L([1,0,0,2,0,0,0,3], -5); g
            z^-5 + 2*z^-2 + 3*z^2
            sage: g.polynomial()
            z^-5 + 2*z^-2 + 3*z^2
            sage: z = L.gen()
            sage: f = (1 + z)/(z^3 - z^5)
            sage: f
            z^-3 + z^-2 + z^-1 + 1 + z + z^2 + z^3 + O(z^4)
            sage: f.polynomial(5)
            z^-3 + z^-2 + z^-1 + 1 + z + z^2 + z^3 + z^4 + z^5
            sage: f.polynomial(0)
            z^-3 + z^-2 + z^-1 + 1
            sage: f.polynomial(-5)
            0
            sage: M = L(lambda n: n^2, 0)
            sage: M.polynomial(3)
            9*z^3 + 4*z^2 + z
            sage: M = L(lambda n: n^2, 0)
            sage: M.polynomial(5)
            25*z^5 + 16*z^4 + 9*z^3 + 4*z^2 + z

            sage: f = 1/(1 + z)
            sage: f.polynomial()
            Traceback (most recent call last):
            ...
            ValueError: not a polynomial

            sage: L.zero().polynomial()
            0
        """
        S = self.parent()

        if degree is None:
            if isinstance(self._coeff_stream, CoefficientStream_zero):
                from sage.rings.all import PolynomialRing
                return PolynomialRing(S.base_ring(), name=name).zero()
            elif isinstance(self._coeff_stream, CoefficientStream_exact) and not self._coeff_stream._constant:
                m = self._coeff_stream._degree
            else:
                raise ValueError("not a polynomial")
        else:
            m = degree + 1

        if name is None:
            name = S.variable_name()

        if self.valuation() < 0:
            R = LaurentPolynomialRing(S.base_ring(), name=name)
            n = self.valuation()
            return R([self[i] for i in range(n, m)]).shift(n)
        else:
            from sage.rings.all import PolynomialRing
            R = PolynomialRing(S.base_ring(), name=name)
            return R([self[i] for i in range(m)])

    def _format_series(self, formatter, format_strings=False):
        """
        Return ``self`` formatted by ``formatter``.

        TESTS::

            sage: L.<z> = LazyLaurentSeriesRing(QQ)
            sage: f = 1 / (2 - z^2)
            sage: f._format_series(ascii_art, True)
            1/2 + 1/4*z^2 + 1/8*z^4 + 1/16*z^6 + O(z^7)
        """
        P = self.parent()
        R = P._laurent_poly_ring
        z = R.gen()
        cs = self._coeff_stream
        v = cs._approximate_valuation
        if format_strings:
            strformat = formatter
        else:
            strformat = lambda x: x

        if isinstance(cs, CoefficientStream_exact):
            poly = cs.polynomial_part(z)
            if not cs._constant:
                return formatter(poly)
            m = cs._degree + P.options.constant_length
            poly += sum([cs._constant * z**k for k in range(cs._degree, m)])
            return formatter(poly) + strformat(" + O({})".format(formatter(z**m)))

        # This is an inexact series
        m = v + P.options.display_length

        # Use the polynomial printing
        poly = R([self._coeff_stream[i] for i in range(v, m)]).shift(v)
        if not poly:
            return strformat("O({})".format(formatter(z**m)))
        return formatter(poly) + strformat(" + O({})".format(formatter(z**m)))


class LazyTaylorSeries(LazySequencesModuleElement, LazyCauchyProductSeries):
    r"""
    A Taylor series where the coefficients are computed lazily.

    EXAMPLES::

        sage: L.<x, y> = LazyTaylorSeriesRing(ZZ)
        sage: f = 1 / (1 - x^2 + y^3); f
        1 + x^2 + (-y^3) + x^4 + (-2*x^2*y^3) + (x^6+y^6) + O(x,y)^7
        sage: P.<x, y> = PowerSeriesRing(ZZ, default_prec=101)
        sage: g = 1 / (1 - x^2 + y^3); f[100] - g[100]
        0

    Lazy Taylor series is picklable::

        sage: g = loads(dumps(f))
        sage: g
        1 + x^2 + (-y^3) + x^4 + (-2*x^2*y^3) + (x^6+y^6) + O(x,y)^7
        sage: g == f
        True
    """
    def __call__(self, *g):
        r"""Return the composition of ``self`` with ``g``.

        The arity of ``self`` must be equal to the number of
        arguments provided.

        Given two Taylor Series `f` and `g` over the same base ring, the
        composition `(f \circ g)(z) = f(g(z))` is defined if and only if:

        - `g = 0` and `val(f) >= 0`,
        - `g` is non-zero and `f` has only finitely many non-zero coefficients,
        - `g` is non-zero and `val(g) > 0`.

        INPUT:

        - ``g`` -- other series, all of the same parent.

        EXAMPLES::

            sage: L.<x, y, z> = LazyTaylorSeriesRing(QQ)
            sage: M.<a, b> = LazyTaylorSeriesRing(ZZ)
            sage: g1 = 1/(1-x); g2 = x+y^2
            sage: p = a^2 + b + 1
            sage: p(g1, g2) - g1^2 - g2 - 1
            O(x,y,z)^7

            sage: L.<x, y, z> = LazyTaylorSeriesRing(QQ)
            sage: M.<a> = LazyTaylorSeriesRing(QQ)

        The number of mappings from a set with `m` elements to a set
        with `n` elements::

            sage: Ea = M(lambda n: 1/factorial(n))
            sage: Ex = L(lambda n: 1/factorial(n)*x^n)
            sage: Ea(Ex*y)[5]
            1/24*x^4*y + 2/3*x^3*y^2 + 3/4*x^2*y^3 + 1/6*x*y^4 + 1/120*y^5

        So, there are `3! 2! 2/3 = 8` mappings from a three element
        set to a two element set.

        TESTS::

            sage: L.<x,y> = LazyTaylorSeriesRing(ZZ)
            sage: f = 1/(1-x-y)
            sage: f(f)
            Traceback (most recent call last):
            ...
            ValueError: arity of must be equal to the number of arguments provided

        """
        if len(g) != len(self.parent().variable_names()):
            raise ValueError("arity of must be equal to the number of arguments provided")

        # f has finite length
        if isinstance(self._coeff_stream, CoefficientStream_exact) and not self._coeff_stream._constant:
            # constant polynomial
            poly = self.finite_part()
            if poly.is_constant():
                return self
            return poly(g)

        g0 = g[0]
        P = g0.parent()
        R = P._coeff_ring
        if len(g) == 1:
            # we assume that the valuation of self[i](g) is at least i
            def coefficient(n):
                r = R(0)
                for i in range(n+1):
                    r += self[i]*(g0 ** i)[n]
                return r
        else:
            def coefficient(n):
                r = R(0)
                for i in range(n+1):
                    r += self[i](g)[n]
                return r
        coeff_stream = CoefficientStream_coefficient_function(coefficient, P._coeff_ring, P._sparse, 0)
        return P.element_class(P, coeff_stream)

    def change_ring(self, ring):
        """
        Return this series with coefficients converted to elements of ``ring``.

        INPUT:

        - ``ring`` -- a ring

        EXAMPLES::

            sage: L.<z> = LazyTaylorSeriesRing(ZZ)
            sage: s = 2 + z
            sage: t = s.change_ring(QQ)
            sage: t^-1
            1/2 - 1/4*z + 1/8*z^2 - 1/16*z^3 + 1/32*z^4 - 1/64*z^5 + 1/128*z^6 + O(z^7)
            sage: t.parent()
            Lazy Taylor Series Ring in z over Rational Field

        """
        from .lazy_laurent_series_ring import LazyTaylorSeriesRing
        Q = LazyTaylorSeriesRing(ring, names=self.parent().variable_names())
        return Q.element_class(Q, self._coeff_stream)

    def _format_series(self, formatter, format_strings=False):
        """
        Return nonzero ``self`` formatted by ``formatter``.

        TESTS::

            sage: L.<x, y> = LazyTaylorSeriesRing(QQ)
            sage: f = 1 / (2 - x^2 + y)
            sage: f._format_series(repr)
            '1/2 + (-1/4*y) + (1/4*x^2+1/8*y^2) + (-1/4*x^2*y-1/16*y^3) + (1/8*x^4+3/16*x^2*y^2+1/32*y^4) + (-3/16*x^4*y-1/8*x^2*y^3-1/64*y^5) + (1/16*x^6+3/16*x^4*y^2+5/64*x^2*y^4+1/128*y^6) + O(x,y)^7'

            sage: f = (2 - x^2 + y)
            sage: f._format_series(repr)
            '2 + y + (-x^2)'
        """
        P = self.parent()
        cs = self._coeff_stream
        v = cs._approximate_valuation
        if isinstance(cs, CoefficientStream_exact):
            if not cs._constant:
                m = cs._degree
            else:
                m = cs._degree + P.options.constant_length
        else:
            m = v + P.options.display_length

        atomic_repr = P._coeff_ring._repr_option('element_is_atomic')
        mons = [P.monomial(self[i], i) for i in range(v, m) if self[i]]
        if not isinstance(cs, CoefficientStream_exact) or cs._constant:
            if P._coeff_ring is P.base_ring():
                bigO = ["O(%s)" % P.monomial(1, m)]
            else:
                bigO = ["O(%s)^%s" % (', '.join(str(g) for g in P._names), m)]
        else:
            bigO = []

        from sage.misc.latex import latex
        from sage.typeset.unicode_art import unicode_art
        from sage.typeset.ascii_art import ascii_art
        from sage.misc.repr import repr_lincomb
        from sage.typeset.symbols import ascii_left_parenthesis, ascii_right_parenthesis
        from sage.typeset.symbols import unicode_left_parenthesis, unicode_right_parenthesis
        if formatter == repr:
            poly = repr_lincomb([(1, m) for m in mons + bigO], strip_one=True)
        elif formatter == latex:
            poly = repr_lincomb([(1, m) for m in mons + bigO], is_latex=True, strip_one=True)
        elif formatter == ascii_art:
            if atomic_repr:
                poly = ascii_art(*(mons + bigO), sep = " + ")
            else:
                def parenthesize(m):
                    a = ascii_art(m)
                    h = a.height()
                    return ascii_art(ascii_left_parenthesis.character_art(h),
                                     a, ascii_right_parenthesis.character_art(h))
                poly = ascii_art(*([parenthesize(m) for m in mons] + bigO), sep = " + ")
        elif formatter == unicode_art:
            if atomic_repr:
                poly = unicode_art(*(mons + bigO), sep = " + ")
            else:
                def parenthesize(m):
                    a = unicode_art(m)
                    h = a.height()
                    return unicode_art(unicode_left_parenthesis.character_art(h),
                                       a, unicode_right_parenthesis.character_art(h))
                poly = unicode_art(*([parenthesize(m) for m in mons] + bigO), sep = " + ")

        return poly


class LazyDirichletSeries(LazySequencesModuleElement):
    r"""
    A Dirichlet series where the coefficients are computed lazily.

    INPUT:

    - ``parent`` -- The base ring for the series

    - ``coeff_stream`` -- The auxiliary class that handles the coefficient stream

    EXAMPLES::

        sage: L = LazyDirichletSeriesRing(ZZ, "z")
        sage: f = L(constant=1)^2; f
        1 + 2/2^z + 2/3^z + 3/4^z + 2/5^z + 4/6^z + 2/7^z + ...
        sage: f.coefficient(100) == number_of_divisors(100)
        True

    Lazy Dirichlet series is picklable::

        sage: g = loads(dumps(f))
        sage: g
        1 + 2/2^z + 2/3^z + 3/4^z + 2/5^z + 4/6^z + 2/7^z + ...
        sage: g == f
        True
    """
    def _mul_(self, other):
        """
        Return the product of this series with ``other``.

        INPUT:

        - ``other`` -- other series

        TESTS::

            sage: L = LazyDirichletSeriesRing(ZZ, "z")
            sage: g = L(constant=1); g
            1 + 1/(2^z) + 1/(3^z) + O(1/(4^z))
            sage: g*g
            1 + 2/2^z + 2/3^z + 3/4^z + 2/5^z + 4/6^z + 2/7^z + O(1/(8^z))
            sage: [number_of_divisors(n) for n in range(1, 8)]
            [1, 2, 2, 3, 2, 4, 2]

            sage: mu = L(moebius); mu
            1 - 1/(2^z) - 1/(3^z) - 1/(5^z) + 1/(6^z) - 1/(7^z) + O(1/(8^z))
            sage: g*mu
            1 + O(1/(8^z))
            sage: L.one() * mu is mu
            True
            sage: mu * L.one() is mu
            True
        """
<<<<<<< HEAD
        P = self.parent()
        left = self._coeff_stream
        right = other._coeff_stream
        if (isinstance(left, CoefficientStream_exact)
            and left._initial_coefficients == (P._coeff_ring.one(),)
            and left.valuation() == 1):
            return other  # self == 1
        if (isinstance(right, CoefficientStream_exact)
            and right._initial_coefficients == (P._coeff_ring.one(),)
            and right.valuation() == 1):
            return self

        coeff = CoefficientStream_dirichlet_convolution(left, right)
        return P.element_class(P, coeff)

    def __invert__(self):
        """
        Return the multiplicative inverse of the element.

        TESTS::

            sage: L = LazyDirichletSeriesRing(ZZ, "z", sparse=False)
            sage: ~L(constant=1) - L(moebius)
            O(1/(8^z))
            sage: L = LazyDirichletSeriesRing(ZZ, "z", sparse=True)
            sage: ~L(constant=1) - L(moebius)
            O(1/(8^z))

        """
        P = self.parent()
        return P.element_class(P, CoefficientStream_dirichlet_inv(self._coeff_stream))

    def change_ring(self, ring):
        """
        Return this series with coefficients converted to elements of ``ring``.

        INPUT:

        - ``ring`` -- a ring

        TESTS::

            sage: L = LazyDirichletSeriesRing(ZZ, "z", sparse=False)
        """
        from .lazy_laurent_series_ring import LazyDirichletSeriesRing
        Q = LazyDirichletSeriesRing(ring, names=self.parent().variable_names())
        return Q.element_class(Q, self._coeff_stream)

    def __pow__(self, n):
        """
        Return the ``n``-th power of the series.

        INPUT:

        - ``n`` -- integer, the power to which to raise the series

        TESTS::

            sage: L = LazyDirichletSeriesRing(ZZ, "z")
        """
        if n == 0:
            return self.parent().one()

        return generic_power(self, n)

    def _format_series(self, formatter, format_strings=False):
        """
        Return nonzero ``self`` formatted by ``formatter``.

        TESTS::

            sage: L = LazyDirichletSeriesRing(QQ, "s")
            sage: f = L(constant=1)
            sage: f._format_series(repr)
            '1 + 1/(2^s) + 1/(3^s) + O(1/(4^s))'

            sage: L([1,-1,1])._format_series(repr)
            '1 - 1/(2^s) + 1/(3^s)'

            sage: L([1,-1,1])._format_series(ascii_art)
                  -s    -s
            1 + -2   + 3

        """
        P = self.parent()
        cs = self._coeff_stream
        v = cs._approximate_valuation
        if isinstance(cs, CoefficientStream_exact):
            if not cs._constant:
                m = cs._degree
            else:
                m = cs._degree + P.options.constant_length
        else:
            m = v + P.options.display_length

        atomic_repr = P._coeff_ring._repr_option('element_is_atomic')
        mons = [P.monomial(self[i], i) for i in range(v, m) if self[i]]
        if not isinstance(cs, CoefficientStream_exact) or cs._constant:
            if P._coeff_ring is P.base_ring():
                bigO = ["O(%s)" % P.monomial(1, m)]
            else:
                bigO = ["O(%s)^%s" % (', '.join(str(g) for g in P._names), m)]
        else:
            bigO = []

        from sage.misc.latex import latex
        from sage.typeset.unicode_art import unicode_art
        from sage.typeset.ascii_art import ascii_art
        from sage.misc.repr import repr_lincomb
        from sage.typeset.symbols import ascii_left_parenthesis, ascii_right_parenthesis
        from sage.typeset.symbols import unicode_left_parenthesis, unicode_right_parenthesis
        if formatter == repr:
            poly = repr_lincomb([(1, m) for m in mons + bigO], strip_one=True)
        elif formatter == latex:
            poly = repr_lincomb([(1, m) for m in mons + bigO], is_latex=True, strip_one=True)
        elif formatter == ascii_art:
            if atomic_repr:
                poly = ascii_art(*(mons + bigO), sep = " + ")
            else:
                def parenthesize(m):
                    a = ascii_art(m)
                    h = a.height()
                    return ascii_art(ascii_left_parenthesis.character_art(h),
                                     a, ascii_right_parenthesis.character_art(h))
                poly = ascii_art(*([parenthesize(m) for m in mons] + bigO), sep = " + ")
        elif formatter == unicode_art:
            if atomic_repr:
                poly = unicode_art(*(mons + bigO), sep = " + ")
            else:
                def parenthesize(m):
                    a = unicode_art(m)
                    h = a.height()
                    return unicode_art(unicode_left_parenthesis.character_art(h),
                                       a, unicode_right_parenthesis.character_art(h))
                poly = unicode_art(*([parenthesize(m) for m in mons] + bigO), sep = " + ")

        return poly
=======
        from sage.typeset.unicode_art import unicode_art, UnicodeArt
        if isinstance(self._coeff_stream, CoefficientStream_zero):
            return UnicodeArt('0')
        if isinstance(self._coeff_stream, CoefficientStream_uninitialized) and self._coeff_stream._target is None:
            return UnicodeArt('Uninitialized Lazy Laurent Series')
        return self._format_series(unicode_art, True)
>>>>>>> e9719827
<|MERGE_RESOLUTION|>--- conflicted
+++ resolved
@@ -1141,11 +1141,7 @@
                                                               degree=self._coeff_stream._degree))
         if P.base_ring().is_commutative():
             return P.element_class(P, CoefficientStream_lmul(self._coeff_stream, scalar))
-<<<<<<< HEAD
-        return P.element_class(P, CoefficientStream_lmul(self._coeff_stream, scalar))
-=======
         return P.element_class(P, CoefficientStream_rmul(self._coeff_stream, scalar))
->>>>>>> e9719827
 
     def _neg_(self):
         """
@@ -2390,7 +2386,6 @@
             sage: mu * L.one() is mu
             True
         """
-<<<<<<< HEAD
         P = self.parent()
         left = self._coeff_stream
         right = other._coeff_stream
@@ -2527,12 +2522,4 @@
                                        a, unicode_right_parenthesis.character_art(h))
                 poly = unicode_art(*([parenthesize(m) for m in mons] + bigO), sep = " + ")
 
-        return poly
-=======
-        from sage.typeset.unicode_art import unicode_art, UnicodeArt
-        if isinstance(self._coeff_stream, CoefficientStream_zero):
-            return UnicodeArt('0')
-        if isinstance(self._coeff_stream, CoefficientStream_uninitialized) and self._coeff_stream._target is None:
-            return UnicodeArt('Uninitialized Lazy Laurent Series')
-        return self._format_series(unicode_art, True)
->>>>>>> e9719827
+        return poly