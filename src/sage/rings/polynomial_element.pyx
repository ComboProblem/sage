--- conflicted
+++ resolved
@@ -18,11 +18,6 @@
 
 import copy
 
-<<<<<<< HEAD
-import sage.rings.rational_field
-import sage.rings.integer_ring
-=======
->>>>>>> 298ea8cd
 import sage.rings.rational
 import integer
 import sage.rings.polynomial_ring
@@ -47,19 +42,13 @@
 RR = RealField()
 
 from sage.structure.element import RingElement
-<<<<<<< HEAD
-=======
 from sage.structure.element cimport Element
->>>>>>> 298ea8cd
 
 from rational_field import QQ
 from integer_ring import ZZ
 
-<<<<<<< HEAD
-=======
 from integral_domain import is_IntegralDomain
 
->>>>>>> 298ea8cd
 import polynomial_fateman
 
 def is_Polynomial(f):
