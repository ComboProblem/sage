"""
Base Classes for Finite Fields

TESTS::

    sage: K.<a> = NumberField(x^2 + 1)
    sage: F = K.factor(3)[0][0].residue_field()
    sage: loads(dumps(F)) == F
    True

AUTHORS:

- Adrien Brochard, David Roe, Jeroen Demeyer, Julian Rueth, Niles Johnson,
  Peter Bruin, Travis Scrimshaw, Xavier Caruso: initial version

"""
#*****************************************************************************
#       Copyright (C) 2009 David Roe <roed@math.harvard.edu>
#       Copyright (C) 2010 Niles Johnson <nilesj@gmail.com>
#       Copyright (C) 2011 Jeroen Demeyer <jdemeyer@cage.ugent.be>
#       Copyright (C) 2012 Adrien Brochard <aaa.brochard@gmail.com>
#       Copyright (C) 2012 Travis Scrimshaw <tscrim@ucdavis.edu>
#       Copyright (C) 2012 Xavier Caruso <xavier.caruso@normalesup.org>
#       Copyright (C) 2013 Peter Bruin <P.Bruin@warwick.ac.uk>
#       Copyright (C) 2014 Julian Rueth <julian.rueth@fsfe.org>
#
#  Distributed under the terms of the GNU General Public License (GPL)
#  as published by the Free Software Foundation; either version 2 of
#  the License, or (at your option) any later version.
#                  http://www.gnu.org/licenses/
#*****************************************************************************
include "sage/ext/stdsage.pxi"

from sage.categories.finite_fields import FiniteFields
from sage.structure.parent cimport Parent
from sage.misc.cachefunc import cached_method
from sage.misc.prandom import randrange

# Copied from sage.misc.fast_methods, used in __hash__() below.
cdef int SIZEOF_VOID_P_SHIFT = 8*sizeof(void *) - 4

cdef class FiniteFieldIterator:
    r"""
    An iterator over a finite field. This should only be used when the field
    is an extension of a smaller field which already has a separate iterator
    function.
    """
    cdef object iter
    cdef FiniteField parent

    def __init__(self,FiniteField parent):
        r"""
        Initialize ``self``.

        EXAMPLES::

            sage: k = iter(FiniteField(9, 'a', impl='pari_mod')) # indirect doctest
            sage: isinstance(k, sage.rings.finite_rings.finite_field_base.FiniteFieldIterator)
            True
        """
        self.parent = parent
        self.iter =iter(self.parent.vector_space())

    def __next__(self):
        r"""
        Return the next element in the iterator.

        EXAMPLE::

            sage: k = iter(FiniteField(9, 'a', impl='pari_mod'))
            sage: k.next() # indirect doctest
            0
        """
        return self.parent(self.iter.next())

    def __iter__(self):
        """
        Return ``self`` since this is an interator class.

        EXAMPLES::

            sage: K.<a> = GF(7^4)
            sage: K.list()[:7]
            [0, a, a^2, a^3, 2*a^2 + 3*a + 4, 2*a^3 + 3*a^2 + 4*a, 3*a^3 + a^2 + 6*a + 1]
            sage: K.<a> = GF(5^9)
            sage: for x in K:
            ...       if x == a+3: break
            ...       print x
            0
            1
            2
            3
            4
            a
            a + 1
            a + 2
        """
        return self


cdef class FiniteField(Field):
    """
    Abstract base class for finite fields.
    """
    def __init__(self, base, names, normalize, category=None):
        """
        Initialize ``self``.

        EXAMPLES::

            sage: K = GF(7); K
            Finite Field of size 7
            sage: loads(K.dumps()) == K
            True
            sage: GF(7^10, 'a')
            Finite Field in a of size 7^10
            sage: K = GF(7^10, 'a'); K
            Finite Field in a of size 7^10
            sage: loads(K.dumps()) == K
            True
        """
        if category is None:
            category = FiniteFields()
        Field.__init__(self, base, names, normalize, category)

    # The methods __hash__ and __richcmp__ below were copied from
    # sage.misc.fast_methods.WithEqualityById; we cannot inherit from
    # this since Cython does not support multiple inheritance.

    def __hash__(self):
        """
        The hash provided by this class coincides with that of ``<type 'object'>``.

        TESTS::

            sage: F.<a> = FiniteField(2^3)
            sage: hash(F) == hash(F)
            True
            sage: hash(F) == object.__hash__(F)
            True

        """
        # This is the default hash function in Python's object.c:
        cdef long x
        cdef size_t y = <size_t><void *>self
        y = (y >> 4) | (y << SIZEOF_VOID_P_SHIFT)
        x = <long>y
        if x==-1:
            x = -2
        return x

    def __richcmp__(self, other, int m):
        """
        Compare ``self`` with ``other``.

        Finite fields compare equal if and only if they are identical.
        In particular, they are not equal unless they have the same
        cardinality, modulus, variable name and implementation.

        EXAMPLES::

            sage: x = polygen(GF(3))
            sage: F = FiniteField(3^2, 'c', modulus=x^2+1)
            sage: F == F
            True
            sage: F == FiniteField(3^3, 'c')
            False
            sage: F == FiniteField(3^2, 'c', modulus=x^2+x+2)
            False
            sage: F == FiniteField(3^2, 'd')
            False
            sage: F == FiniteField(3^2, 'c', impl='pari_ffelt')
            False
        """
        if self is other:
            if m == 2: # ==
                return True
            elif m == 3: # !=
                return False
            else:
                # <= or >= or NotImplemented
                return m==1 or m==5 or NotImplemented
        else:
            if m == 2:
                return False
            elif m == 3:
                return True
            else:
                return NotImplemented

    def is_perfect(self):
        r"""
        Return whether this field is perfect, i.e., every element has a `p`-th
        root. Always returns ``True`` since finite fields are perfect.

        EXAMPLES::

            sage: GF(2).is_perfect()
            True

        """
        return True

    def __repr__(self):
        """
        String representation of this finite field.

        EXAMPLES::

            sage: k = GF(127)
            sage: k # indirect doctest
            Finite Field of size 127

            sage: k.<b> = GF(2^8)
            sage: k
            Finite Field in b of size 2^8

            sage: k.<c> = GF(2^20)
            sage: k
            Finite Field in c of size 2^20

            sage: k.<d> = GF(7^20)
            sage: k
            Finite Field in d of size 7^20
        """
        if self.degree()>1:
            return "Finite Field in %s of size %s^%s"%(self.variable_name(),self.characteristic(),self.degree())
        else:
            return "Finite Field of size %s"%(self.characteristic())

    def _latex_(self):
        r"""
        Returns a string denoting the name of the field in LaTeX.

        The :func:`~sage.misc.latex.latex` function calls the
        ``_latex_`` attribute when available.

        EXAMPLES:

        The ``latex`` command parses the string::

            sage: GF(81, 'a')._latex_()
            '\\Bold{F}_{3^{4}}'
            sage: latex(GF(81, 'a'))
            \Bold{F}_{3^{4}}
            sage: GF(3)._latex_()
            '\\Bold{F}_{3}'
            sage: latex(GF(3))
            \Bold{F}_{3}
        """
        if self.degree() > 1:
            e = "^{%s}"%self.degree()
        else:
            e = ""
        return "\\Bold{F}_{%s%s}"%(self.characteristic(), e)

    def _gap_init_(self):
        """
        Return string that initializes the GAP version of
        this finite field.

        EXAMPLES::

            sage: GF(9,'a')._gap_init_()
            'GF(9)'
        """
        return 'GF(%s)'%self.order()

    def _magma_init_(self, magma):
        """
        Return string representation of ``self`` that Magma can
        understand.

        EXAMPLES::

            sage: GF(97,'a')._magma_init_(magma)            # optional - magma
            'GF(97)'
            sage: GF(9,'a')._magma_init_(magma)             # optional - magma
            'SageCreateWithNames(ext<GF(3)|_sage_[...]![GF(3)!2,GF(3)!2,GF(3)!1]>,["a"])'
            sage: magma(GF(9,'a'))                          # optional - magma
            Finite field of size 3^2
            sage: magma(GF(9,'a')).1                        # optional - magma
            a
        """
        if self.degree() == 1:
            return 'GF(%s)'%self.order()
        B = self.base_ring()
        p = self.polynomial()
        s = "ext<%s|%s>"%(B._magma_init_(magma),p._magma_init_(magma))
        return magma._with_names(s, self.variable_names())

    def _macaulay2_init_(self):
        """
        Returns the string representation of ``self`` that Macaulay2 can
        understand.

        EXAMPLES::

            sage: GF(97,'a')._macaulay2_init_()
            'GF 97'

            sage: macaulay2(GF(97, 'a'))       # optional - macaulay2
            GF 97
            sage: macaulay2(GF(49, 'a'))       # optional - macaulay2
            GF 49
        """
        return "GF %s"%(self.order())

    def _sage_input_(self, sib, coerced):
        r"""
        Produce an expression which will reproduce this value when evaluated.

        EXAMPLES::

            sage: sage_input(GF(5), verify=True)
            # Verified
            GF(5)
            sage: sage_input(GF(32, 'a'), verify=True)
            # Verified
            R.<x> = GF(2)[]
            GF(2^5, 'a', x^5 + x^2 + 1)
            sage: K = GF(125, 'b')
            sage: sage_input((K, K), verify=True)
            # Verified
            R.<x> = GF(5)[]
            GF_5_3 = GF(5^3, 'b', x^3 + 3*x + 3)
            (GF_5_3, GF_5_3)
            sage: from sage.misc.sage_input import SageInputBuilder
            sage: GF(81, 'a')._sage_input_(SageInputBuilder(), False)
            {call: {atomic:GF}({binop:** {atomic:3} {atomic:4}}, {atomic:'a'}, {binop:+ {binop:+ {binop:** {gen:x {constr_parent: {subscr: {call: {atomic:GF}({atomic:3})}[{atomic:'x'}]} with gens: ('x',)}} {atomic:4}} {binop:* {atomic:2} {binop:** {gen:x {constr_parent: {subscr: {call: {atomic:GF}({atomic:3})}[{atomic:'x'}]} with gens: ('x',)}} {atomic:3}}}} {atomic:2}})}
        """
        if self.degree() == 1:
            v = sib.name('GF')(sib.int(self.characteristic()))
            name = 'GF_%d' % self.characteristic()
        else:
            v = sib.name('GF')(sib.int(self.characteristic()) ** sib.int(self.degree()),
                               self.variable_name(),
                               self.modulus())
            name = 'GF_%d_%d' % (self.characteristic(), self.degree())
        sib.cache(self, v, name)
        return v

<<<<<<< HEAD
=======
    def _cmp_(left, Parent right):
        """
        Compares this finite field with other.

        .. WARNING::

            The notation of equality of finite fields in Sage is
            currently not stable, i.e., it may change in a future version.

        EXAMPLES::

            sage: FiniteField(3**2, 'c') == FiniteField(3**3, 'c') # indirect doctest
            False
            sage: FiniteField(3**2, 'c') == FiniteField(3**2, 'c')
            True

        The variable name is (currently) relevant for comparison of finite
        fields::

            sage: FiniteField(3**2, 'c') == FiniteField(3**2, 'd')
            False
        """
        if not PY_TYPE_CHECK(right, FiniteField):
            return cmp(type(left), type(right))
        c = cmp(left.characteristic(), right.characteristic())
        if c: return c
        c = cmp(left.degree(), right.degree())
        if c: return c
        # TODO comparing the polynomials themselves would recursively call
        # this cmp...
        return cmp(str(left.polynomial()), str(right.polynomial()))

>>>>>>> d990119b
    def __iter__(self):
        """
        Return an iterator over the elements of this finite field. This generic
        implementation uses the fairly simple :class:`FiniteFieldIterator`
        class; derived classes may implement their own more sophisticated
        replacements.

        EXAMPLES::

            sage: k = FiniteField(8, 'a', impl='pari_mod')
            sage: i = iter(k); i # indirect doctest
            <sage.rings.finite_rings.finite_field_base.FiniteFieldIterator object at ...>
            sage: i.next()
            0
            sage: list(k) # indirect doctest
            [0, 1, a, a + 1, a^2, a^2 + 1, a^2 + a, a^2 + a + 1]
        """
        return FiniteFieldIterator(self)

    def _is_valid_homomorphism_(self, codomain, im_gens):
        """
        Return ``True`` if the map from self to codomain sending
        ``self.0`` to the unique element of ``im_gens`` is a valid field
        homomorphism. Otherwise, return ``False``.

        EXAMPLES::

        Between prime fields::

            sage: k0 = FiniteField(73, modulus='primitive')
            sage: k1 = FiniteField(73)
            sage: k0._is_valid_homomorphism_(k1, (k1(5),) )
            True
            sage: k1._is_valid_homomorphism_(k0, (k0(1),) )
            True

        Now for extension fields::

            sage: k.<a> = FiniteField(73^2)
            sage: K.<b> = FiniteField(73^3)
            sage: L.<c> = FiniteField(73^4)
            sage: k0._is_valid_homomorphism_(k, (k(5),) )
            True
            sage: k.hom([c]) # indirect doctest
            Traceback (most recent call last):
            ...
            TypeError: images do not define a valid homomorphism

            sage: k.hom([c^(73*73+1)])
            Ring morphism:
            From: Finite Field in a of size 73^2
            To:   Finite Field in c of size 73^4
            Defn: a |--> 7*c^3 + 13*c^2 + 65*c + 71

            sage: k.hom([b])
            Traceback (most recent call last):
            ...
            TypeError: images do not define a valid homomorphism
        """
        if self.characteristic() != codomain.characteristic():
            raise ValueError("no map from %s to %s" % (self, codomain))
        if len(im_gens) != 1:
            raise ValueError("only one generator for finite fields")

        return self.modulus()(im_gens[0]).is_zero()

    def _Hom_(self, codomain, category=None):
        """
        Return the set of homomorphisms from ``self`` to ``codomain``
        in ``category``.

        This function is implicitly called by the ``Hom`` method or
        function.

        EXAMPLES::

            sage: K.<a> = GF(25); K
            Finite Field in a of size 5^2
            sage: K.Hom(K) # indirect doctest
            Automorphism group of Finite Field in a of size 5^2
        """
        from sage.rings.finite_rings.homset import FiniteFieldHomset
        if category.is_subcategory(FiniteFields()):
            return FiniteFieldHomset(self, codomain, category)
        return super(FiniteField, self)._Hom_(codomain, category)

    def _squarefree_decomposition_univariate_polynomial(self, f):
        """
        Return the square-free decomposition of this polynomial.  This is a
        partial factorization into square-free, coprime polynomials.

        This is a helper method for
        :meth:`sage.rings.polynomial.squarefree_decomposition`.

        INPUT:

        - ``f`` -- a univariate non-zero polynomial over this field

        ALGORITHM; [Coh]_, algorithm 3.4.2 which is basically the algorithm in
        [Yun]_ with special treatment for powers divisible by `p`.

        EXAMPLES::

            sage: K.<a> = GF(3^2)
            sage: R.<x> = K[]
            sage: f = x^243+2*x^81+x^9+1
            sage: f.squarefree_decomposition()
            (x^27 + 2*x^9 + x + 1)^9
            sage: f = x^243+a*x^27+1
            sage: f.squarefree_decomposition()
            (x^9 + (2*a + 1)*x + 1)^27

        TESTS::

            sage: for K in [GF(2^18,'a'), GF(3^2,'a'), GF(47^3,'a')]:
            ....:     R.<x> = K[]
            ....:     if K.characteristic() < 5: m = 4
            ....:     else: m = 1
            ....:     for _ in range(m):
            ....:         f = (R.random_element(4)^3*R.random_element(m)^(m+1))(x^6)
            ....:         F = f.squarefree_decomposition()
            ....:         assert F.prod() == f
            ....:         for i in range(len(F)):
            ....:             assert gcd(F[i][0], F[i][0].derivative()) == 1
            ....:             for j in range(len(F)):
            ....:                 if i == j: continue
            ....:                 assert gcd(F[i][0], F[j][0]) == 1
            ....:

        REFERENCES:

        .. [Coh] H. Cohen, A Course in Computational Algebraic Number
           Theory.  Springer-Verlag, 1993.

        .. [Yun] Yun, David YY. On square-free decomposition algorithms.
           In Proceedings of the third ACM symposium on Symbolic and algebraic
           computation, pp. 26-35. ACM, 1976.

        """
        from sage.structure.factorization import Factorization
        if f.degree() == 0:
            return Factorization([], unit=f[0])

        factors = []
        p = self.characteristic()
        unit = f.leading_coefficient()
        T0 = f.monic()
        e = 1
        if T0.degree() > 0:
            der = T0.derivative()
            while der.is_zero():
                T0 = T0.parent()([T0[p*i].pth_root() for i in range(T0.degree()//p + 1)])
                if T0 == 1:
                    raise RuntimeError
                der = T0.derivative()
                e = e*p
            T = T0.gcd(der)
            V = T0 // T
            k = 0
            while T0.degree() > 0:
                k += 1
                if p.divides(k):
                    T = T // V
                    k += 1
                W = V.gcd(T)
                if W.degree() < V.degree():
                    factors.append((V // W, e*k))
                    V = W
                    T = T // V
                    if V.degree() == 0:
                        if T.degree() == 0:
                            break
                        # T is of the form sum_{i=0}^n t_i X^{pi}
                        T0 = T0.parent()([T[p*i].pth_root() for i in range(T.degree()//p + 1)])
                        der = T0.derivative()
                        e = p*e
                        while der.is_zero():
                            T0 = T0.parent()([T0[p*i].pth_root() for i in range(T0.degree()//p + 1)])
                            der = T0.derivative()
                            e = p*e
                        T = T0.gcd(der)
                        V = T0 // T
                        k = 0
                else:
                    T = T//V

        return Factorization(factors, unit=unit, sort=False)

    def gen(self):
        r"""
        Return a generator of this field (over its prime field). As this is an
        abstract base class, this just raises a ``NotImplementedError``.

        EXAMPLES::

            sage: K = GF(17)
            sage: sage.rings.finite_rings.finite_field_base.FiniteField.gen(K)
            Traceback (most recent call last):
            ...
            NotImplementedError
        """
        raise NotImplementedError

    def zeta_order(self):
        """
        Return the order of the distinguished root of unity in ``self``.

        EXAMPLES::

            sage: GF(9,'a').zeta_order()
            8
            sage: GF(9,'a').zeta()
            a
            sage: GF(9,'a').zeta().multiplicative_order()
            8
        """
        return self.order() - 1

    def zeta(self, n=None):
        """
        Returns an element of multiplicative order ``n`` in this
        finite field, if there is one.  Raises a ``ValueError`` if there
        is not.

        EXAMPLES::

            sage: k = GF(7)
            sage: k.zeta()
            3
            sage: k.zeta().multiplicative_order()
            6
            sage: k.zeta(3)
            2
            sage: k.zeta(3).multiplicative_order()
            3
            sage: k = GF(49, 'a')
            sage: k.zeta().multiplicative_order()
            48
            sage: k.zeta(6)
            3

        Even more examples::

            sage: GF(9,'a').zeta_order()
            8
            sage: GF(9,'a').zeta()
            a
            sage: GF(9,'a').zeta(4)
            a + 1
            sage: GF(9,'a').zeta()^2
            a + 1
        """
        z = self.multiplicative_generator()
        if n is None:
            return z
        else:
            import sage.rings.integer
            n = sage.rings.integer.Integer(n)
            m = z.multiplicative_order()
            if m % n != 0:
                raise ValueError, "No %sth root of unity in self"%n
            return z**(m.__floordiv__(n))

    def multiplicative_generator(self):
        """
        Return a primitive element of this finite field, i.e. a generator
        of the multiplicative group.

        You can use :meth:`multiplicative_generator()` or
        :meth:`primitive_element()`, these mean the same thing.

        .. WARNING::

           This generator might change from one version of Sage to another.

        EXAMPLES::

            sage: k = GF(997)
            sage: k.multiplicative_generator()
            7
            sage: k.<a> = GF(11^3)
            sage: k.primitive_element()
            a
            sage: k.<b> = GF(19^32)
            sage: k.multiplicative_generator()
            b + 4

        TESTS:

        Check that large characteristics work (:trac:`11946`)::

            sage: p = 10^20 + 39
            sage: x = polygen(GF(p))
            sage: K.<a> = GF(p^2, modulus=x^2+1)
            sage: K.multiplicative_generator()
            a + 12
        """
        from sage.rings.arith import primitive_root

        if self.__multiplicative_generator is not None:
            return self.__multiplicative_generator
        if self.degree() == 1:
            self.__multiplicative_generator = self(primitive_root(self.order()))
            return self.__multiplicative_generator
        n = self.order() - 1
        g = self.gen(0)
        # We check whether x+g is a multiplicative generator, where
        # x runs through the finite field.
        # This has the advantage that g is the first element we try,
        # so we always get g as generator if possible.  Second, the
        # PARI finite field iterator gives all the constant elements
        # first, so we try g+(constant) before anything else.
        for x in self:
            a = g+x
            if a != 0 and a.multiplicative_order() == n:
                self.__multiplicative_generator = a
                return a

    primitive_element = multiplicative_generator

    def ngens(self):
        """
        The number of generators of the finite field.  Always 1.

        EXAMPLES::

            sage: k = FiniteField(3^4, 'b')
            sage: k.ngens()
            1
        """
        return 1

    def is_field(self, proof = True):
        """
        Returns whether or not the finite field is a field, i.e.,
        always returns ``True``.

        EXAMPLES::

            sage: k.<a> = FiniteField(3^4)
            sage: k.is_field()
            True
        """
        return True

    def is_finite(self):
        """
        Return ``True`` since a finite field is finite.

        EXAMPLES::

            sage: GF(997).is_finite()
            True
        """
        return True

    def order(self):
        """
        Return the order of this finite field.

        EXAMPLES::

            sage: GF(997).order()
            997
        """
        return self.characteristic()**self.degree()

    # cached because constructing the Factorization is slow;
    # see :trac:`11628`.
    @cached_method
    def factored_order(self):
        """
        Returns the factored order of this field.  For compatibility with
        :mod:`~sage.rings.finite_rings.integer_mod_ring`.

        EXAMPLES::

            sage: GF(7^2,'a').factored_order()
            7^2
        """
        from sage.structure.factorization import Factorization
        return Factorization([(self.characteristic(), self.degree())])

    def factored_unit_order(self):
        """
        Returns the factorization of ``self.order()-1``, as a 1-element list.

        The format is for compatibility with
        :mod:`~sage.rings.finite_rings.integer_mod_ring`.

        EXAMPLES::

            sage: GF(7^2,'a').factored_unit_order()
            [2^4 * 3]
        """
        if self.__factored_unit_order is None:
            self.__factored_unit_order = [(self.order()-1).factor()]
        return self.__factored_unit_order

    def cardinality(self):
        """
        Return the cardinality of ``self``.

        Same as :meth:`order`.

        EXAMPLES::

            sage: GF(997).cardinality()
            997
        """
        return self.order()

    __len__ = cardinality

    def is_prime_field(self):
        """
        Return ``True`` if ``self`` is a prime field, i.e., has degree 1.

        EXAMPLES::

            sage: GF(3^7, 'a').is_prime_field()
            False
            sage: GF(3, 'a').is_prime_field()
            True
        """
        return self.degree()==1

    def modulus(self):
        r"""
        Return the minimal polynomial of the generator of ``self`` over
        the prime finite field.

        The minimal polynomial of an element `a` in a field is the
        unique monic irreducible polynomial of smallest degree with
        coefficients in the base field that has `a` as a root. In
        finite field extensions, `\GF{p^n}`, the base field is `\GF{p}`.

        OUTPUT:

        - a monic polynomial over `\GF{p}` in the variable `x`.

        EXAMPLES::

            sage: F.<a> = GF(7^2); F
            Finite Field in a of size 7^2
            sage: F.polynomial_ring()
            Univariate Polynomial Ring in a over Finite Field of size 7
            sage: f = F.modulus(); f
            x^2 + 6*x + 3
            sage: f(a)
            0

        Although `f` is irreducible over the base field, we can double-check
        whether or not `f` factors in `F` as follows. The command
        ``F[x](f)`` coerces `f` as a polynomial with coefficients in `F`.
        (Instead of a polynomial with coefficients over the base field.)

        ::

            sage: f.factor()
            x^2 + 6*x + 3
            sage: F[x](f).factor()
            (x + a + 6) * (x + 6*a)

        Here is an example with a degree 3 extension::

            sage: G.<b> = GF(7^3); G
            Finite Field in b of size 7^3
            sage: g = G.modulus(); g
            x^3 + 6*x^2 + 4
            sage: g.degree(); G.degree()
            3
            3

        For prime fields, this returns `x - 1` unless a custom modulus
        was given when constructing this field::

            sage: k = GF(199)
            sage: k.modulus()
            x + 198
            sage: var('x')
            x
            sage: k = GF(199, modulus=x+1)
            sage: k.modulus()
            x + 1

        The given modulus is always made monic::

            sage: k.<a> = GF(7^2, modulus=2*x^2-3, impl="pari_ffelt")
            sage: k.modulus()
            x^2 + 2

        TESTS:

        We test the various finite field implementations::

            sage: GF(2, impl="modn").modulus()
            x + 1
            sage: GF(2, impl="givaro").modulus()
            x + 1
            sage: GF(2, impl="ntl").modulus()
            x + 1
            sage: GF(2, impl="modn", modulus=x).modulus()
            x
            sage: GF(2, impl="givaro", modulus=x).modulus()
            x
            sage: GF(2, impl="ntl", modulus=x).modulus()
            x
            sage: GF(13^2, 'a', impl="givaro", modulus=x^2+2).modulus()
            x^2 + 2
            sage: GF(13^2, 'a', impl="pari_mod", modulus=x^2+2).modulus()
            x^2 + 2
            sage: GF(13^2, 'a', impl="pari_ffelt", modulus=x^2+2).modulus()
            x^2 + 2
        """
        # Normally, this is set by the constructor of the implementation
        try:
            return self._modulus
        except AttributeError:
            pass

        from sage.rings.all import PolynomialRing
        from constructor import GF
        R = PolynomialRing(GF(self.characteristic()), 'x')
        self._modulus = R((-1,1))  # Polynomial x - 1
        return self._modulus

    def polynomial(self, name=None):
        """
        Return the minimal polynomial of the generator of ``self`` over
        the prime finite field.

        INPUT:

        - ``name`` -- a variable name to use for the polynomial. By
          default, use the name given when constructing this field.

        OUTPUT:

        - a monic polynomial over `\GF{p}` in the variable ``name``.

        .. SEEALSO::

            Except for the ``name`` argument, this is identical to the
            :meth:`modulus` method.

        EXAMPLES::

            sage: k.<a> = FiniteField(9, impl='pari_mod')
            sage: k.polynomial('x')
            x^2 + 2*x + 2
            sage: k.polynomial()
            a^2 + 2*a + 2

            sage: F = FiniteField(9, 'a', impl='pari_ffelt')
            sage: F.polynomial()
            a^2 + 2*a + 2

            sage: F = FiniteField(7^20, 'a', impl='pari_ffelt')
            sage: f = F.polynomial(); f
            a^20 + a^12 + 6*a^11 + 2*a^10 + 5*a^9 + 2*a^8 + 3*a^7 + a^6 + 3*a^5 + 3*a^3 + a + 3
            sage: f(F.gen())
            0

            sage: k.<a> = GF(2^20, impl='ntl')
            sage: k.polynomial()
            a^20 + a^10 + a^9 + a^7 + a^6 + a^5 + a^4 + a + 1
            sage: k.polynomial('FOO')
            FOO^20 + FOO^10 + FOO^9 + FOO^7 + FOO^6 + FOO^5 + FOO^4 + FOO + 1
            sage: a^20
            a^10 + a^9 + a^7 + a^6 + a^5 + a^4 + a + 1
        """
        if name is None:
            name = self.variable_name()
        return self.modulus().change_variable_name(name)

    def unit_group_exponent(self):
        """
        The exponent of the unit group of the finite field.  For a
        finite field, this is always the order minus 1.

        EXAMPLES::

            sage: k = GF(2^10, 'a')
            sage: k.order()
            1024
            sage: k.unit_group_exponent()
            1023
        """
        return self.order() - 1


    def random_element(self, *args, **kwds):
        r"""
        A random element of the finite field.  Passes arguments to
        ``random_element()`` function of underlying vector space.

        EXAMPLES::

            sage: k = GF(19^4, 'a')
            sage: k.random_element()
            a^3 + 3*a^2 + 6*a + 9

        Passes extra positional or keyword arguments through::

            sage: k.random_element(prob=0)
            0

        """
        if self.degree() == 1:
            return self(randrange(self.order()))
        v = self.vector_space().random_element(*args, **kwds)
        return self(v)

    def some_elements(self):
        """
        Returns a collection of elements of this finite field for use in unit
        testing.

        EXAMPLES::

            sage: k = GF(2^8,'a')
            sage: k.some_elements() # random output
            [a^4 + a^3 + 1, a^6 + a^4 + a^3, a^5 + a^4 + a, a^2 + a]
        """
        return [self.random_element() for i in range(4)]

    def polynomial_ring(self, variable_name=None):
        """
        Returns the polynomial ring over the prime subfield in the
        same variable as this finite field.

        EXAMPLES::

            sage: k.<alpha> = FiniteField(3^4)
            sage: k.polynomial_ring()
            Univariate Polynomial Ring in alpha over Finite Field of size 3
        """
        from sage.rings.polynomial.polynomial_ring_constructor import PolynomialRing
        from sage.rings.finite_rings.constructor import GF

        if variable_name is None and self.__polynomial_ring is not None:
            return self.__polynomial_ring
        else:
            if variable_name is None:
                self.__polynomial_ring = PolynomialRing(GF(self.characteristic()), self.variable_name())
                return self.__polynomial_ring
            else:
                return PolynomialRing(GF(self.characteristic()), variable_name)

    def vector_space(self):
        """
        Return the vector space over the prime subfield isomorphic
        to this finite field as a vector space.

        EXAMPLES::

            sage: GF(27,'a').vector_space()
            Vector space of dimension 3 over Finite Field of size 3
        """
        if self.__vector_space is not None:
            return self.__vector_space
        else:
            import sage.modules.all
            V = sage.modules.all.VectorSpace(self.prime_subfield(),self.degree())
            self.__vector_space = V
            return V

    cpdef _coerce_map_from_(self, R):
        r"""
        Canonical coercion to ``self``.

        TESTS::

            sage: k.<a> = GF(2^8)
            sage: a + 1
            a + 1
            sage: a + int(1)
            a + 1
            sage: a + GF(2)(1)
            a + 1

            sage: k.<a> = GF(3^8)
            sage: a + 1
            a + 1
            sage: a + int(1)
            a + 1
            sage: a + GF(3)(1)
            a + 1

            sage: k = GF(4, 'a')
            sage: k._coerce_(GF(2)(1))
            1
            sage: k._coerce_(k.0)
            a
            sage: k._coerce_(3)
            1
            sage: k._coerce_(2/3)
            Traceback (most recent call last):
            ...
            TypeError: no canonical coercion from Rational Field to Finite Field in a of size 2^2

            sage: FiniteField(16, 'a', conway=True, prefix='z')._coerce_(FiniteField(4, 'a', conway=True, prefix='z').0)
            a^2 + a

            sage: FiniteField(8, 'a')._coerce_(FiniteField(4, 'a').0)
            Traceback (most recent call last):
            ...
            TypeError: no canonical coercion from Finite Field in a of size 2^2 to Finite Field in a of size 2^3

            sage: FiniteField(8, 'a')._coerce_(FiniteField(7, 'a')(2))
            Traceback (most recent call last):
            ...
            TypeError: no canonical coercion from Finite Field of size 7 to Finite Field in a of size 2^3
        """
        from sage.rings.integer_ring import ZZ
        from sage.rings.finite_rings.finite_field_base import is_FiniteField
        from sage.rings.finite_rings.integer_mod_ring import is_IntegerModRing
        if R is int or R is long or R is ZZ:
            return True
        if is_IntegerModRing(R) and self.characteristic().divides(R.characteristic()):
            return R.hom((self.one_element(),), check=False)
        if is_FiniteField(R):
            if R is self:
                return True
            from residue_field import ResidueField_generic
            if isinstance(R, ResidueField_generic):
                return False
            if R.characteristic() == self.characteristic():
                if R.degree() == 1:
                    return R.hom((self.one_element(),), check=False)
                elif (R.degree().divides(self.degree())
                      and hasattr(self, '_prefix') and hasattr(R, '_prefix')):
                    return R.hom((self.gen() ** ((self.order() - 1)//(R.order() - 1)),))

    def construction(self):
        """
        Return the construction of this finite field, as a ``ConstructionFunctor``
        and the base field.

        EXAMPLES::

            sage: v = GF(3^3, conway=True, prefix='z').construction(); v
            (AlgebraicExtensionFunctor, Finite Field of size 3)
            sage: v[0].polys[0]
            3
            sage: v = GF(2^1000, 'a').construction(); v[0].polys[0]
            a^1000 + a^5 + a^4 + a^3 + 1
        """
        from sage.categories.pushout import AlgebraicExtensionFunctor
        if self.degree() == 1:
            # this is not of type FiniteField_prime_modn
            from sage.rings.integer import Integer
            return AlgebraicExtensionFunctor([self.polynomial()], [None], [None], conway=1), self.base_ring()
        elif hasattr(self, '_prefix'):
            return (AlgebraicExtensionFunctor([self.degree()], [self.variable_name()], [None],
                                              conway=True, prefix=self._prefix),
                    self.base_ring())
        else:
            return (AlgebraicExtensionFunctor([self.polynomial()], [self.variable_name()], [None]),
                    self.base_ring())

    def extension(self, modulus, name=None, names=None, map=False, embedding=None, **kwds):
        """
        Return an extension of this finite field.

        INPUT:

        - ``modulus`` -- a polynomial with coefficients in ``self``,
          or an integer.

        - ``name`` -- string: the name of the generator in the new
          extension

        - ``map`` -- boolean (default: ``False``): if ``False``,
          return just the extension `E`; if ``True``, return a pair
          `(E, f)`, where `f` is an embedding of ``self`` into `E`.

        - ``embedding`` -- currently not used; for compatibility with
          other ``AlgebraicExtensionFunctor`` calls.

        - ``**kwds``: further keywords, passed to the finite field
          constructor.

        OUTPUT:

        An extension of the given modulus, or pseudo-Conway of the
        given degree if ``modulus`` is an integer.

        EXAMPLES::

            sage: k = GF(2)
            sage: R.<x> = k[]
            sage: k.extension(x^1000 + x^5 + x^4 + x^3 + 1, 'a')
            Finite Field in a of size 2^1000
            sage: k = GF(3^4, conway=True, prefix='z')
            sage: R.<x> = k[]
            sage: k.extension(3, conway=True, prefix='z')
            Finite Field in z12 of size 3^12

        An example using the ``map`` argument::

            sage: F = GF(5)
            sage: E, f = F.extension(2, 'b', map=True)
            sage: E
            Finite Field in b of size 5^2
            sage: f
            Ring morphism:
              From: Finite Field of size 5
              To:   Finite Field in b of size 5^2
              Defn: 1 |--> 1
            sage: f.parent()
            Set of field embeddings from Finite Field of size 5 to Finite Field in b of size 5^2

        Extensions of non-prime finite fields by polynomials are not yet
        supported: we fall back to generic code::

            sage: k.extension(x^5 + x^2 + x - 1)
            Univariate Quotient Polynomial Ring in x over Finite Field in z4 of size 3^4 with modulus x^5 + x^2 + x + 2
        """
        from constructor import GF
        from sage.rings.polynomial.polynomial_element import is_Polynomial
        from sage.rings.integer import Integer
        if name is None and names is not None:
            name = names
        if self.degree() == 1:
            if isinstance(modulus, Integer):
                E = GF(self.characteristic()**modulus, name=name, **kwds)
            elif isinstance(modulus, (list, tuple)):
                E = GF(self.characteristic()**(len(modulus) - 1), name=name, modulus=modulus, **kwds)
            elif is_Polynomial(modulus):
                if modulus.change_ring(self).is_irreducible():
                    E = GF(self.characteristic()**(modulus.degree()), name=name, modulus=modulus, **kwds)
                else:
                    E = Field.extension(self, modulus, name=name, embedding=embedding)
        elif isinstance(modulus, Integer):
            E = GF(self.order()**modulus, name=name, **kwds)
        else:
            E = Field.extension(self, modulus, name=name, embedding=embedding)
        if not map:
            return E
        # Use the canonical map if it exists.
        f = E.coerce_map_from(self)
        if f is None:
            from sage.categories.homset import Hom
            f = Hom(self, E).an_element()
        return (E, f)

    def subfields(self, degree=0, name=None):
        """
        Return all subfields of ``self`` of the given ``degree``,
        or all possible degrees if ``degree`` is `0`.

        The subfields are returned as absolute fields together with
        an embedding into ``self``.

        INPUT:

        - ``degree`` -- (default: `0`) an integer

        - ``name`` -- a string, a dictionary or ``None``:

          - If ``degree`` is nonzero, then ``name`` must be a string
            (or ``None``, if this is a pseudo-Conway extension),
            and will be the variable name of the returned field.
          - If ``degree`` is zero, the dictionary should have keys the divisors
            of the degree of this field, with the desired variable name for the
            field of that degree as an entry.
          - As a shortcut, you can provide a string and the degree of each
            subfield will be appended for the variable name of that subfield.
          - If ``None``, uses the prefix of this field.

        OUTPUT:

        A list of pairs ``(K, e)``, where ``K`` ranges over the subfields of
        this field and ``e`` gives an embedding of ``K`` into ``self``.

        EXAMPLES::

            sage: k.<a> = GF(2^21, conway=True, prefix='z')
            sage: k.subfields()
            [(Finite Field of size 2,
              Ring morphism:
                  From: Finite Field of size 2
                  To:   Finite Field in a of size 2^21
                  Defn: 1 |--> 1),
             (Finite Field in z3 of size 2^3,
              Ring morphism:
                  From: Finite Field in z3 of size 2^3
                  To:   Finite Field in a of size 2^21
                  Defn: z3 |--> a^20 + a^19 + a^17 + a^15 + a^11 + a^9 + a^8 + a^6 + a^2),
             (Finite Field in z7 of size 2^7,
              Ring morphism:
                  From: Finite Field in z7 of size 2^7
                  To:   Finite Field in a of size 2^21
                  Defn: z7 |--> a^20 + a^19 + a^17 + a^15 + a^14 + a^6 + a^4 + a^3 + a),
             (Finite Field in z21 of size 2^21,
              Ring morphism:
                  From: Finite Field in z21 of size 2^21
                  To:   Finite Field in a of size 2^21
                  Defn: z21 |--> a)]
        """
        from sage.rings.integer import Integer
        from constructor import GF
        p = self.characteristic()
        n = self.degree()
        if degree != 0:
            degree = Integer(degree)
            if not degree.divides(n):
                return []
            elif hasattr(self, '_prefix'):
                K = GF(p**degree, name=name, conway=True, prefix=self._prefix)
                return [(K, self.coerce_map_from(K))]
            elif degree == 1:
                K = GF(p)
                return [(K, self.coerce_map_from(K))]
            else:
                gen = self.gen()**((self.order() - 1)//(p**degree - 1))
                K = GF(p**degree, modulus=gen.minimal_polynomial(), name=name)
                return [(K, K.hom((gen,)))]
        else:
            divisors = n.divisors()
            if name is None:
                if hasattr(self, '_prefix'):
                    name = self._prefix
                else:
                    name = self.variable_name()
            if isinstance(name, str):
                name = {m: name + str(m) for m in divisors}
            elif not isinstance(name, dict):
                raise ValueError, "name must be None, a string or a dictionary indexed by divisors of the degree"
            return [self.subfields(m, name=name[m])[0] for m in divisors]

    @cached_method
    def algebraic_closure(self, name='z', **kwds):
        """
        Return an algebraic closure of ``self``.

        INPUT:

        - ``name`` -- string (default: 'z'): prefix to use for
          variable names of subfields

        - ``implementation`` -- string (optional): specifies how to
          construct the algebraic closure.  The only value supported
          at the moment is ``'pseudo_conway'``.  For more details, see
          :mod:`~sage.rings.algebraic_closure_finite_field`.

        OUTPUT:

        An algebraic closure of ``self``.  Note that mathematically
        speaking, this is only unique up to *non-unique* isomorphism.
        To obtain canonically defined algebraic closures, one needs an
        algorithm that also provides a canonical isomorphism between
        any two algebraic closures constructed using the algorithm.

        This non-uniqueness problem can in principle be solved by
        using *Conway polynomials*; see for example [CP]_.  These have
        the drawback that computing them takes a long time.  Therefore
        Sage implements a variant called *pseudo-Conway polynomials*,
        which are easier to compute but do not determine an algebraic
        closure up to unique isomorphism.

        The output of this method is cached, so that within the same
        Sage session, calling it multiple times will return the same
        algebraic closure (i.e. the same Sage object).  Despite this,
        the non-uniqueness of the current implementation means that
        coercion and pickling cannot work as one might expect.  See
        below for an example.

        EXAMPLE::

            sage: F = GF(5).algebraic_closure()
            sage: F
            Algebraic closure of Finite Field of size 5
            sage: F.gen(3)
            z3

        The default name is 'z' but you can change it through the option
        ``name``::

            sage: Ft = GF(5).algebraic_closure('t')
            sage: Ft.gen(3)
            t3

        Because Sage currently only implements algebraic closures
        using a non-unique definition (see above), it is currently
        impossible to implement pickling in such a way that a pickled
        and unpickled element compares equal to the original::

            sage: F = GF(7).algebraic_closure()
            sage: x = F.gen(2)
            sage: loads(dumps(x)) == x
            False

        .. NOTE::

            This is currently only implemented for prime fields.

        REFERENCE:

        .. [CP] Wikipedia entry on Conway polynomials,
           :wikipedia:`Conway_polynomial_(finite_fields)`

        TEST::

            sage: GF(5).algebraic_closure() is GF(5).algebraic_closure()
            True

        """
        from sage.rings.algebraic_closure_finite_field import AlgebraicClosureFiniteField
        return AlgebraicClosureFiniteField(self, name, **kwds)

    @cached_method
    def is_conway(self):
        """
        Return ``True`` if self is defined by a Conway polynomial.

        EXAMPLES:

            sage: GF(5^3, 'a').is_conway()
            True
            sage: GF(5^3, 'a', modulus='adleman-lenstra').is_conway()
            False
            sage: GF(next_prime(2^16, 2), 'a').is_conway()
            False
        """
        from conway_polynomials import conway_polynomial, exists_conway_polynomial
        p = self.characteristic()
        n = self.degree()
        return (exists_conway_polynomial(p, n)
                and self.polynomial() == self.polynomial_ring()(conway_polynomial(p, n)))

    def frobenius_endomorphism(self, n=1):
        """
        INPUT:

        -  ``n`` -- an integer (default: 1)

        OUTPUT:

        The `n`-th power of the absolute arithmetic Frobenius
        endomorphism on this finite field.

        EXAMPLES::

            sage: k.<t> = GF(3^5)
            sage: Frob = k.frobenius_endomorphism(); Frob
            Frobenius endomorphism t |--> t^3 on Finite Field in t of size 3^5

            sage: a = k.random_element()
            sage: Frob(a) == a^3
            True

        We can specify a power::

            sage: k.frobenius_endomorphism(2)
            Frobenius endomorphism t |--> t^(3^2) on Finite Field in t of size 3^5

        The result is simplified if possible::

            sage: k.frobenius_endomorphism(6)
            Frobenius endomorphism t |--> t^3 on Finite Field in t of size 3^5
            sage: k.frobenius_endomorphism(5)
            Identity endomorphism of Finite Field in t of size 3^5

        Comparisons work::

            sage: k.frobenius_endomorphism(6) == Frob
            True
            sage: from sage.categories.morphism import IdentityMorphism
            sage: k.frobenius_endomorphism(5) == IdentityMorphism(k)
            True

        AUTHOR:

        - Xavier Caruso (2012-06-29)
        """
        from sage.rings.finite_rings.hom_finite_field import FrobeniusEndomorphism_finite_field
        return FrobeniusEndomorphism_finite_field(self, n)


def unpickle_FiniteField_ext(_type, order, variable_name, modulus, kwargs):
    r"""
    Used to unpickle extensions of finite fields. Now superseded (hence no
    doctest), but kept around for backward compatibility.

    EXAMPLES::

        sage: # not tested
    """
    return _type(order, variable_name, modulus, **kwargs)

def unpickle_FiniteField_prm(_type, order, variable_name, kwargs):
    r"""
    Used to unpickle finite prime fields. Now superseded (hence no doctest),
    but kept around for backward compatibility.

    EXAMPLE::

        sage: # not tested
    """
    return _type(order, variable_name, **kwargs)


def is_FiniteField(x):
    """
    Return ``True`` if ``x`` is of type finite field, and ``False`` otherwise.

    EXAMPLES::

        sage: from sage.rings.finite_rings.finite_field_base import is_FiniteField
        sage: is_FiniteField(GF(9,'a'))
        True
        sage: is_FiniteField(GF(next_prime(10^10)))
        True

    Note that the integers modulo n are not of type finite field,
    so this function returns ``False``::

        sage: is_FiniteField(Integers(7))
        False
    """
    return IS_INSTANCE(x, FiniteField)<|MERGE_RESOLUTION|>--- conflicted
+++ resolved
@@ -340,41 +340,6 @@
         sib.cache(self, v, name)
         return v
 
-<<<<<<< HEAD
-=======
-    def _cmp_(left, Parent right):
-        """
-        Compares this finite field with other.
-
-        .. WARNING::
-
-            The notation of equality of finite fields in Sage is
-            currently not stable, i.e., it may change in a future version.
-
-        EXAMPLES::
-
-            sage: FiniteField(3**2, 'c') == FiniteField(3**3, 'c') # indirect doctest
-            False
-            sage: FiniteField(3**2, 'c') == FiniteField(3**2, 'c')
-            True
-
-        The variable name is (currently) relevant for comparison of finite
-        fields::
-
-            sage: FiniteField(3**2, 'c') == FiniteField(3**2, 'd')
-            False
-        """
-        if not PY_TYPE_CHECK(right, FiniteField):
-            return cmp(type(left), type(right))
-        c = cmp(left.characteristic(), right.characteristic())
-        if c: return c
-        c = cmp(left.degree(), right.degree())
-        if c: return c
-        # TODO comparing the polynomials themselves would recursively call
-        # this cmp...
-        return cmp(str(left.polynomial()), str(right.polynomial()))
-
->>>>>>> d990119b
     def __iter__(self):
         """
         Return an iterator over the elements of this finite field. This generic
