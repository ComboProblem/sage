--- conflicted
+++ resolved
@@ -2567,50 +2567,6 @@
                 sign2 = (2 * randint(0, 1) - 1)
                 return_matrix[rest_entries, rest_non_pivot_column] = sign2 * int(entry_generator2.get_random_element() * 5)
     else:
-<<<<<<< HEAD
-        one = ring.one()
-        # Create a matrix of the desired size to be modified and then returned.
-        return_matrix = copy(parent.zero_matrix())
-        pivots = [0] #Force first column to be a pivot. No harm if no pivots at all.
-        # Probability distribution for the placement of leading one's.
-        pivot_generator = pd.RealDistribution("beta", [1.6, 4.3])
-        while len(pivots) < num_pivots:
-            pivot_column = int(pivot_generator.get_random_element() * num_col)
-            if pivot_column not in pivots:
-                pivots.append(pivot_column)
-        pivots.sort()
-        pivot_row = 0
-        # Use the list of pivot columns to set the pivot entries of the return_matrix to leading ones.
-        while pivot_row < num_pivots:
-            return_matrix[pivot_row, pivots[pivot_row]] = one
-            pivot_row += 1
-        if ring is QQ or ring is ZZ:
-            # Keep track of the non-pivot columns by using the pivot_index, start at the first column to
-            # the right of the initial pivot column, go until the first column to the left of the next
-            # pivot column.
-            for pivot_index in range(num_pivots-1):
-                for non_pivot_column_index in range(pivots[pivot_index]+1, pivots[pivot_index+1]):
-                    entry_generator1 = pd.RealDistribution("beta", [6, 4])
-                    # Experimental distribution used to generate the values.
-                    for non_pivot_column_entry in range(pivot_index+1):
-                        sign1 = (2*randint(0,1)-1)
-                        return_matrix[non_pivot_column_entry,non_pivot_column_index] = sign1*int(entry_generator1.get_random_element()*((1-non_pivot_column_entry/return_matrix.ncols())*7))
-            # Use index to fill entries of the columns to the right of the last pivot column.
-            for rest_non_pivot_column in range(pivots[num_pivots-1]+1,num_col):
-                entry_generator2 = pd.RealDistribution("beta",[2.6,4])
-                # experimental distribution to generate small values.
-                for rest_entries in range(num_pivots):
-                    sign2 = (2*randint(0,1)-1)
-                    return_matrix[rest_entries,rest_non_pivot_column] = sign2*int(entry_generator2.get_random_element()*5)
-        else:
-            for pivot_index in range(num_pivots-1):
-                for non_pivot_column_index in range(pivots[pivot_index]+1,pivots[pivot_index+1]):
-                    for non_pivot_column_entry in range(pivot_index+1):
-                            return_matrix[non_pivot_column_entry,non_pivot_column_index] = ring.random_element()
-            for rest_non_pivot_column in range(pivots[num_pivots-1]+1,num_col):
-                for rest_entries in range(num_pivots):
-                    return_matrix[rest_entries,rest_non_pivot_column] = ring.random_element()
-=======
         for pivot_index in range(num_pivots - 1):
             for non_pivot_column_index in range(pivots[pivot_index] + 1, pivots[pivot_index + 1]):
                 for non_pivot_column_entry in range(pivot_index + 1):
@@ -2618,7 +2574,6 @@
         for rest_non_pivot_column in range(pivots[num_pivots - 1] + 1, num_col):
             for rest_entries in range(num_pivots):
                 return_matrix[rest_entries, rest_non_pivot_column] = ring.random_element()
->>>>>>> b7c1c8fe
     return return_matrix
 
 
