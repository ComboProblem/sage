--- conflicted
+++ resolved
@@ -11,10 +11,6 @@
    -- William Stein (2006-03-04): added multimodular echelon, __reduce__, etc.
 """
 
-<<<<<<< HEAD
-cimport matrix_field
-import  matrix_field
-=======
 #############################################################################
 #       Copyright (C) 2004 William Stein <wstein@gmail.com>
 #
@@ -2078,7 +2074,6 @@
     M.is_init = True
     return M
 
->>>>>>> 4eb3673b
 
 def make_sparse_rational_matrix(nrows, ncols, entries):
     return Matrix_rational_sparse(nrows, ncols, entries = entries, init=False)