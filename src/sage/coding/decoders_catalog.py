--- conflicted
+++ resolved
@@ -10,14 +10,7 @@
 
 **Generalized Reed-Solomon code decoders**
 
-<<<<<<< HEAD
-- :func:`grs.GRSBerlekampWelchDecoder <sage.coding.grs.GRSBerlekampWelchDecoder>`
-- :func:`grs.GRSErrorErasureDecoder <sage.coding.grs.GRSErrorErasureDecoder>`
-- :func:`grs.GRSGaoDecoder <sage.coding.grs.GRSGaoDecoder>`
-- :func:`grs.GRSKeyEquationSyndromeDecoder <sage.coding.grs.GRSKeyEquationDecoder>`
-=======
 - :func:`guruswami_sudan.gs_decoder.GRSGuruswamiSudanDecoder <sage.coding.guruswami_sudan.gs_decoder.GRSGuruswamiSudanDecoder>`
->>>>>>> 190a7be7
 
 .. NOTE::
 
@@ -36,12 +29,9 @@
 #*****************************************************************************
 
 from linear_code import (LinearCodeSyndromeDecoder, LinearCodeNearestNeighborDecoder)
-<<<<<<< HEAD
 from punctured_code import PuncturedCodeOriginalCodeDecoder
 from grs import (GRSBerlekampWelchDecoder,
                  GRSGaoDecoder,
                  GRSKeyEquationSyndromeDecoder,
                  GRSErrorErasureDecoder)
-=======
-from guruswami_sudan.gs_decoder import GRSGuruswamiSudanDecoder
->>>>>>> 190a7be7
+from guruswami_sudan.gs_decoder import GRSGuruswamiSudanDecoder