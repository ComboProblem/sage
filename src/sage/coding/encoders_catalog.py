--- conflicted
+++ resolved
@@ -54,10 +54,6 @@
                                          'LinearCodeParityCheckEncoder',
                                          'LinearCodeSystematicEncoder'])
 _lazy_import('sage.coding.punctured_code', 'PuncturedCodePuncturedMatrixEncoder')
-<<<<<<< HEAD
 _lazy_import('sage.coding.reed_muller_code', ['ReedMullerVectorEncoder', 'ReedMullerPolynomialEncoder'])
 _lazy_import('sage.coding.subfield_subcode', 'SubfieldSubcodeParityCheckEncoder')
-=======
-_lazy_import('sage.coding.subfield_subcode', 'SubfieldSubcodeParityCheckEncoder')
-_lazy_import('sage.coding.parity_check_code', ['ParityCheckCodeGeneratorMatrixEncoder','ParityCheckCodeStraightforwardEncoder'])
->>>>>>> 1aa4b4e7
+_lazy_import('sage.coding.parity_check_code', ['ParityCheckCodeGeneratorMatrixEncoder','ParityCheckCodeStraightforwardEncoder'])