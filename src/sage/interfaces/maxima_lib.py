r"""
Library interface to Maxima

Maxima is a free GPL'd general purpose computer algebra system whose
development started in 1968 at MIT. It contains symbolic manipulation
algorithms, as well as implementations of special functions, including
elliptic functions and generalized hypergeometric functions. Moreover,
Maxima has implementations of many functions relating to the invariant
theory of the symmetric group `S_n`. (However, the commands for group
invariants, and the corresponding Maxima documentation, are in
French.) For many links to Maxima documentation, see
http://maxima.sourceforge.net/documentation.html.

AUTHORS:

- William Stein (2005-12): Initial version

- David Joyner: Improved documentation

- William Stein (2006-01-08): Fixed bug in parsing

- William Stein (2006-02-22): comparisons (following suggestion of
  David Joyner)

- William Stein (2006-02-24): *greatly* improved robustness by adding
  sequence numbers to IO bracketing in _eval_line

- Robert Bradshaw, Nils Bruin, Jean-Pierre Flori (2010,2011): Binary library
  interface

For this interface, Maxima is loaded into ECL which is itself loaded
as a C library in Sage. Translations between Sage and Maxima objects
(which are nothing but wrappers to ECL objects) is made as much as possible
directly, but falls back to the string based conversion used by the
classical Maxima Pexpect interface in case no new implementation has been made.

This interface is the one used for calculus by Sage
and is accessible as `maxima_calculus`::

    sage: maxima_calculus
    Maxima_lib

Only one instance of this interface can be instantiated,
so the user should not try to instantiate another one,
which is anyway set to raise an error::

    sage: from sage.interfaces.maxima_lib import MaximaLib
    sage: MaximaLib()
    Traceback (most recent call last):
    ...
    RuntimeError: Maxima interface in library mode can only be instantiated once

Changed besselexpand to true in init_code -- automatically simplify Bessel functions to trig functions when appropriate when true. Examples:

For some infinite sums, a closed expression can be found. By default, "maxima" is used for that::

    sage: x,n,k = var("x","n","k")
    sage: sum((-x)^n/(factorial(n)*factorial(n+3/2)),n,0,oo)
    -1/2*(2*x*cos(2*sqrt(x)) - sqrt(x)*sin(2*sqrt(x)))/(sqrt(pi)*x^2)

Maxima has some flags that affect how the result gets simplified (By default, besselexpand is false in Maxima; however in 5.39 this test does not show any difference, as, apparently, another expansion path is used)::

    sage: maxima_calculus("besselexpand:false")
    false
    sage: x,n,k = var("x","n","k")
    sage: sum((-x)^n/(factorial(n)*factorial(n+3/2)),n,0,oo)
    -1/2*(2*x*cos(2*sqrt(x)) - sqrt(x)*sin(2*sqrt(x)))/(sqrt(pi)*x^2)
    sage: maxima_calculus("besselexpand:true")
    true

The output is parseable (i. e. :trac:`31796` is fixed)::

    sage: foo = maxima_calculus('a and (b or c)') ; foo
    a and (b or c)
    sage: bar = maxima_calculus(foo) ; bar
    a and (b or c)
    sage: bar == foo
    True

"""

# ****************************************************************************
#       Copyright (C) 2005 William Stein <wstein@gmail.com>
#
#  Distributed under the terms of the GNU General Public License (GPL)
#
#    This code is distributed in the hope that it will be useful,
#    but WITHOUT ANY WARRANTY; without even the implied warranty of
#    MERCHANTABILITY or FITNESS FOR A PARTICULAR PURPOSE.  See the GNU
#    General Public License for more details.
#
#  The full text of the GPL is available at:
#
#                  http://www.gnu.org/licenses/
#*****************************************************************************

from sage.symbolic.ring import SR

from sage.libs.ecl import EclObject, ecl_eval

from .maxima_abstract import (MaximaAbstract, MaximaAbstractFunction,
    MaximaAbstractElement, MaximaAbstractFunctionElement,
    MaximaAbstractElementFunction)
from sage.docs.instancedoc import instancedoc
from sage.env import MAXIMA_FAS


## We begin here by initializing Maxima in library mode
## i.e. loading it into ECL
ecl_eval("(setf *load-verbose* NIL)")
if MAXIMA_FAS:
    ecl_eval("(require 'maxima \"{}\")".format(MAXIMA_FAS))
else:
    ecl_eval("(require 'maxima)")
ecl_eval("(in-package :maxima)")
ecl_eval("(setq $nolabels t))")
ecl_eval("(defvar *MAXIMA-LANG-SUBDIR* NIL)")
ecl_eval("(set-locale-subdir)")
ecl_eval("(set-pathnames)")
ecl_eval("(defun add-lineinfo (x) x)")
ecl_eval('(defun principal nil (cond ($noprincipal (diverg)) ((not pcprntd) (merror "Divergent Integral"))))')
ecl_eval("(remprop 'mfactorial 'grind)") # don't use ! for factorials (#11539)
ecl_eval("(setf $errormsg nil)")

# The following is an adaptation of the "retrieve" function in maxima
# itself. This routine is normally responsible for displaying a
# question and returning the answer. Our version throws an error in
# which the text of the question is included. This is accomplished by
# redirecting *standard-output* to a string.
#
# After an update in Trac 31553, this routine also preprocesses the
# text to replace space symbols with strings. This prevents those
# symbols from being turned into ugly newlines -- a problem that we
# used to avoid with a custom patch.
ecl_eval(r"""
(defun retrieve (msg flag &aux (print? nil))
  (declare (special msg flag print?))
  (setq msg (mapcar #'(lambda (x) (if (eq x '| |) " " x)) msg))
  (or (eq flag 'noprint) (setq print? t))
  (error
    (concatenate 'string
      "Maxima asks: "
      (string-trim '(#\Newline)
                   (with-output-to-string (*standard-output*)
                     (cond ((not print?)
                            (setq print? t)
                            (format-prompt t ""))
                           ((null msg)
                            (format-prompt t ""))
                           ((atom msg)
                            (format-prompt t "~A" msg)
                            (mterpri))
                           ((eq flag t)
                            (format-prompt t "~{~A~}" (cdr msg))
                            (mterpri))
                           (t
                            (format-prompt t "~M" msg)
                            (mterpri))))))))
""")

## Redirection of ECL and Maxima stdout to /dev/null
ecl_eval(r"""(defparameter *dev-null* (make-two-way-stream
              (make-concatenated-stream) (make-broadcast-stream)))""")
ecl_eval("(setf original-standard-output *standard-output*)")
ecl_eval("(setf *standard-output* *dev-null*)")
#ecl_eval("(setf *error-output* *dev-null*)")

## Default options set in Maxima
# display2d -- no ascii art output
# keepfloat -- don't automatically convert floats to rationals

init_code = ['besselexpand : true', 'display2d : false', 'domain : complex', 'keepfloat : true',
            'load(to_poly_solve)', 'load(simplify_sum)',
            'load(diag)']


# Turn off the prompt labels, since computing them *very
# dramatically* slows down the maxima interpret after a while.
# See the function makelabel in suprv1.lisp.
# Many thanks to andrej.vodopivec@gmail.com and also
# Robert Dodier for figuring this out!
# See trac # 6818.
init_code.append('nolabels : true')
for l in init_code:
    ecl_eval("#$%s$"%l)
## To get more debug information uncomment the next line
## should allow to do this through a method
#ecl_eval("(setf *standard-output* original-standard-output)")

## This is the main function (ECL object) used for evaluation
# This returns an EclObject
maxima_eval=ecl_eval("""
(defun maxima-eval( form )
    (let ((result (catch 'macsyma-quit (cons 'maxima_eval (meval form)))))
        ;(princ (list "result=" result))
        ;(terpri)
        ;(princ (list "$error=" $error))
        ;(terpri)
        (cond
            ((and (consp result) (eq (car result) 'maxima_eval)) (cdr result))
            ((eq result 'maxima-error)
                (let ((the-jig (process-error-argl (cddr $error))))
                    (mapc #'set (car the-jig) (cadr the-jig))
                    (error (concatenate 'string
                        "Error executing code in Maxima: "
                        (with-output-to-string (stream)
                           (apply #'mformat stream (cadr $error)
                             (caddr the-jig)))))
                ))
            (t
                (let ((the-jig (process-error-argl (cddr $error))))
                    (mapc #'set (car the-jig) (cadr the-jig))
                    (error (concatenate 'string "Maxima condition. result:"
                        (princ-to-string result) "$error:"
                        (with-output-to-string (stream)
                            (apply #'mformat stream (cadr $error)
                              (caddr the-jig)))))
                ))
        )
    )
)
""")

## Number of instances of this interface
maxima_lib_instances = 0

## Here we define several useful ECL/Maxima objects
# The Maxima string function can change the structure of its input
#maxprint=EclObject("$STRING")
maxprint=EclObject(r"""(defun mstring-for-sage (form)
                         (coerce (mstring form) 'string))""").eval()
meval=EclObject("MEVAL")
msetq=EclObject("MSETQ")
mlist=EclObject("MLIST")
mequal=EclObject("MEQUAL")
cadadr=EclObject("CADADR")

max_integrate=EclObject("$INTEGRATE")
max_sum=EclObject("$SUM")
max_simplify_sum=EclObject("$SIMPLIFY_SUM")
max_prod=EclObject("$PRODUCT")
max_simplify_prod=EclObject("$SIMPLIFY_PRODUCT")
max_ratsimp=EclObject("$RATSIMP")
max_limit=EclObject("$LIMIT")
max_tlimit=EclObject("$TLIMIT")
max_plus=EclObject("$PLUS")
max_minus=EclObject("$MINUS")
max_use_grobner=EclObject("$USE_GROBNER")
max_to_poly_solve=EclObject("$TO_POLY_SOLVE")
max_at=EclObject("%AT")

def stdout_to_string(s):
    r"""
    Evaluate command ``s`` and catch Maxima stdout
    (not the result of the command!) into a string.

    INPUT:

    - ``s`` - string; command to evaluate

    OUTPUT: string

    This is currently used to implement :meth:`~MaximaLibElement.display2d`.

    EXAMPLES::

        sage: from sage.interfaces.maxima_lib import stdout_to_string
        sage: stdout_to_string('1+1')
        ''
        sage: stdout_to_string('disp(1+1)')
        '2\n\n'
    """
    return ecl_eval(r"""(with-output-to-string (*standard-output*)
                          (maxima-eval #$%s$))"""%s).python()[1:-1]

def max_to_string(s):
    r"""
    Return the Maxima string corresponding to this ECL object.

    INPUT:

    - ``s`` - ECL object

    OUTPUT: string

    EXAMPLES::

        sage: from sage.interfaces.maxima_lib import maxima_lib, max_to_string
        sage: ecl = maxima_lib(cos(x)).ecl()
        sage: max_to_string(ecl)
        'cos(_SAGE_VAR_x)'
    """
    return maxprint(s).python()[1:-1]

my_mread=ecl_eval("""
(defun my-mread (cmd)
  (caddr (mread (make-string-input-stream cmd))))
""")

def parse_max_string(s):
    r"""
    Evaluate string in Maxima without *any* further simplification.

    INPUT:

    - ``s`` - string

    OUTPUT: ECL object

    EXAMPLES::

        sage: from sage.interfaces.maxima_lib import parse_max_string
        sage: parse_max_string('1+1')
        <ECL: ((MPLUS) 1 1)>
    """
    return my_mread('"%s;"'%s)

class MaximaLib(MaximaAbstract):
    """
    Interface to Maxima as a Library.

    INPUT: none

    OUTPUT: Maxima interface as a Library

    EXAMPLES::

        sage: from sage.interfaces.maxima_lib import MaximaLib, maxima_lib
        sage: isinstance(maxima_lib,MaximaLib)
        True

    Only one such interface can be instantiated::

        sage: MaximaLib()
        Traceback (most recent call last):
        ...
        RuntimeError: Maxima interface in library mode can only
        be instantiated once
    """
    def __init__(self):
        """
        Create an instance of the Maxima interpreter.
        See ``MaximaLib`` for full documentation.

        TESTS::

            sage: from sage.interfaces.maxima_lib import MaximaLib, maxima_lib
            sage: MaximaLib == loads(dumps(MaximaLib))
            True
            sage: maxima_lib == loads(dumps(maxima_lib))
            True

        We make sure labels are turned off (see :trac:`6816`)::

            sage: 'nolabels : true' in maxima_lib._MaximaLib__init_code
            True
        """
        global maxima_lib_instances
        if maxima_lib_instances > 0:
            raise RuntimeError("Maxima interface in library mode can only be instantiated once")
        maxima_lib_instances += 1

        global init_code
        self.__init_code = init_code

        MaximaAbstract.__init__(self,"maxima_lib")
        self.__seq = 0

    def _coerce_from_special_method(self, x):
        r"""
        Coerce ``x`` into self trying to call a special underscore method.

        INPUT:

        - ``x`` - object to coerce into self

        OUTPUT: Maxima element equivalent to ``x``

        EXAMPLES::

            sage: from sage.interfaces.maxima_lib import maxima_lib
            sage: xmax = maxima_lib._coerce_from_special_method(x)
            sage: type(xmax)
            <class 'sage.interfaces.maxima_lib.MaximaLibElement'>
        """
        if isinstance(x, EclObject):
            return MaximaLibElement(self,self._create(x))
        else:
            return MaximaAbstract._coerce_from_special_method(self,x)

    def __reduce__(self):
        r"""
        Implement __reduce__ for ``MaximaLib``.

        INPUT: none

        OUTPUT:

        A couple consisting of:

        - the function to call for unpickling

        - a tuple of arguments for the function

        EXAMPLES::

            sage: from sage.interfaces.maxima_lib import maxima_lib
            sage: maxima_lib.__reduce__()
            (<function reduce_load_MaximaLib at 0x...>, ())
        """
        return reduce_load_MaximaLib, tuple([])

    # This outputs a string
    def _eval_line(self, line, locals=None, reformat=True, **kwds):
        r"""
        Evaluate the line in Maxima.

        INPUT:

        - ``line`` - string; text to evaluate

        - ``locals`` - None (ignored); this is used for compatibility with the
          Sage notebook's generic system interface.

        - ``reformat`` - boolean; whether to strip output or not

        - ``**kwds`` - All other arguments are currently ignored.

        OUTPUT: string representing Maxima output

        EXAMPLES::

            sage: from sage.interfaces.maxima_lib import maxima_lib
            sage: maxima_lib._eval_line('1+1')
            '2'
            sage: maxima_lib._eval_line('1+1;')
            '2'
            sage: maxima_lib._eval_line('1+1$')
            ''
            sage: maxima_lib._eval_line('randvar : cos(x)+sin(y)$')
            ''
            sage: maxima_lib._eval_line('randvar')
            'sin(y)+cos(x)'
        """
        result = ''
        while line:
            ind_dollar=line.find("$")
            ind_semi=line.find(";")
            if ind_dollar == -1 or (ind_semi >=0 and ind_dollar > ind_semi):
                if ind_semi == -1:
                    statement = line
                    line = ''
                else:
                    statement = line[:ind_semi]
                    line = line[ind_semi+1:]
                if statement:
                    result = ((result + '\n') if result else '') + max_to_string(maxima_eval("#$%s$"%statement))
            else:
                statement = line[:ind_dollar]
                line = line[ind_dollar+1:]
                if statement:
                    maxima_eval("#$%s$" % statement)
        if not reformat:
            return result
<<<<<<< HEAD
        return ' '.join(x.strip() for x in result.split())
=======
        return ''.join(x.strip() for x in result.split())
>>>>>>> 0805326b

    eval = _eval_line

    ###########################################
    # Direct access to underlying lisp interpreter.
    ###########################################
    def lisp(self, cmd):
        """
        Send a lisp command to maxima.

        INPUT:

        - ``cmd`` - string

        OUTPUT: ECL object

        .. note::

           The output of this command is very raw - not pretty.

        EXAMPLES::

            sage: from sage.interfaces.maxima_lib import maxima_lib
            sage: maxima_lib.lisp("(+ 2 17)")
            <ECL: 19>
        """
        return ecl_eval(cmd)

    def set(self, var, value):
        """
        Set the variable var to the given value.

        INPUT:

        -  ``var`` - string

        -  ``value`` - string

        OUTPUT: none

        EXAMPLES::

            sage: from sage.interfaces.maxima_lib import maxima_lib
            sage: maxima_lib.set('xxxxx', '2')
            sage: maxima_lib.get('xxxxx')
            '2'
        """
        if not isinstance(value, str):
            raise TypeError
        cmd = '%s : %s$'%(var, value.rstrip(';'))
        self.eval(cmd)

    def clear(self, var):
        """
        Clear the variable named var.

        INPUT:

        - ``var`` - string

        OUTPUT: none

        EXAMPLES::

            sage: from sage.interfaces.maxima_lib import maxima_lib
            sage: maxima_lib.set('xxxxx', '2')
            sage: maxima_lib.get('xxxxx')
            '2'
            sage: maxima_lib.clear('xxxxx')
            sage: maxima_lib.get('xxxxx')
            'xxxxx'
        """
        try:
            self.eval('kill(%s)$'%var)
            ecl_eval("(unintern '$%s)"%var)
        except (TypeError, AttributeError):
            pass

    def get(self, var):
        """
        Get the string value of the variable ``var``.

        INPUT:

        - ``var`` - string

        OUTPUT: string

        EXAMPLES::

            sage: from sage.interfaces.maxima_lib import maxima_lib
            sage: maxima_lib.set('xxxxx', '2')
            sage: maxima_lib.get('xxxxx')
            '2'
        """
        s = self.eval('%s;'%var)
        return s

    def _create(self, value, name=None):
        r"""
        Create a variable with given value and name.

        INPUT:

        - ``value`` - string or ECL object

        - ``name`` - string (default: None); name to use for the variable,
          an automatically generated name is used if this is none

        OUTPUT:

        - string; the name of the created variable

        EXAMPLES:

        Creation from strings::

            sage: from sage.interfaces.maxima_lib import maxima_lib
            sage: maxima_lib._create('3','var3')
            'var3'
            sage: maxima_lib.get('var3')
            '3'
            sage: s = maxima_lib._create('3')
            sage: s # random output
            'sage9'
            sage: s[:4] == 'sage'
            True

        And from ECL object::

            sage: c = maxima_lib(x+cos(19)).ecl()
            sage: maxima_lib._create(c,'m')
            'm'
            sage: maxima_lib.get('m')
            '_SAGE_VAR_x+cos(19)'
            sage: maxima_lib.clear('m')
        """
        name = self._next_var_name() if name is None else name
        try:
            if isinstance(value,EclObject):
                maxima_eval([[msetq],cadadr("#$%s$#$"%name),value])
            else:
                self.set(name, value)
        except RuntimeError as error:
            s = str(error)
            if "Is" in s: # Maxima asked for a condition
                self._missing_assumption(s)
            else:
                raise
        return name

    def _function_class(self):
        r"""
        Return the Python class of Maxima functions.

        INPUT: none

        OUTPUT: type

        EXAMPLES::

            sage: from sage.interfaces.maxima_lib import maxima_lib
            sage: maxima_lib._function_class()
            <class 'sage.interfaces.interface.InterfaceFunction'>
        """
        return MaximaLibFunction

    def _object_class(self):
        r"""
        Return the Python class of Maxima elements.

        INPUT: none

        OUTPUT: type

        EXAMPLES::

            sage: from sage.interfaces.maxima_lib import maxima_lib
            sage: maxima_lib._object_class()
            <class 'sage.interfaces.maxima_lib.MaximaLibElement'>
        """
        return MaximaLibElement

    def _function_element_class(self):
        r"""
        Return the Python class of Maxima functions of elements.

        INPUT: none

        OUTPUT: type

        EXAMPLES::

            sage: from sage.interfaces.maxima_lib import maxima_lib
            sage: maxima_lib._function_element_class()
            <class 'sage.interfaces.interface.InterfaceFunctionElement'>
        """
        return MaximaLibFunctionElement

    def _object_function_class(self):
        r"""
        Return the Python class of Maxima user-defined functions.

        INPUT: none

        OUTPUT: type

        EXAMPLES::

            sage: from sage.interfaces.maxima_lib import maxima_lib
            sage: maxima_lib._object_function_class()
            <class 'sage.interfaces.maxima_lib.MaximaLibElementFunction'>
        """
        return MaximaLibElementFunction

    ## some helper functions to wrap the calculus use of the maxima interface.
    ## these routines expect arguments living in the symbolic ring
    ## and return something that is hopefully coercible into the symbolic
    ## ring again.

    def sr_integral(self,*args):
        """
        Helper function to wrap calculus use of Maxima's integration.

        TESTS::

            sage: a,b=var('a,b')
            sage: integrate(1/(x^3 *(a+b*x)^(1/3)),x)
            Traceback (most recent call last):
            ...
            ValueError: Computation failed since Maxima requested additional
            constraints; using the 'assume' command before evaluation
            *may* help (example of legal syntax is 'assume(a>0)', see
            `assume?` for more details)
            Is a positive or negative?
            sage: assume(a>0)
            sage: integrate(1/(x^3 *(a+b*x)^(1/3)),x)
            2/9*sqrt(3)*b^2*arctan(1/3*sqrt(3)*(2*(b*x + a)^(1/3) + a^(1/3))/a^(1/3))/a^(7/3) - 1/9*b^2*log((b*x + a)^(2/3) + (b*x + a)^(1/3)*a^(1/3) + a^(2/3))/a^(7/3) + 2/9*b^2*log((b*x + a)^(1/3) - a^(1/3))/a^(7/3) + 1/6*(4*(b*x + a)^(5/3)*b^2 - 7*(b*x + a)^(2/3)*a*b^2)/((b*x + a)^2*a^2 - 2*(b*x + a)*a^3 + a^4)
            sage: var('x, n')
            (x, n)
            sage: integral(x^n,x)
            Traceback (most recent call last):
            ...
            ValueError: Computation failed since Maxima requested additional
            constraints; using the 'assume' command before evaluation
            *may* help (example of legal syntax is 'assume(n>0)',
            see `assume?` for more details)
            Is n equal to -1?
            sage: assume(n+1>0)
            sage: integral(x^n,x)
            x^(n + 1)/(n + 1)
            sage: forget()
            sage: assumptions()  # Check the assumptions really were forgotten
            []

        Make sure the abs_integrate package is being used,
        :trac:`11483`. The following are examples from the Maxima
        abs_integrate documentation::

            sage: integrate(abs(x), x)
            1/2*x*abs(x)

        ::

            sage: integrate(sgn(x) - sgn(1-x), x)  # known bug
            abs(x - 1) + abs(x)

        This is a known bug in Sage symbolic limits code, see
        :trac:`17892` and https://sourceforge.net/p/maxima/bugs/3237/ ::

            sage: integrate(1 / (1 + abs(x-5)), x, -5, 6) # not tested -- known bug
            log(11) + log(2)

        ::

            sage: integrate(1/(1 + abs(x)), x)  # known bug
            1/2*(log(x + 1) + log(-x + 1))*sgn(x) + 1/2*log(x + 1) - 1/2*log(-x + 1)

        ::

            sage: integrate(cos(x + abs(x)), x)  # known bug
            -1/2*x*sgn(x) + 1/4*(sgn(x) + 1)*sin(2*x) + 1/2*x

        The last example relies on the following simplification::

            sage: maxima("realpart(signum(x))")
            signum(x)

        An example from sage-support thread e641001f8b8d1129::

            sage: f = e^(-x^2/2)/sqrt(2*pi) * sgn(x-1)
            sage: integrate(f, x, -Infinity, Infinity)  # known bug
            -erf(1/2*sqrt(2))

        From :trac:`8624`::

            sage: integral(abs(cos(x))*sin(x),(x,pi/2,pi))
            1/2

        ::

            sage: integrate(sqrt(x + sqrt(x)), x).canonicalize_radical()  # known bug
            1/12*((8*x - 3)*x^(1/4) + 2*x^(3/4))*sqrt(sqrt(x) + 1) + 1/8*log(sqrt(sqrt(x) + 1) + x^(1/4)) - 1/8*log(sqrt(sqrt(x) + 1) - x^(1/4))

        And :trac:`11594`::

            sage: integrate(abs(x^2 - 1), x, -2, 2)  # known bug
            4

        This definite integral returned zero (incorrectly) in at least
        Maxima 5.23. The correct answer is now given (:trac:`11591`)::

            sage: f = (x^2)*exp(x) / (1+exp(x))^2
            sage: integrate(f, (x, -infinity, infinity))
            1/3*pi^2

        The following integral was computed incorrectly in versions of
        Maxima before 5.27 (see :trac:`12947`)::

            sage: a = integrate(x*cos(x^3),(x,0,1/2)).n()
            sage: a.real()
            0.124756040961038
            sage: a.imag().abs() < 3e-17
            True

        """
        try:
            return max_to_sr(maxima_eval(([max_integrate],[sr_to_max(SR(a)) for a in args])))
        except RuntimeError as error:
            s = str(error)
            if "Divergent" in s or "divergent" in s:
# in pexpect interface, one looks for this - e.g. integrate(1/x^3,x,-1,3) gives a principal value
#            if "divergent" in s or 'Principal Value' in s:
                raise ValueError("Integral is divergent.")
            elif "Is" in s: # Maxima asked for a condition
                self._missing_assumption(s)
            else:
                raise

    def sr_sum(self,*args):
        """
        Helper function to wrap calculus use of Maxima's summation.

        TESTS:

        Check that :trac:`16224` is fixed::

            sage: k = var('k')
            sage: sum(x^(2*k)/factorial(2*k), k, 0, oo).canonicalize_radical()
            cosh(x)

        ::

            sage: x, y, k, n = var('x, y, k, n')
            sage: sum(binomial(n,k) * x^k * y^(n-k), k, 0, n)
            (x + y)^n
            sage: q, a = var('q, a')
            sage: sum(a*q^k, k, 0, oo)
            Traceback (most recent call last):
            ...
            ValueError: Computation failed since Maxima requested additional
            constraints; using the 'assume' command before evaluation *may* help
            (example of legal syntax is 'assume(abs(q)-1>0)', see `assume?`
            for more details)
            Is abs(q)-1 positive, negative or zero?
            sage: assume(q > 1)
            sage: sum(a*q^k, k, 0, oo)
            Traceback (most recent call last):
            ...
            ValueError: Sum is divergent.
            sage: forget()
            sage: assume(abs(q) < 1)
            sage: sum(a*q^k, k, 0, oo)
            -a/(q - 1)
            sage: forget()
            sage: assumptions() # check the assumptions were really forgotten
            []

        Taking the sum of all natural numbers informs us that the sum
        is divergent.  Maxima (before 5.29.1) used to ask questions
        about `m`, leading to a different error (see :trac:`11990`)::

            sage: m = var('m')
            sage: sum(m, m, 0, infinity)
            Traceback (most recent call last):
            ...
            ValueError: Sum is divergent.

        An error with an infinite sum in Maxima (before 5.30.0,
        see :trac:`13712`)::

            sage: n = var('n')
            sage: sum(1/((2*n-1)^2*(2*n+1)^2*(2*n+3)^2), n, 0, oo)
            3/256*pi^2

        Maxima correctly detects division by zero in a symbolic sum
        (see :trac:`11894`)::

            sage: sum(1/(m^4 + 2*m^3 + 3*m^2 + 2*m)^2, m, 0, infinity)
            Traceback (most recent call last):
            ...
            RuntimeError: ECL says: Error executing code in Maxima: Zero to negative power computed.

        Similar situation for :trac:`12410`::

            sage: x = var('x')
            sage: sum(1/x*(-1)^x, x, 0, oo)
            Traceback (most recent call last):
            ...
            RuntimeError: ECL says: Error executing code in Maxima: Zero to negative power computed.

        """
        try:
            return max_to_sr(maxima_eval([[max_ratsimp],[[max_simplify_sum],([max_sum],[sr_to_max(SR(a)) for a in args])]]))
        except RuntimeError as error:
            s = str(error)
            if "divergent" in s:
# in pexpect interface, one looks for this;
# could not find an example where 'Pole encountered' occurred, though
#            if "divergent" in s or 'Pole encountered' in s:
                raise ValueError("Sum is divergent.")
            elif "Is" in s: # Maxima asked for a condition
                self._missing_assumption(s)
            else:
                raise

    def sr_prod(self,*args):
        """
        Helper function to wrap calculus use of Maxima's product.

        TESTS::

            sage: from sage.calculus.calculus import symbolic_product
            sage: _ = var('n')
            sage: symbolic_product(x,x,1,n)
            factorial(n)
            sage: symbolic_product(2*x,x,1,n)
            2^n*factorial(n)

        """
        try:
            return max_to_sr(maxima_eval([[max_ratsimp],[[max_simplify_prod],([max_prod],[sr_to_max(SR(a)) for a in args])]]))
        except RuntimeError as error:
            s = str(error)
            if "divergent" in s:
                raise ValueError("Product is divergent.")
            elif "Is" in s:  # Maxima asked for a condition
                self._missing_assumption(s)
            else:
                raise

    def sr_limit(self, expr, v, a, dir=None):
        """
        Helper function to wrap calculus use of Maxima's limits.

        TESTS::

            sage: f = (1+1/x)^x
            sage: limit(f,x = oo)
            e
            sage: limit(f,x = 5)
            7776/3125
            sage: limit(f,x = 1.2)
            2.06961575467...
            sage: var('a')
            a
            sage: limit(x^a,x=0)
            Traceback (most recent call last):
            ...
            ValueError: Computation failed since Maxima requested additional
            constraints; using the 'assume' command before evaluation
            *may* help (example of legal syntax is 'assume(a>0)', see `assume?`
            for more details)
            Is a positive, negative or zero?
            sage: assume(a>0)
            sage: limit(x^a,x=0)
            Traceback (most recent call last):
            ...
            ValueError: Computation failed ...
            Is a an integer?
            sage: assume(a,'integer')
            sage: assume(a,'even')  # Yes, Maxima will ask this too
            sage: limit(x^a,x=0)
            0
            sage: forget()
            sage: assumptions() # check the assumptions were really forgotten
            []

        The second limit below was computed incorrectly prior to
        Maxima 5.24 (:trac:`10868`)::

            sage: f(n) = 2 + 1/factorial(n)
            sage: limit(f(n), n=infinity)
            2
            sage: limit(1/f(n), n=infinity)
            1/2

        The limit below was computed incorrectly prior to Maxima 5.30
        (see :trac:`13526`)::

            sage: n = var('n')
            sage: l = (3^n + (-2)^n) / (3^(n+1) + (-2)^(n+1))
            sage: l.limit(n=oo)
            1/3

        The following limit computation used to incorrectly return 0
        or infinity, depending on the domain (see :trac:`15033`)::

            sage: m = sage.calculus.calculus.maxima
            sage: _ = m.eval('domain: real')   # much faster than 'domain: complex'
            sage: limit(gamma(x + 1/2)/(sqrt(x)*gamma(x)), x=infinity)
            1
            sage: _ = m.eval('domain: complex')

        """
        try:
            L = [sr_to_max(SR(aa)) for aa in [expr, v, a]]
            if dir == "plus":
                L.append(max_plus)
            elif dir == "minus":
                L.append(max_minus)
            return max_to_sr(maxima_eval(([max_limit], L)))
        except RuntimeError as error:
            s = str(error)
            if "Is" in s: # Maxima asked for a condition
                self._missing_assumption(s)
            else:
                raise

    def sr_tlimit(self, expr, v, a, dir=None):
        """
        Helper function to wrap calculus use of Maxima's Taylor series limits.

        TESTS::

            sage: f = (1+1/x)^x
            sage: limit(f, x = I, taylor=True)
            (-I + 1)^I
        """
        L = [sr_to_max(SR(aa)) for aa in [expr, v, a]]
        if dir == "plus":
            L.append(max_plus)
        elif dir == "minus":
            L.append(max_minus)
        return max_to_sr(maxima_eval(([max_tlimit], L)))

    def _missing_assumption(self,errstr):
        """
        Helper function for unified handling of failed computation because an
        assumption was missing.

        EXAMPLES::

            sage: from sage.interfaces.maxima_lib import maxima_lib
            sage: maxima_lib._missing_assumption('Is xyz a thing?')
            Traceback (most recent call last):
            ...
            ValueError: Computation failed ...
            Is xyz a thing?
        """
        j = errstr.find('Is ')
        errstr = errstr[j:]
        jj = 2
        if errstr[3] == ' ':
            jj = 3
        k = errstr.find(' ',jj+1)

        outstr = "Computation failed since Maxima requested additional constraints; using the 'assume' command before evaluation *may* help (example of legal syntax is 'assume("\
             + errstr[jj+1:k] +">0)', see `assume?` for more details)\n" + errstr
        outstr = outstr.replace('_SAGE_VAR_','')
        raise ValueError(outstr)

def is_MaximaLibElement(x):
    r"""
    Returns True if x is of type MaximaLibElement.

    EXAMPLES::

        sage: from sage.interfaces.maxima_lib import maxima_lib, is_MaximaLibElement
        sage: m = maxima_lib(1)
        sage: is_MaximaLibElement(m)
        True
        sage: is_MaximaLibElement(1)
        False
    """
    return isinstance(x, MaximaLibElement)


@instancedoc
class MaximaLibElement(MaximaAbstractElement):
    r"""
    Element of Maxima through library interface.

    EXAMPLES:

    Elements of this class should not be created directly.
    The targeted parent should be used instead::

        sage: from sage.interfaces.maxima_lib import maxima_lib
        sage: maxima_lib(4)
        4
        sage: maxima_lib(log(x))
        log(_SAGE_VAR_x)
    """

    def ecl(self):
        r"""
        Return the underlying ECL object of this MaximaLib object.

        INPUT: none

        OUTPUT: ECL object

        EXAMPLES::

            sage: from sage.interfaces.maxima_lib import maxima_lib
            sage: maxima_lib(x+cos(19)).ecl()
            <ECL: ((MPLUS SIMP) ((%COS SIMP) 19) |$_SAGE_VAR_x|)>
        """
        try:
            return self._ecl
        except AttributeError:
            self._ecl=maxima_eval("#$%s$"%self._name)
            return self._ecl

    def to_poly_solve(self,vars,options=""):
        r"""
        Use Maxima's to_poly_solver package.

        INPUT:

        - ``vars`` - symbolic expressions

        - ``options`` - string (default="")

        OUTPUT: Maxima object

        EXAMPLES:

        The zXXX below are names for arbitrary integers and
        subject to change::

            sage: from sage.interfaces.maxima_lib import maxima_lib
            sage: sol = maxima_lib(sin(x) == 0).to_poly_solve(x)
            sage: sol.sage()
            [[x == pi*z...]]
        """
        if options.find("use_grobner=true") != -1:
            cmd=EclObject([[max_to_poly_solve], self.ecl(), sr_to_max(vars),
                                             [[mequal],max_use_grobner,True]])
        else:
            cmd=EclObject([[max_to_poly_solve], self.ecl(), sr_to_max(vars)])
        return self.parent()(maxima_eval(cmd))

    def display2d(self, onscreen=True):
        r"""
        Return the 2d representation of this Maxima object.

        INPUT:

        - ``onscreen`` - boolean (default: True); whether to print or return

        OUTPUT:

        The representation is printed if onscreen is set to True
        and returned as a string otherwise.

        EXAMPLES::

            sage: from sage.interfaces.maxima_lib import maxima_lib
            sage: F = maxima_lib('x^5 - y^5').factor()
            sage: F.display2d()
                                   4      3    2  2    3      4
                       - (y - x) (y  + x y  + x  y  + x  y + x )
        """
        self._check_valid()
        P = self.parent()
        P._eval_line('display2d : true$')
        s = stdout_to_string('disp(%s)'%self.name())
        #s = P._eval_line('disp(%s)$'%self.name())
        P._eval_line('display2d : false$')
        s = s.strip('\r\n')

        # if ever want to dedent, see
        # http://mail.python.org/pipermail/python-list/2006-December/420033.html
        if onscreen:
            print(s)
        else:
            return s


MaximaLibFunctionElement = MaximaAbstractFunctionElement
MaximaLibFunction = MaximaAbstractFunction

@instancedoc
class MaximaLibElementFunction(MaximaLibElement, MaximaAbstractElementFunction):
    pass


# The (unique) instance
maxima_lib = MaximaLib()
maxima = maxima_lib


def reduce_load_MaximaLib():
    r"""
    Unpickle the (unique) Maxima library interface.

    EXAMPLES::

        sage: from sage.interfaces.maxima_lib import reduce_load_MaximaLib
        sage: reduce_load_MaximaLib()
        Maxima_lib
    """
    return maxima_lib


#############################################
# Smart translations between SR and Maxima
#############################################

import sage.rings.real_double
import sage.symbolic.expression
import sage.symbolic.integration.integral
from sage.symbolic.operators import FDerivativeOperator, add_vararg, mul_vararg

car=EclObject("car")
cdr=EclObject("cdr")
caar=EclObject("caar")
cadr=EclObject("cadr")
cddr=EclObject("cddr")
caddr=EclObject("caddr")
caaadr=EclObject("caaadr")
cadadr=EclObject("cadadr")
meval=EclObject("meval")
NIL=EclObject("NIL")
lisp_length=EclObject("length")

## Dictionaries for standard operators
sage_op_dict = {
    sage.functions.other.abs : "MABS",
    add_vararg : "MPLUS",
    sage.symbolic.expression.operator.truediv : "MQUOTIENT",
    sage.symbolic.expression.operator.eq : "MEQUAL",
    sage.symbolic.expression.operator.ge : "MGEQP",
    sage.symbolic.expression.operator.gt : "MGREATERP",
    sage.symbolic.expression.operator.le : "MLEQP",
    sage.symbolic.expression.operator.lt : "MLESSP",
    mul_vararg : "MTIMES",
    sage.symbolic.expression.operator.ne : "MNOTEQUAL",
    sage.symbolic.expression.operator.neg : "MMINUS",
    sage.symbolic.expression.operator.pow : "MEXPT",
    sage.symbolic.expression.operator.or_ : "MOR",
    sage.symbolic.expression.operator.and_ : "MAND",
    sage.functions.log.ln : "%LOG",
    sage.functions.log.log : "%LOG",
    sage.functions.log.lambert_w : "%LAMBERT_W",
    sage.functions.other.factorial : "MFACTORIAL",
    sage.functions.error.erf : "%ERF",
    sage.functions.gamma.gamma_inc : "%GAMMA_INCOMPLETE",
    sage.functions.other.conjugate : "$CONJUGATE",
}
#we compile the dictionary
sage_op_dict = dict([(k,EclObject(sage_op_dict[k])) for k in sage_op_dict])
max_op_dict = dict([(sage_op_dict[k],k) for k in sage_op_dict])


## Here we correct the dictionaries for some simple operators

def sage_rat(x,y):
    r"""
    Return quotient x/y.

    INPUT:

    - ``x`` - integer

    - ``y`` - integer

    OUTPUT: rational

    EXAMPLES::

        sage: from sage.interfaces.maxima_lib import sage_rat
        sage: sage_rat(1,7)
        1/7
    """
    return x/y

mplus=EclObject("MPLUS")
mtimes=EclObject("MTIMES")
rat=EclObject("RAT")
max_op_dict[mplus]=add_vararg
max_op_dict[mtimes]=mul_vararg
max_op_dict[rat]=sage_rat


## Here we build dictionaries for operators needing special conversions.
ratdisrep = EclObject("ratdisrep")
mrat = EclObject("MRAT")
mqapply = EclObject("MQAPPLY")
max_li = EclObject("$LI")
max_psi = EclObject("$PSI")
max_hyper = EclObject("$%F")
max_array = EclObject("ARRAY")
mdiff = EclObject("%DERIVATIVE")
max_lambert_w = sage_op_dict[sage.functions.log.lambert_w]
max_harmo = EclObject("$GEN_HARMONIC_NUMBER")

def mrat_to_sage(expr):
    r"""
    Convert a Maxima MRAT expression to Sage SR.

    INPUT:

    - ``expr`` - ECL object; a Maxima MRAT expression

    OUTPUT: symbolic expression

    Maxima has an optimised representation for multivariate
    rational expressions. The easiest way to translate those
    to SR is by first asking Maxima to give the generic representation
    of the object. That is what RATDISREP does in Maxima.

    EXAMPLES::

        sage: from sage.interfaces.maxima_lib import maxima_lib, mrat_to_sage
        sage: var('x y z')
        (x, y, z)
        sage: c = maxima_lib((x+y^2+z^9)/x^6+z^8/y).rat()
        sage: c
        (_SAGE_VAR_y*_SAGE_VAR_z^9+_SAGE_VAR_x^6*_SAGE_VAR_z^8+_SAGE_VAR_y^3+_SAGE_VAR_x*_SAGE_VAR_y)/(_SAGE_VAR_x^6*_SAGE_VAR_y)
        sage: c.ecl()
        <ECL: ((MRAT SIMP (|$_SAGE_VAR_x| |$_SAGE_VAR_y| |$_SAGE_VAR_z|)
        ...>
        sage: mrat_to_sage(c.ecl())
        (x^6*z^8 + y*z^9 + y^3 + x*y)/(x^6*y)
    """
    return max_to_sr(meval(EclObject([[ratdisrep],expr])))

def mqapply_to_sage(expr):
    r"""
    Special conversion rule for MQAPPLY expressions.

    INPUT:

    - ``expr`` - ECL object; a Maxima MQAPPLY expression

    OUTPUT: symbolic expression

    MQAPPLY is used for function as li[x](y) and psi[x](y).

    EXAMPLES::

        sage: from sage.interfaces.maxima_lib import maxima_lib, mqapply_to_sage
        sage: c = maxima_lib('li[2](3)')
        sage: c.ecl()
        <ECL: ((MQAPPLY SIMP) (($LI SIMP ARRAY) 2) 3)>
        sage: mqapply_to_sage(c.ecl())
        dilog(3)
    """
    if caaadr(expr) == max_li:
        return sage.functions.log.polylog(max_to_sr(cadadr(expr)),
                                          max_to_sr(caddr(expr)))
    if caaadr(expr) == max_psi:
        return sage.functions.gamma.psi(max_to_sr(cadadr(expr)),
                                        max_to_sr(caddr(expr)))
    if caaadr(expr) == max_hyper:
        return sage.functions.hypergeometric.hypergeometric(mlist_to_sage(car(cdr(cdr(expr)))),
                                                            mlist_to_sage(car(cdr(cdr(cdr(expr))))),
                                                            max_to_sr(car(cdr(cdr(cdr(cdr(expr)))))))
    else:
        op=max_to_sr(cadr(expr))
        max_args=cddr(expr)
        args=[max_to_sr(a) for a in max_args]
        return op(*args)

def mdiff_to_sage(expr):
    r"""
    Special conversion rule for %DERIVATIVE expressions.

    INPUT:

    - ``expr`` - ECL object; a Maxima %DERIVATIVE expression

    OUTPUT: symbolic expression

    EXAMPLES::

        sage: from sage.interfaces.maxima_lib import maxima_lib, mdiff_to_sage
        sage: f = maxima_lib('f(x)').diff('x',4)
        sage: f.ecl()
        <ECL: ((%DERIVATIVE SIMP) (($F SIMP) $X) $X 4)>
        sage: mdiff_to_sage(f.ecl())
        diff(f(x), x, x, x, x)
    """
    return max_to_sr(expr.cadr()).diff(*[max_to_sr(e) for e in expr.cddr()])

def mlist_to_sage(expr):
    r"""
    Special conversion rule for MLIST expressions.

    INPUT:

    - ``expr`` - ECL object; a Maxima MLIST expression (i.e., a list)

    OUTPUT: a Python list of converted expressions.

    EXAMPLES::

        sage: from sage.interfaces.maxima_lib import maxima_lib, mlist_to_sage
        sage: L=maxima_lib("[1,2,3]")
        sage: L.ecl()
        <ECL: ((MLIST SIMP) 1 2 3)>
        sage: mlist_to_sage(L.ecl())
        [1, 2, 3]
    """
    return [max_to_sr(x) for x in expr.cdr()]

def max_at_to_sage(expr):
    r"""
    Special conversion rule for AT expressions.

    INPUT:

    - ``expr`` - ECL object; a Maxima AT expression

    OUTPUT: symbolic expression

    EXAMPLES::

        sage: from sage.interfaces.maxima_lib import maxima_lib, max_at_to_sage
        sage: a=maxima_lib("'at(f(x,y,z),[x=1,y=2,z=3])")
        sage: a
        'at(f(x,y,z),[x = 1,y = 2,z = 3])
        sage: max_at_to_sage(a.ecl())
        f(1, 2, 3)
        sage: a=maxima_lib("'at(f(x,y,z),x=1)")
        sage: a
        'at(f(x,y,z),x = 1)
        sage: max_at_to_sage(a.ecl())
        f(1, y, z)
    """
    arg=max_to_sr(expr.cadr())
    subsarg=caddr(expr)
    if caar(subsarg)==mlist:
        subsvalues=dict( (v.lhs(),v.rhs()) for v in max_to_sr(subsarg))
    else:
        v=max_to_sr(subsarg)
        subsvalues=dict([(v.lhs(),v.rhs())])
    return SR(arg).subs(subsvalues)

def dummy_integrate(expr):
    r"""
    We would like to simply tie Maxima's integrate to
    sage.calculus.calculus.dummy_integrate, but we're being
    imported there so to avoid circularity we define it here.

    INPUT:

    - ``expr`` - ECL object; a Maxima %INTEGRATE expression

    OUTPUT: symbolic expression

    EXAMPLES::

        sage: from sage.interfaces.maxima_lib import maxima_lib, dummy_integrate
        sage: f = maxima_lib('f(x)').integrate('x')
        sage: f.ecl()
        <ECL: ((%INTEGRATE SIMP) (($F SIMP) $X) $X)>
        sage: dummy_integrate(f.ecl())
        integrate(f(x), x)

    ::

        sage: f = maxima_lib('f(x)').integrate('x',0,10)
        sage: f.ecl()
        <ECL: ((%INTEGRATE SIMP) (($F SIMP) $X) $X 0 10)>
        sage: dummy_integrate(f.ecl())
        integrate(f(x), x, 0, 10)
    """
    args = [max_to_sr(a) for a in cdr(expr)]
    if len(args) == 4:
        return sage.symbolic.integration.integral.definite_integral(*args,
                                                                hold=True)
    else:
        return sage.symbolic.integration.integral.indefinite_integral(*args,
                                                                  hold=True)

def max_harmonic_to_sage(expr):
    """
    EXAMPLES::

        sage: from sage.interfaces.maxima_lib import maxima_lib, max_to_sr
        sage: c=maxima_lib(harmonic_number(x,2))
        sage: c.ecl()
        <ECL: (($GEN_HARMONIC_NUMBER SIMP) 2 |$_SAGE_VAR_x|)>
        sage: max_to_sr(c.ecl())
        harmonic_number(x, 2)
    """
    return sage.functions.log.harmonic_number(max_to_sr(caddr(expr)),
                                              max_to_sr(cadr(expr)))

## The dictionaries
special_max_to_sage={
    mrat : mrat_to_sage,
    mqapply : mqapply_to_sage,
    mdiff : mdiff_to_sage,
    EclObject("%INTEGRATE") : dummy_integrate,
    max_at : max_at_to_sage,
    mlist : mlist_to_sage,
    max_harmo : max_harmonic_to_sage
}

special_sage_to_max={
    sage.functions.log.polylog : lambda N,X : [[mqapply],[[max_li, max_array],N],X],
    sage.functions.gamma.psi1 : lambda X : [[mqapply],[[max_psi, max_array],0],X],
    sage.functions.gamma.psi2 : lambda N,X : [[mqapply],[[max_psi, max_array],N],X],
    sage.functions.log.lambert_w : lambda N,X : [[max_lambert_w], X] if N==EclObject(0) else [[mqapply],[[max_lambert_w, max_array],N],X],
    sage.functions.log.harmonic_number : lambda N,X : [[max_harmo],X,N],
    sage.functions.hypergeometric.hypergeometric : lambda A, B, X : [[mqapply],[[max_hyper, max_array],lisp_length(A.cdr()),lisp_length(B.cdr())],A,B,X]
}


## Dictionaries for symbols
sage_sym_dict={}
max_sym_dict={}


## Generic conversion functions

max_i=EclObject("$%I")
def pyobject_to_max(obj):
    r"""
    Convert a (simple) Python object into a Maxima object.

    INPUT:

    - ``expr`` - Python object

    OUTPUT: ECL object

    .. note::

       This uses functions defined in sage.libs.ecl.

    EXAMPLES::

        sage: from sage.interfaces.maxima_lib import pyobject_to_max
        sage: pyobject_to_max(4)
        <ECL: 4>
        sage: pyobject_to_max('z')
        <ECL: Z>
        sage: var('x')
        x
        sage: pyobject_to_max(x)
        Traceback (most recent call last):
        ...
        TypeError: Unimplemented type for python_to_ecl
    """
    if isinstance(obj,sage.rings.rational.Rational):
        return EclObject(obj) if (obj.denom().is_one()) else EclObject([[rat], obj.numer(),obj.denom()])
    elif isinstance(obj,sage.rings.number_field.number_field_element_quadratic.NumberFieldElement_quadratic) and obj.parent().defining_polynomial().list() == [1,0,1]:
        re, im = obj.list()
        return EclObject([[mplus], pyobject_to_max(re), [[mtimes], pyobject_to_max(im), max_i]])
    return EclObject(obj)

# This goes from SR to EclObject
def sr_to_max(expr):
    r"""
    Convert a symbolic expression into a Maxima object.

    INPUT:

    - ``expr`` - symbolic expression

    OUTPUT: ECL object

    EXAMPLES::

        sage: from sage.interfaces.maxima_lib import sr_to_max
        sage: var('x')
        x
        sage: sr_to_max(x)
        <ECL: $X>
        sage: sr_to_max(cos(x))
        <ECL: ((%COS) $X)>
        sage: f = function('f')(x)
        sage: sr_to_max(f.diff())
        <ECL: ((%DERIVATIVE) (($F) $X) $X 1)>

    TESTS:

    We should be able to convert derivatives evaluated at a point,
    :trac:`12796`::

        sage: from sage.interfaces.maxima_lib import sr_to_max, max_to_sr
        sage: f = function('f')
        sage: f_prime = f(x).diff(x)
        sage: max_to_sr(sr_to_max(f_prime(x = 1)))
        D[0](f)(1)

    """
    global sage_op_dict, max_op_dict
    global sage_sym_dict, max_sym_dict
    if isinstance(expr,list) or isinstance(expr,tuple):
        return EclObject(([mlist],[sr_to_max(e) for e in expr]))
    op = expr.operator()
    if op:
        # Stolen from sage.symbolic.expression_conversion
        # Should be defined in a function and then put in special_sage_to_max
        # For that, we should change the API of the functions there
        # (we need to have access to op, not only to expr.operands()
        if isinstance(op, FDerivativeOperator):
            from sage.symbolic.ring import is_SymbolicVariable
            args = expr.operands()
            if (not all(is_SymbolicVariable(v) for v in args) or
                len(args) != len(set(args))):
                # An evaluated derivative of the form f'(1) is not a
                # symbolic variable, yet we would like to treat it
                # like one. So, we replace the argument `1` with a
                # temporary variable e.g. `_symbol0` and then evaluate
                # the derivative f'(_symbol0) symbolically at
                # _symbol0=1. See trac #12796. Note that we cannot use
                # SR.temp_var here since two conversions of the same
                # expression have to be equal.
                temp_args = [SR.symbol("_symbol%s"%i) for i in range(len(args))]
                f = sr_to_max(op.function()(*temp_args))
                params = op.parameter_set()
                deriv_max = [[mdiff],f]
                for i in set(params):
                    deriv_max.extend([sr_to_max(temp_args[i]), EclObject(params.count(i))])
                at_eval=sr_to_max([temp_args[i]==args[i] for i in range(len(args))])
                return EclObject([[max_at],deriv_max,at_eval])

            f = sr_to_max(op.function()(*args))
            params = op.parameter_set()
            deriv_max = []
            [deriv_max.extend([sr_to_max(args[i]), EclObject(params.count(i))]) for i in set(params)]
            l = [[mdiff],f]
            l.extend(deriv_max)
            return EclObject(l)
        elif (op in special_sage_to_max):
            return EclObject(special_sage_to_max[op](*[sr_to_max(o) for o in expr.operands()]))
        elif op == tuple:
            return EclObject( ([mlist],list(sr_to_max(op) for op in expr.operands())) )
        elif not (op in sage_op_dict):
            # Maxima does some simplifications automatically by default
            # so calling maxima(expr) can change the structure of expr
            #op_max=caar(maxima(expr).ecl())
            # This should be safe if we treated all special operators above
            #furthermore, this should already use any _maxima_ methods on op, so use any
            #conversion methods that are registered in pynac.
            op_max = maxima(op).ecl()
            if op_max in max_op_dict:
                raise RuntimeError("Encountered operator mismatch in sr-to-maxima translation")
            sage_op_dict[op] = op_max
            max_op_dict[op_max] = op
        return EclObject(([sage_op_dict[op]],
                     [sr_to_max(o) for o in expr.operands()]))
    elif expr.is_symbol() or expr._is_registered_constant_():
        if expr not in sage_sym_dict:
            sym_max = maxima(expr).ecl()
            sage_sym_dict[expr] = sym_max
            max_sym_dict[sym_max] = expr
        return sage_sym_dict[expr]
    else:
        try:
            return pyobject_to_max(expr.pyobject())
        except TypeError:
            return maxima(expr).ecl()

# This goes from EclObject to SR
from sage.symbolic.expression import symbol_table
max_to_pynac_table = symbol_table['maxima']


def max_to_sr(expr):
    r"""
    Convert a Maxima object into a symbolic expression.

    INPUT:

    - ``expr`` - ECL object

    OUTPUT: symbolic expression

    EXAMPLES::

        sage: from sage.interfaces.maxima_lib import maxima_lib, max_to_sr
        sage: f = maxima_lib('f(x)')
        sage: f.ecl()
        <ECL: (($F SIMP) $X)>
        sage: max_to_sr(f.ecl())
        f(x)

    TESTS::

        sage: from sage.interfaces.maxima_lib import sr_to_max, max_to_sr
        sage: f = function('f')(x).diff()
        sage: bool(max_to_sr(sr_to_max(f)) == f)
        True
    """
    if expr.consp():
        op_max=caar(expr)
        if op_max in special_max_to_sage:
            return special_max_to_sage[op_max](expr)
        if not(op_max in max_op_dict):
            op_max_str=maxprint(op_max).python()[1:-1]
            if op_max_str in max_to_pynac_table:
                op = max_to_pynac_table[op_max_str]
            else:
                # This could be unsafe if the conversion to SR
                # changes the structure of expr
                sage_expr=SR(maxima(expr))
                op=sage_expr.operator()
            if op in sage_op_dict:
                raise RuntimeError("Encountered operator mismatch in maxima-to-sr translation")
            max_op_dict[op_max]=op
            sage_op_dict[op]=op_max
        else:
            op=max_op_dict[op_max]
        max_args=cdr(expr)
        args=[max_to_sr(a) for a in max_args]
        return op(*args)
    elif expr.symbolp():
        if not(expr in max_sym_dict):
            sage_symbol=SR(maxima(expr))
            sage_sym_dict[sage_symbol]=expr
            max_sym_dict[expr]=sage_symbol
        return max_sym_dict[expr]
    else:
        e=expr.python()
        if isinstance(e,float):
            return sage.rings.real_double.RealDoubleElement(e)
        return e<|MERGE_RESOLUTION|>--- conflicted
+++ resolved
@@ -91,8 +91,8 @@
 #
 #  The full text of the GPL is available at:
 #
-#                  http://www.gnu.org/licenses/
-#*****************************************************************************
+#                  https://www.gnu.org/licenses/
+# ****************************************************************************
 
 from sage.symbolic.ring import SR
 
@@ -105,8 +105,8 @@
 from sage.env import MAXIMA_FAS
 
 
-## We begin here by initializing Maxima in library mode
-## i.e. loading it into ECL
+# We begin here by initializing Maxima in library mode
+# i.e. loading it into ECL
 ecl_eval("(setf *load-verbose* NIL)")
 if MAXIMA_FAS:
     ecl_eval("(require 'maxima \"{}\")".format(MAXIMA_FAS))
@@ -119,7 +119,7 @@
 ecl_eval("(set-pathnames)")
 ecl_eval("(defun add-lineinfo (x) x)")
 ecl_eval('(defun principal nil (cond ($noprincipal (diverg)) ((not pcprntd) (merror "Divergent Integral"))))')
-ecl_eval("(remprop 'mfactorial 'grind)") # don't use ! for factorials (#11539)
+ecl_eval("(remprop 'mfactorial 'grind)")  # don't use ! for factorials (#11539)
 ecl_eval("(setf $errormsg nil)")
 
 # The following is an adaptation of the "retrieve" function in maxima
@@ -462,11 +462,7 @@
                     maxima_eval("#$%s$" % statement)
         if not reformat:
             return result
-<<<<<<< HEAD
         return ' '.join(x.strip() for x in result.split())
-=======
-        return ''.join(x.strip() for x in result.split())
->>>>>>> 0805326b
 
     eval = _eval_line
 
@@ -1699,7 +1695,7 @@
             max_sym_dict[expr]=sage_symbol
         return max_sym_dict[expr]
     else:
-        e=expr.python()
-        if isinstance(e,float):
+        e = expr.python()
+        if isinstance(e, float):
             return sage.rings.real_double.RealDoubleElement(e)
         return e