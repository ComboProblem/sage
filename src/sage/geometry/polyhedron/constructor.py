--- conflicted
+++ resolved
@@ -190,11 +190,7 @@
     sage: Polyhedron([(0,0), (1,0), (1/2, sqrt(3)/2)])
     Traceback (most recent call last):
     ...
-<<<<<<< HEAD
-    ValueError: no appropriate backend for computations with Symbolic Ring
-=======
     ValueError: no default backend for computations with Symbolic Ring
->>>>>>> a1e1a8f7
 
     sage: SR.is_exact()
     False
