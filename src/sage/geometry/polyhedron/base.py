r"""
Base class for polyhedra
"""

# ****************************************************************************
#       Copyright (C) 2008-2012 Marshall Hampton <hamptonio@gmail.com>
#       Copyright (C) 2011-2015 Volker Braun <vbraun.name@gmail.com>
#       Copyright (C) 2012-2018 Frederic Chapoton
#       Copyright (C) 2013      Andrey Novoseltsev
#       Copyright (C) 2014-2017 Moritz Firsching
#       Copyright (C) 2014-2019 Thierry Monteil
#       Copyright (C) 2015      Nathann Cohen
#       Copyright (C) 2015-2017 Jeroen Demeyer
#       Copyright (C) 2015-2017 Vincent Delecroix
#       Copyright (C) 2015-2018 Dima Pasechnik
#       Copyright (C) 2015-2020 Jean-Philippe Labbe <labbe at math.huji.ac.il>
#       Copyright (C) 2015-2021 Matthias Koeppe
#       Copyright (C) 2016-2019 Daniel Krenn
#       Copyright (C) 2017      Marcelo Forets
#       Copyright (C) 2017-2018 Mark Bell
#       Copyright (C) 2019      Julian Ritter
#       Copyright (C) 2019-2020 Laith Rastanawi
#       Copyright (C) 2019-2020 Sophia Elia
#       Copyright (C) 2019-2021 Jonathan Kliem <jonathan.kliem@fu-berlin.de>
#
# This program is free software: you can redistribute it and/or modify
# it under the terms of the GNU General Public License as published by
# the Free Software Foundation, either version 2 of the License, or
# (at your option) any later version.
#                  https://www.gnu.org/licenses/
# ****************************************************************************


from dataclasses import dataclass
from typing import Any
import itertools

from sage.structure.element import Element, coerce_binop, is_Vector, is_Matrix
from sage.structure.richcmp import rich_to_bool, op_NE
from sage.cpython.string import bytes_to_str

from sage.misc.all import cached_method, prod
from sage.misc.randstate import current_randstate
from sage.misc.superseded import deprecated_function_alias

from sage.rings.all import QQ, ZZ, AA
from sage.rings.real_double import RDF
from sage.modules.free_module_element import vector
from sage.modules.vector_space_morphism import linear_transformation
from sage.matrix.constructor import matrix
from sage.functions.other import sqrt, floor, ceil
from sage.groups.matrix_gps.finitely_generated import MatrixGroup
from sage.graphs.graph import Graph

from .constructor import Polyhedron
from sage.categories.sets_cat import EmptySetError

#########################################################################
# Notes if you want to implement your own backend:
#
#  * derive from Polyhedron_base
#
#  * you must implement _init_from_Vrepresentation and
#    _init_from_Hrepresentation
#
#  * You might want to override _init_empty_polyhedron
#
#  * You may implement _init_from_Vrepresentation_and_Hrepresentation
#
#  * You can of course also override any other method for which you
#    have a faster implementation.
#########################################################################


#########################################################################
def is_Polyhedron(X):
    """
    Test whether ``X`` is a Polyhedron.

    INPUT:

    - ``X`` -- anything.

    OUTPUT:

    Boolean.

    EXAMPLES::

        sage: p = polytopes.hypercube(2)
        sage: from sage.geometry.polyhedron.base import is_Polyhedron
        sage: is_Polyhedron(p)
        True
        sage: is_Polyhedron(123456)
        False
    """
    return isinstance(X, Polyhedron_base)


#########################################################################
class Polyhedron_base(Element):
    """
    Base class for Polyhedron objects

    INPUT:

    - ``parent`` -- the parent, an instance of
      :class:`~sage.geometry.polyhedron.parent.Polyhedra`.

    - ``Vrep`` -- a list ``[vertices, rays, lines]`` or ``None``. The
      V-representation of the polyhedron. If ``None``, the polyhedron
      is determined by the H-representation.

    - ``Hrep`` -- a list ``[ieqs, eqns]`` or ``None``. The
      H-representation of the polyhedron. If ``None``, the polyhedron
      is determined by the V-representation.

    - ``Vrep_minimal`` (optional) -- see below

    - ``Hrep_minimal`` (optional) -- see below

    - ``pref_rep`` -- string (default: ``None``);
       one of``Vrep`` or ``Hrep`` to pick this in case the backend
       cannot initialize from complete double description

    If both ``Vrep`` and ``Hrep`` are provided, then
    ``Vrep_minimal`` and ``Hrep_minimal`` must be set to ``True``.

    TESTS::

        sage: p = Polyhedron()
        sage: TestSuite(p).run()

    ::

        sage: p = Polyhedron(vertices=[(1,0), (0,1)], rays=[(1,1)], base_ring=ZZ)
        sage: TestSuite(p).run()

    ::

        sage: p=polytopes.flow_polytope(digraphs.DeBruijn(3,2))
        sage: TestSuite(p).run()

    ::

        sage: TestSuite(Polyhedron([[]])).run()
        sage: TestSuite(Polyhedron([[0]])).run()
        sage: TestSuite(Polyhedron([[1]])).run()

    ::

        sage: P = polytopes.permutahedron(3) * Polyhedron(rays=[[0,0,1],[0,1,1],[1,2,3]])
        sage: TestSuite(P).run()

    ::

        sage: P = polytopes.permutahedron(3)*Polyhedron(rays=[[0,0,1],[0,1,1]], lines=[[1,0,0]])
        sage: TestSuite(P).run()

    ::

        sage: M = random_matrix(ZZ, 5, 5, distribution='uniform')
        sage: while True:
        ....:     M = random_matrix(ZZ, 5, 5, distribution='uniform')
        ....:     if M.rank() != 5:
        ....:         break
        ....:
        sage: P = Polyhedron(M)
        sage: TestSuite(P).run()
    """

    def __init__(self, parent, Vrep, Hrep, Vrep_minimal=None, Hrep_minimal=None, pref_rep=None, **kwds):
        """
        Initializes the polyhedron.

        See :class:`Polyhedron_base` for a description of the input
        data.

        TESTS::

            sage: p = Polyhedron()    # indirect doctests

            sage: from sage.geometry.polyhedron.backend_field import Polyhedron_field
            sage: from sage.geometry.polyhedron.parent import Polyhedra_field
            sage: parent = Polyhedra_field(AA, 1, 'field')
            sage: Vrep = [[[0], [1/2], [1]], [], []]
            sage: Hrep = [[[0, 1], [1, -1]], []]
            sage: p = Polyhedron_field(parent, Vrep, Hrep,
            ....:                      Vrep_minimal=False, Hrep_minimal=True)
            Traceback (most recent call last):
            ...
            ValueError: if both Vrep and Hrep are provided, they must be minimal...

        Illustration of ``pref_rep``.
        Note that ``ppl`` doesn't support precomputed data::

            sage: from sage.geometry.polyhedron.backend_ppl import Polyhedron_QQ_ppl
            sage: from sage.geometry.polyhedron.parent import Polyhedra_QQ_ppl
            sage: parent = Polyhedra_QQ_ppl(QQ, 1, 'ppl')
            sage: p = Polyhedron_QQ_ppl(parent, Vrep, 'nonsense',
            ....:                       Vrep_minimal=True, Hrep_minimal=True, pref_rep='Vrep')
            sage: p = Polyhedron_QQ_ppl(parent, 'nonsense', Hrep,
            ....:                       Vrep_minimal=True, Hrep_minimal=True, pref_rep='Hrep')
            sage: p = Polyhedron_QQ_ppl(parent, 'nonsense', Hrep,
            ....:                       Vrep_minimal=True, Hrep_minimal=True, pref_rep='Vrepresentation')
            Traceback (most recent call last):
            ...
            ValueError: ``pref_rep`` must be one of ``(None, 'Vrep', 'Hrep')``

        If the backend supports precomputed data, ``pref_rep`` is ignored::

            sage: p = Polyhedron_field(parent, Vrep, 'nonsense',  # py3
            ....:                      Vrep_minimal=True, Hrep_minimal=True, pref_rep='Vrep')
            Traceback (most recent call last):
            ...
            TypeError: _init_Hrepresentation() takes 3 positional arguments but 9 were given
            sage: p = Polyhedron_field(parent, Vrep, 'nonsense',  # py2
            ....:                      Vrep_minimal=True, Hrep_minimal=True, pref_rep='Vrep')
            Traceback (most recent call last):
            ...
            TypeError: _init_Hrepresentation() takes exactly 3 arguments (9 given)

        The empty polyhedron is detected when the Vrepresentation is given with generator;
        see :trac:`29899`::

            sage: from sage.geometry.polyhedron.backend_cdd import Polyhedron_QQ_cdd
            sage: from sage.geometry.polyhedron.parent import Polyhedra_QQ_cdd
            sage: parent = Polyhedra_QQ_cdd(QQ, 0, 'cdd')
            sage: p = Polyhedron_QQ_cdd(parent, [iter([]), iter([]), iter([])], None)
        """
        Element.__init__(self, parent=parent)
        if Vrep is not None and Hrep is not None:
            if not (Vrep_minimal is True and Hrep_minimal is True):
                raise ValueError("if both Vrep and Hrep are provided, they must be minimal"
                                 " and Vrep_minimal and Hrep_minimal must both be True")
            if hasattr(self, "_init_from_Vrepresentation_and_Hrepresentation"):
                self._init_from_Vrepresentation_and_Hrepresentation(Vrep, Hrep)
                return
            else:
                if pref_rep is None:
                    # Initialize from Hrepresentation if this seems simpler.
                    Vrep = [tuple(Vrep[0]), tuple(Vrep[1]), Vrep[2]]
                    Hrep = [tuple(Hrep[0]), Hrep[1]]
                    if len(Hrep[0]) < len(Vrep[0]) + len(Vrep[1]):
                        pref_rep = 'Hrep'
                    else:
                        pref_rep = 'Vrep'
                if pref_rep == 'Vrep':
                    Hrep = None
                elif pref_rep == 'Hrep':
                    Vrep = None
                else:
                    raise ValueError("``pref_rep`` must be one of ``(None, 'Vrep', 'Hrep')``")
        if Vrep is not None:
            vertices, rays, lines = Vrep

            # We build tuples out of generators now to detect the empty polyhedron.

            # The damage is limited:
            # The backend will have to obtain all elements from the generator anyway.
            # The generators are mainly for saving time with initializing from
            # Vrepresentation and Hrepresentation.
            # If we dispose of one of them (see above), it is wasteful to have generated it.

            # E.g. the dilate will be set up with new Vrepresentation and Hrepresentation
            # regardless of the backend along with the argument ``pref_rep``.
            # As we only use generators, there is no penalty to this approach
            # (and the method ``dilation`` does not have to distinguish by backend).

            if not isinstance(vertices, (tuple, list)):
                vertices = tuple(vertices)
            if not isinstance(rays, (tuple, list)):
                rays = tuple(rays)
            if not isinstance(lines, (tuple, list)):
                lines = tuple(lines)

            if vertices or rays or lines:
                self._init_from_Vrepresentation(vertices, rays, lines, **kwds)
            else:
                self._init_empty_polyhedron()
        elif Hrep is not None:
            ieqs, eqns = Hrep
            self._init_from_Hrepresentation(ieqs, eqns, **kwds)
        else:
            self._init_empty_polyhedron()

    def __hash__(self):
        r"""
        TESTS::

            sage: K.<a> = QuadraticField(2)
            sage: p = Polyhedron(vertices=[(0,1,a),(3,a,5)],
            ....:                rays=[(a,2,3), (0,0,1)],
            ....:                base_ring=K)
            sage: q = Polyhedron(vertices=[(3,a,5),(0,1,a)],
            ....:                rays=[(0,0,1), (a,2,3)],
            ....:                base_ring=K)
            sage: hash(p) == hash(q)
            True
        """
        # TODO: find something better *but* fast
        return hash((self.dim(),
                     self.ambient_dim(),
                     self.n_Hrepresentation(),
                     self.n_Vrepresentation(),
                     self.n_equations(),
                     self.n_facets(),
                     self.n_inequalities(),
                     self.n_lines(),
                     self.n_rays(),
                     self.n_vertices()))

    def _sage_input_(self, sib, coerced):
        """
        Return Sage command to reconstruct ``self``.

        See :mod:`sage.misc.sage_input` for details.

        .. TODO::

            Add the option ``preparse`` to the method.

        EXAMPLES::

            sage: P = Polyhedron(vertices = [[1, 0], [0, 1]], rays = [[1, 1]], backend='ppl')
            sage: sage_input(P)
            Polyhedron(backend='ppl', base_ring=QQ, rays=[(QQ(1), QQ(1))], vertices=[(QQ(0), QQ(1)), (QQ(1), QQ(0))])
            sage: P = Polyhedron(vertices = [[1, 0], [0, 1]], rays = [[1, 1]], backend='normaliz') # optional - pynormaliz
            sage: sage_input(P)                                                                    # optional - pynormaliz
            Polyhedron(backend='normaliz', base_ring=QQ, rays=[(QQ(1), QQ(1))], vertices=[(QQ(0), QQ(1)), (QQ(1), QQ(0))])
            sage: P = Polyhedron(vertices = [[1, 0], [0, 1]], rays = [[1, 1]], backend='polymake') # optional - polymake
            sage: sage_input(P)                                                                    # optional - polymake
            Polyhedron(backend='polymake', base_ring=QQ, rays=[(QQ(1), QQ(1))], vertices=[(QQ(1), QQ(0)), (QQ(0), QQ(1))])
       """
        kwds = dict()
        kwds['base_ring'] = sib(self.base_ring())
        kwds['backend'] = sib(self.backend())
        if self.n_vertices() > 0:
            kwds['vertices'] = [sib(tuple(v)) for v in self.vertices()]
        if self.n_rays() > 0:
            kwds['rays'] = [sib(tuple(r)) for r in self.rays()]
        if self.n_lines() > 0:
            kwds['lines'] = [sib(tuple(l)) for l in self.lines()]
        return sib.name('Polyhedron')(**kwds)

    def _init_from_Vrepresentation(self, vertices, rays, lines, **kwds):
        """
        Construct polyhedron from V-representation data.

        INPUT:

        - ``vertices`` -- list of point. Each point can be specified
           as any iterable container of
           :meth:`~sage.geometry.polyhedron.base.base_ring` elements.

        - ``rays`` -- list of rays. Each ray can be specified as any
          iterable container of
          :meth:`~sage.geometry.polyhedron.base.base_ring` elements.

        - ``lines`` -- list of lines. Each line can be specified as
          any iterable container of
          :meth:`~sage.geometry.polyhedron.base.base_ring` elements.

        EXAMPLES::

            sage: p = Polyhedron()
            sage: from sage.geometry.polyhedron.base import Polyhedron_base
            sage: Polyhedron_base._init_from_Vrepresentation(p, [], [], [])
            Traceback (most recent call last):
            ...
            NotImplementedError: a derived class must implement this method
        """
        raise NotImplementedError('a derived class must implement this method')

    def _init_from_Hrepresentation(self, ieqs, eqns, **kwds):
        """
        Construct polyhedron from H-representation data.

        INPUT:

        - ``ieqs`` -- list of inequalities. Each line can be specified
          as any iterable container of
          :meth:`~sage.geometry.polyhedron.base.base_ring` elements.

        - ``eqns`` -- list of equalities. Each line can be specified
          as any iterable container of
          :meth:`~sage.geometry.polyhedron.base.base_ring` elements.

        EXAMPLES::

            sage: p = Polyhedron()
            sage: from sage.geometry.polyhedron.base import Polyhedron_base
            sage: Polyhedron_base._init_from_Hrepresentation(p, [], [])
            Traceback (most recent call last):
            ...
            NotImplementedError: a derived class must implement this method
        """
        raise NotImplementedError('a derived class must implement this method')

    def _init_empty_polyhedron(self):
        """
        Initializes an empty polyhedron.

        TESTS::

            sage: empty = Polyhedron(); empty
            The empty polyhedron in ZZ^0
            sage: empty.Vrepresentation()
            ()
            sage: empty.Hrepresentation()
            (An equation -1 == 0,)
            sage: Polyhedron(vertices = [])
            The empty polyhedron in ZZ^0
            sage: Polyhedron(vertices = [])._init_empty_polyhedron()
            sage: from sage.geometry.polyhedron.parent import Polyhedra
            sage: Polyhedra(QQ,7)()
            A 0-dimensional polyhedron in QQ^7 defined as the convex hull of 1 vertex
        """
        self._Vrepresentation = []
        self._Hrepresentation = []
        self.parent()._make_Equation(self, [-1] + [0]*self.ambient_dim())
        self._Vrepresentation = tuple(self._Vrepresentation)
        self._Hrepresentation = tuple(self._Hrepresentation)

        V_matrix = matrix(ZZ, 0, 0, 0)
        V_matrix.set_immutable()
        self.vertex_adjacency_matrix.set_cache(V_matrix)

        H_matrix = matrix(ZZ, 1, 1, 0)
        H_matrix.set_immutable()
        self.facet_adjacency_matrix.set_cache(H_matrix)

    def _facet_adjacency_matrix(self):
        """
        Compute the facet adjacency matrix in case it has not been
        computed during initialization.

        EXAMPLES::

            sage: p = Polyhedron(vertices=[(0,0),(1,0),(0,1)])
            sage: p._facet_adjacency_matrix()
            [0 1 1]
            [1 0 1]
            [1 1 0]

        Checks that :trac:`22455` is fixed::

            sage: s = polytopes.simplex(2)
            sage: s._facet_adjacency_matrix()
            [0 1 1]
            [1 0 1]
            [1 1 0]

        """
        # TODO: This implementation computes the whole face lattice,
        # which is much more information than necessary.
        M = matrix(ZZ, self.n_facets(), self.n_facets(), 0)
        codim = self.ambient_dim()-self.dim()

        def set_adjacent(h1, h2):
            if h1 is h2:
                return
            i = h1.index() - codim
            j = h2.index() - codim
            M[i, j] = 1
            M[j, i] = 1

        for face in self.faces(self.dim()-2):
            Hrep = face.ambient_Hrepresentation()
            assert(len(Hrep) == codim+2)
            set_adjacent(Hrep[-2], Hrep[-1])
        M.set_immutable()
        return M

    def _vertex_adjacency_matrix(self):
        """
        Compute the vertex adjacency matrix in case it has not been
        computed during initialization.

        EXAMPLES::

            sage: p = Polyhedron(vertices=[(0,0),(1,0),(0,1)])
            sage: p._vertex_adjacency_matrix()
            [0 1 1]
            [1 0 1]
            [1 1 0]
        """
        # TODO: This implementation computes the whole face lattice,
        # which is much more information than necessary.
        M = matrix(ZZ, self.n_Vrepresentation(), self.n_Vrepresentation(), 0)

        def set_adjacent(v1, v2):
            if v1 is v2:
                return
            i = v1.index()
            j = v2.index()
            M[i, j] = 1
            M[j, i] = 1

        face_lattice = self.face_lattice()
        for face in face_lattice:
            Vrep = face.ambient_Vrepresentation()
            if len(Vrep) == 2:
                set_adjacent(Vrep[0], Vrep[1])
        M.set_immutable()
        return M

    def _delete(self):
        """
        Delete this polyhedron.

        This speeds up creation of new polyhedra by reusing
        objects. After recycling a polyhedron object, it is not in a
        consistent state any more and neither the polyhedron nor its
        H/V-representation objects may be used any more.

        .. SEEALSO::

            :meth:`~sage.geometry.polyhedron.parent.Polyhedra_base.recycle`

        EXAMPLES::

            sage: p = Polyhedron([(0,0),(1,0),(0,1)])
            sage: p._delete()

            sage: vertices = [(0,0,0,0),(1,0,0,0),(0,1,0,0),(1,1,0,0),(0,0,1,0),(0,0,0,1)]
            sage: def loop_polyhedra():
            ....:     for i in range(100):
            ....:         p = Polyhedron(vertices)

            sage: timeit('loop_polyhedra()')                   # not tested - random
            5 loops, best of 3: 79.5 ms per loop

            sage: def loop_polyhedra_with_recycling():
            ....:     for i in range(100):
            ....:         p = Polyhedron(vertices)
            ....:         p._delete()

            sage: timeit('loop_polyhedra_with_recycling()')    # not tested - random
            5 loops, best of 3: 57.3 ms per loop
        """
        self.parent().recycle(self)

    def _test_basic_properties(self, tester=None, **options):
        """
        Run some basic tests to see, that some general assertion on polyhedra hold.

        TESTS::

            sage: polytopes.cross_polytope(3)._test_basic_properties()
        """
        if tester is None:
            tester = self._tester(**options)

        tester.assertEqual(self.n_vertices() + self.n_rays() + self.n_lines(), self.n_Vrepresentation())
        tester.assertEqual(self.n_inequalities() + self.n_equations(), self.n_Hrepresentation())
        if self.n_vertices():
            # Depending on the backend, this does not hold for the empty polyhedron.
            tester.assertEqual(self.dim() + self.n_equations(), self.ambient_dim())

        tester.assertTrue(all(len(v[::]) == self.ambient_dim() for v in self.Vrep_generator()))
        tester.assertTrue(all(len(h[::]) == self.ambient_dim() + 1 for h in self.Hrep_generator()))

        if self.n_vertices() + self.n_rays() < 40:
            tester.assertEqual(self, Polyhedron(vertices=self.vertices(), rays=self.rays(), lines=self.lines(), ambient_dim=self.ambient_dim()))
        if self.n_inequalities() < 40:
            tester.assertEqual(self, Polyhedron(ieqs=self.inequalities(), eqns=self.equations(), ambient_dim=self.ambient_dim()))

    def base_extend(self, base_ring, backend=None):
        """
        Return a new polyhedron over a larger base ring.

        This method can also be used to change the backend.

        INPUT:

        - ``base_ring`` -- the new base ring

        - ``backend`` -- the new backend, see
          :func:`~sage.geometry.polyhedron.constructor.Polyhedron`.
          If ``None`` (the default), attempt to keep the same backend.
          Otherwise, use the same defaulting behavior
          as described there.

        OUTPUT:

        The same polyhedron, but over a larger base ring and possibly with a changed backend.

        EXAMPLES::

            sage: P = Polyhedron(vertices=[(1,0), (0,1)], rays=[(1,1)], base_ring=ZZ);  P
            A 2-dimensional polyhedron in ZZ^2 defined as the convex hull of 2 vertices and 1 ray
            sage: P.base_extend(QQ)
            A 2-dimensional polyhedron in QQ^2 defined as the convex hull of 2 vertices and 1 ray
            sage: P.base_extend(QQ) == P
            True

        TESTS:

        Test that :trac:`22575` is fixed::

            sage: Q = P.base_extend(ZZ, backend='field')
            sage: Q.backend()
            'field'

        """
        new_parent = self.parent().base_extend(base_ring, backend)
        return new_parent(self)

    def change_ring(self, base_ring, backend=None):
        """
        Return the polyhedron obtained by coercing the entries of the
        vertices/lines/rays of this polyhedron into the given ring.

        This method can also be used to change the backend.

        INPUT:

        - ``base_ring`` -- the new base ring

        - ``backend`` -- the new backend or ``None`` (default), see
          :func:`~sage.geometry.polyhedron.constructor.Polyhedron`.
          If ``None`` (the default), attempt to keep the same backend.
          Otherwise, use the same defaulting behavior
          as described there.

        EXAMPLES::

            sage: P = Polyhedron(vertices=[(1,0), (0,1)], rays=[(1,1)], base_ring=QQ); P
            A 2-dimensional polyhedron in QQ^2 defined as the convex hull of 2 vertices and 1 ray
            sage: P.change_ring(ZZ)
            A 2-dimensional polyhedron in ZZ^2 defined as the convex hull of 2 vertices and 1 ray
            sage: P.change_ring(ZZ) == P
            True

            sage: P = Polyhedron(vertices=[(-1.3,0), (0,2.3)], base_ring=RDF); P.vertices()
            (A vertex at (-1.3, 0.0), A vertex at (0.0, 2.3))
            sage: P.change_ring(QQ).vertices()
            (A vertex at (-13/10, 0), A vertex at (0, 23/10))
            sage: P == P.change_ring(QQ)
            True
            sage: P.change_ring(ZZ)
            Traceback (most recent call last):
            ...
            TypeError: cannot change the base ring to the Integer Ring

            sage: P = polytopes.regular_polygon(3); P
            A 2-dimensional polyhedron in AA^2 defined as the convex hull of 3 vertices
            sage: P.vertices()
            (A vertex at (0.?e-16, 1.000000000000000?),
             A vertex at (0.866025403784439?, -0.500000000000000?),
             A vertex at (-0.866025403784439?, -0.500000000000000?))
            sage: P.change_ring(QQ)
            Traceback (most recent call last):
            ...
            TypeError: cannot change the base ring to the Rational Field

        .. WARNING::

            The base ring ``RDF`` should be used with care. As it is
            not an exact ring, certain computations may break or
            silently produce wrong results, for example changing the
            base ring from an exact ring into ``RDF`` may cause a
            loss of data::

                sage: P = Polyhedron([[2/3,0],[6666666666666667/10^16,0]], base_ring=AA); P
                A 1-dimensional polyhedron in AA^2 defined as the convex hull of 2 vertices
                sage: Q = P.change_ring(RDF); Q
                A 0-dimensional polyhedron in RDF^2 defined as the convex hull of 1 vertex
                sage: P.n_vertices() == Q.n_vertices()
                False
       """

        from sage.categories.all import Rings

        if base_ring not in Rings:
            raise ValueError("invalid base ring")

        try:
            vertices = [[base_ring(x) for x in vertex] for vertex in self.vertices_list()]
            rays = [[base_ring(x) for x in ray] for ray in self.rays_list()]
            lines = [[base_ring(x) for x in line] for line in self.lines_list()]

        except (TypeError, ValueError):
            raise TypeError("cannot change the base ring to the {0}".format(base_ring))

        new_parent = self.parent().change_ring(base_ring, backend)
        return new_parent([vertices, rays, lines], None)

    def _richcmp_(self, other, op):
        """
        Compare ``self`` and ``other``.

        INPUT:

        - ``other`` -- a polyhedron

        OUTPUT:

        If ``other`` is a polyhedron, then the comparison
        operator "less or equal than" means "is contained in", and
        "less than" means "is strictly contained in".

        EXAMPLES::

            sage: P = Polyhedron(vertices=[(1,0), (0,1)], rays=[(1,1)])
            sage: Q = Polyhedron(vertices=[(1,0), (0,1)])
            sage: P >= Q
            True
            sage: Q <= P
            True
            sage: P == P
            True

       The polytope ``Q`` is strictly contained in ``P``::

            sage: P > Q
            True
            sage: P < Q
            False
            sage: P == Q
            False

        Test that we have fixed a problem revealed in :trac:`31701`,
        where neither of the two polyhedra contains the other::

            sage: P = Polyhedron(vertices=[(1, 1), (0, 0), (1, 2)])
            sage: Q = Polyhedron(vertices=[(1, 2), (0, 0), (0, 2)])
            sage: Q < P
            False
            sage: P > Q
            False
         """
        if self._Vrepresentation is None or other._Vrepresentation is None:
            raise RuntimeError('some V representation is missing')
            # make sure deleted polyhedra are not used in cache

        if self.ambient_dim() != other.ambient_dim():
            return op == op_NE

        c0 = self._is_subpolyhedron(other)
        c1 = other._is_subpolyhedron(self)
        if c0 and c1:
            return rich_to_bool(op, 0)
        elif c0:
            return rich_to_bool(op, -1)
        elif c1:
            return rich_to_bool(op, 1)
        else:
            return op == op_NE

    @coerce_binop
    def _is_subpolyhedron(self, other):
        """
        Test whether ``self`` is a (not necessarily strict)
        sub-polyhedron of ``other``.

        INPUT:

        - ``other`` -- a :class:`Polyhedron`

        OUTPUT:

        Boolean

        EXAMPLES::

            sage: P = Polyhedron(vertices=[(1,0), (0,1)], rays=[(1,1)])
            sage: Q = Polyhedron(vertices=[(1,0), (0,1)])
            sage: P._is_subpolyhedron(Q)
            False
            sage: Q._is_subpolyhedron(P)
            True
        """
        return all(other_H.contains(self_V)
                   for other_H in other.Hrepresentation()
                   for self_V in self.Vrepresentation())

    @cached_method
    def vertex_facet_graph(self, labels=True):
        r"""
        Return the vertex-facet graph.

        This function constructs a directed bipartite graph.
        The nodes of the graph correspond to the vertices of the polyhedron
        and the facets of the polyhedron. There is an directed edge
        from a vertex to a face if and only if the vertex is incident to the face.

        INPUT:

        - ``labels`` -- boolean (default: ``True``); decide how the nodes
          of the graph are labelled. Either with the original vertices/facets
          of the Polyhedron or with integers.

        OUTPUT:

        - a bipartite DiGraph. If ``labels`` is ``True``, then the nodes
          of the graph will actually be the vertices and facets of ``self``,
          otherwise they will be integers.

        .. SEEALSO::

            :meth:`combinatorial_automorphism_group`,
            :meth:`is_combinatorially_isomorphic`.

        EXAMPLES::

            sage: P = polytopes.cube()
            sage: G = P.vertex_facet_graph(); G
            Digraph on 14 vertices
            sage: G.vertices(key = lambda v: str(v))
            [A vertex at (-1, -1, -1),
             A vertex at (-1, -1, 1),
             A vertex at (-1, 1, -1),
             A vertex at (-1, 1, 1),
             A vertex at (1, -1, -1),
             A vertex at (1, -1, 1),
             A vertex at (1, 1, -1),
             A vertex at (1, 1, 1),
             An inequality (-1, 0, 0) x + 1 >= 0,
             An inequality (0, -1, 0) x + 1 >= 0,
             An inequality (0, 0, -1) x + 1 >= 0,
             An inequality (0, 0, 1) x + 1 >= 0,
             An inequality (0, 1, 0) x + 1 >= 0,
             An inequality (1, 0, 0) x + 1 >= 0]
            sage: G.automorphism_group().is_isomorphic(P.hasse_diagram().automorphism_group())
            True
            sage: O = polytopes.octahedron(); O
            A 3-dimensional polyhedron in ZZ^3 defined as the convex hull of 6 vertices
            sage: O.vertex_facet_graph()
            Digraph on 14 vertices
            sage: H = O.vertex_facet_graph()
            sage: G.is_isomorphic(H)
            False
            sage: G2 = copy(G)
            sage: G2.reverse_edges(G2.edges())
            sage: G2.is_isomorphic(H)
            True

        TESTS:

        Check that :trac:`28828` is fixed::

            sage: G._immutable
            True

        Check that :trac:`29188` is fixed::

            sage: P = polytopes.cube()
            sage: P.vertex_facet_graph().is_isomorphic(P.vertex_facet_graph(False))
            True
        """
        return self.combinatorial_polyhedron().vertex_facet_graph(names=labels)

    def plot(self,
             point=None, line=None, polygon=None,  # None means unspecified by the user
             wireframe='blue', fill='green',
             position=None,
             orthonormal=True,  # whether to use orthonormal projections
             **kwds):
        """
        Return a graphical representation.

        INPUT:

        - ``point``, ``line``, ``polygon`` -- Parameters to pass to
          point (0d), line (1d), and polygon (2d) plot commands.
          Allowed values are:

          * A Python dictionary to be passed as keywords to the plot
            commands.

          * A string or triple of numbers: The color. This is
            equivalent to passing the dictionary ``{'color':...}``.

          * ``False``: Switches off the drawing of the corresponding
            graphics object

        - ``wireframe``, ``fill`` -- Similar to ``point``, ``line``,
          and ``polygon``, but ``fill`` is used for the graphics
          objects in the dimension of the polytope (or of dimension 2
          for higher dimensional polytopes) and ``wireframe`` is used
          for all lower-dimensional graphics objects
          (default: 'green' for ``fill`` and 'blue' for ``wireframe``)

        - ``position`` -- positive number; the position to take the projection
          point in Schlegel diagrams.

        - ``orthonormal`` -- Boolean (default: True); whether to use
          orthonormal projections.

        - ``**kwds`` -- optional keyword parameters that are passed to
          all graphics objects.

        OUTPUT:

        A (multipart) graphics object.

        EXAMPLES::

            sage: square = polytopes.hypercube(2)
            sage: point = Polyhedron([[1,1]])
            sage: line = Polyhedron([[1,1],[2,1]])
            sage: cube = polytopes.hypercube(3)
            sage: hypercube = polytopes.hypercube(4)

        By default, the wireframe is rendered in blue and the fill in green::

            sage: square.plot()
            Graphics object consisting of 6 graphics primitives
            sage: point.plot()
            Graphics object consisting of 1 graphics primitive
            sage: line.plot()
            Graphics object consisting of 2 graphics primitives
            sage: cube.plot()
            Graphics3d Object
            sage: hypercube.plot()
            Graphics3d Object

        Draw the lines in red and nothing else::

            sage: square.plot(point=False, line='red', polygon=False)
            Graphics object consisting of 4 graphics primitives
            sage: point.plot(point=False, line='red', polygon=False)
            Graphics object consisting of 0 graphics primitives
            sage: line.plot(point=False, line='red', polygon=False)
            Graphics object consisting of 1 graphics primitive
            sage: cube.plot(point=False, line='red', polygon=False)
            Graphics3d Object
            sage: hypercube.plot(point=False, line='red', polygon=False)
            Graphics3d Object

        Draw points in red, no lines, and a blue polygon::

            sage: square.plot(point={'color':'red'}, line=False, polygon=(0,0,1))
            Graphics object consisting of 2 graphics primitives
            sage: point.plot(point={'color':'red'}, line=False, polygon=(0,0,1))
            Graphics object consisting of 1 graphics primitive
            sage: line.plot(point={'color':'red'}, line=False, polygon=(0,0,1))
            Graphics object consisting of 1 graphics primitive
            sage: cube.plot(point={'color':'red'}, line=False, polygon=(0,0,1))
            Graphics3d Object
            sage: hypercube.plot(point={'color':'red'}, line=False, polygon=(0,0,1))
            Graphics3d Object

        If we instead use the ``fill`` and ``wireframe`` options, the
        coloring depends on the dimension of the object::

            sage: square.plot(fill='green', wireframe='red')
            Graphics object consisting of 6 graphics primitives
            sage: point.plot(fill='green', wireframe='red')
            Graphics object consisting of 1 graphics primitive
            sage: line.plot(fill='green', wireframe='red')
            Graphics object consisting of 2 graphics primitives
            sage: cube.plot(fill='green', wireframe='red')
            Graphics3d Object
            sage: hypercube.plot(fill='green', wireframe='red')
            Graphics3d Object

        It is possible to draw polyhedra up to dimension 4, no matter what the
        ambient dimension is::

            sage: hcube = polytopes.hypercube(5)
            sage: facet = hcube.facets()[0].as_polyhedron();facet
            A 4-dimensional polyhedron in ZZ^5 defined as the convex hull of 16 vertices
            sage: facet.plot()
            Graphics3d Object

        TESTS::

            sage: for p in square.plot():
            ....:     print("{} {}".format(p.options()['rgbcolor'], p))
            blue Point set defined by 4 point(s)
            blue Line defined by 2 points
            blue Line defined by 2 points
            blue Line defined by 2 points
            blue Line defined by 2 points
            green Polygon defined by 4 points

            sage: for p in line.plot():
            ....:     print("{} {}".format(p.options()['rgbcolor'], p))
            blue Point set defined by 2 point(s)
            green Line defined by 2 points

            sage: for p in point.plot():
            ....:     print("{} {}".format(p.options()['rgbcolor'], p))
            green Point set defined by 1 point(s)

        Draw the lines in red and nothing else::

            sage: for p in square.plot(point=False, line='red', polygon=False):
            ....:     print("{} {}".format(p.options()['rgbcolor'], p))
            red Line defined by 2 points
            red Line defined by 2 points
            red Line defined by 2 points
            red Line defined by 2 points

        Draw vertices in red, no lines, and a blue polygon::

            sage: for p in square.plot(point={'color':'red'}, line=False, polygon=(0,0,1)):
            ....:     print("{} {}".format(p.options()['rgbcolor'], p))
            red Point set defined by 4 point(s)
            (0, 0, 1) Polygon defined by 4 points

            sage: for p in line.plot(point={'color':'red'}, line=False, polygon=(0,0,1)):
            ....:     print("{} {}".format(p.options()['rgbcolor'], p))
            red Point set defined by 2 point(s)

            sage: for p in point.plot(point={'color':'red'}, line=False, polygon=(0,0,1)):
            ....:     print("{} {}".format(p.options()['rgbcolor'], p))
            red Point set defined by 1 point(s)

        Draw in red without wireframe::

            sage: for p in square.plot(wireframe=False, fill="red"):
            ....:     print("{} {}".format(p.options()['rgbcolor'], p))
            red Polygon defined by 4 points

            sage: for p in line.plot(wireframe=False, fill="red"):
            ....:     print("{} {}".format(p.options()['rgbcolor'], p))
            red Line defined by 2 points

            sage: for p in point.plot(wireframe=False, fill="red"):
            ....:     print("{} {}".format(p.options()['rgbcolor'], p))
            red Point set defined by 1 point(s)

        We try to draw the polytope in 2 or 3 dimensions::

            sage: type(Polyhedron(ieqs=[(1,)]).plot())
            <class 'sage.plot.graphics.Graphics'>
            sage: type(polytopes.hypercube(1).plot())
            <class 'sage.plot.graphics.Graphics'>
            sage: type(polytopes.hypercube(2).plot())
            <class 'sage.plot.graphics.Graphics'>
            sage: type(polytopes.hypercube(3).plot())
            <class 'sage.plot.plot3d.base.Graphics3dGroup'>

        In 4d a projection to 3d is used::

            sage: type(polytopes.hypercube(4).plot())
            <class 'sage.plot.plot3d.base.Graphics3dGroup'>
            sage: type(polytopes.hypercube(5).plot())
            Traceback (most recent call last):
            ...
            NotImplementedError: plotting of 5-dimensional polyhedra not implemented

        If the polyhedron is not full-dimensional, the :meth:`affine_hull_projection` is used if necessary::

            sage: type(Polyhedron([(0,), (1,)]).plot())
            <class 'sage.plot.graphics.Graphics'>
            sage: type(Polyhedron([(0,0), (1,1)]).plot())
            <class 'sage.plot.graphics.Graphics'>
            sage: type(Polyhedron([(0,0,0), (1,1,1)]).plot())
            <class 'sage.plot.plot3d.base.Graphics3dGroup'>
            sage: type(Polyhedron([(0,0,0,0), (1,1,1,1)]).plot())
            <class 'sage.plot.graphics.Graphics'>
            sage: type(Polyhedron([(0,0,0,0,0), (1,1,1,1,1)]).plot())
            <class 'sage.plot.graphics.Graphics'>
            sage: type(Polyhedron([(0,0,0,0), (1,1,1,1), (1,0,0,0)]).plot())
            <class 'sage.plot.graphics.Graphics'>

        TESTS:

        Check that :trac:`30015` is fixed::

            sage: fcube = polytopes.hypercube(4)
            sage: tfcube = fcube.face_truncation(fcube.faces(0)[0])
            sage: sp = tfcube.schlegel_projection()
            sage: for face in tfcube.faces(2):
            ....:     vertices = face.ambient_Vrepresentation()
            ....:     indices = [sp.coord_index_of(vector(x)) for x in vertices]
            ....:     projected_vertices = [sp.transformed_coords[i] for i in indices]
            ....:     assert Polyhedron(projected_vertices).dim() == 2
        """
        def merge_options(*opts):
            merged = dict()
            for i in range(len(opts)):
                opt = opts[i]
                if opt is None:
                    continue
                elif opt is False:
                    return False
                elif isinstance(opt, (str, list, tuple)):
                    merged['color'] = opt
                else:
                    merged.update(opt)
            return merged

        d = min(self.dim(), 2)
        opts = [wireframe] * d + [fill] + [False] * (2-d)
        # The point/line/polygon options take precedence over wireframe/fill
        opts = [merge_options(opt1, opt2, kwds)
                for opt1, opt2 in zip(opts, [point, line, polygon])]

        def project(polyhedron, ortho):
            if polyhedron.ambient_dim() <= 3:
                return polyhedron.projection()
            elif polyhedron.dim() <= 3:
                if ortho:
                    return polyhedron.affine_hull_projection(orthonormal=True, extend=True).projection()
                else:
                    return polyhedron.affine_hull_projection().projection()
            elif polyhedron.dimension() == 4:
                # For 4d-polyhedron, we can use schlegel projections:
                return polyhedron.schlegel_projection(position=position)
            else:
                return polyhedron.projection()

        projection = project(self, orthonormal)
        try:
            plot_method = projection.plot
        except AttributeError:
            raise NotImplementedError('plotting of {0}-dimensional polyhedra not implemented'
                                          .format(self.ambient_dim()))
        return plot_method(*opts)

    def show(self, **kwds):
        """
        Display graphics immediately

        This method attempts to display the graphics immediately,
        without waiting for the currently running code (if any) to
        return to the command line. Be careful, calling it from within
        a loop will potentially launch a large number of external
        viewer programs.

        INPUT:

        - ``kwds`` -- optional keyword arguments. See :meth:`plot` for
          the description of available options.

        OUTPUT:

        This method does not return anything. Use :meth:`plot` if you
        want to generate a graphics object that can be saved or
        further transformed.

        EXAMPLES::

            sage: square = polytopes.hypercube(2)
            sage: square.show(point='red')
        """
        self.plot(**kwds).show()

    def tikz(self, view=[0, 0, 1], angle=0, scale=1,
             edge_color='blue!95!black', facet_color='blue!95!black',
             opacity=0.8, vertex_color='green', axis=False):
        r"""
        Return a string ``tikz_pic`` consisting of a tikz picture of ``self``
        according to a projection ``view`` and an angle ``angle``
        obtained via the threejs viewer.

        INPUT:

        - ``view`` - list (default: [0,0,1]) representing the rotation axis (see note below).
        - ``angle`` - integer (default: 0) angle of rotation in degree from 0 to 360 (see note
          below).
        - ``scale`` - integer (default: 1) specifying the scaling of the tikz picture.
        - ``edge_color`` - string (default: 'blue!95!black') representing colors which tikz
          recognize.
        - ``facet_color`` - string (default: 'blue!95!black') representing colors which tikz
          recognize.
        - ``vertex_color`` - string (default: 'green') representing colors which tikz
          recognize.
        - ``opacity`` - real number (default: 0.8) between 0 and 1 giving the opacity of
          the front facets.
        - ``axis`` - Boolean (default: False) draw the axes at the origin or not.

        OUTPUT:

        - LatexExpr -- containing the TikZ picture.

        .. NOTE::

            This is a wrapper of a method of the projection object
            `self.projection()`. See :meth:`~sage.geometry.polyhedron.plot.Projection.tikz`
            for more detail.

            The inputs ``view`` and ``angle`` can be obtained by visualizing it
            using ``.show(aspect_ratio=1)``. This will open an interactive view
            in your default browser, where you can rotate the polytope. Once
            the desired view angle is found, click on the information icon in
            the lower right-hand corner and select *Get Viewpoint*. This will
            copy a string of the form '[x,y,z],angle' to your local clipboard.
            Go back to Sage and type ``Img = P.tikz([x,y,z],angle)``.

            The inputs ``view`` and ``angle`` can also be obtained from the
            viewer Jmol::

                1) Right click on the image
                2) Select ``Console``
                3) Select the tab ``State``
                4) Scroll to the line ``moveto``

            It reads something like::

                moveto 0.0 {x y z angle} Scale

            The ``view`` is then [x,y,z] and ``angle`` is angle.
            The following number is the scale.

            Jmol performs a rotation of ``angle`` degrees along the
            vector [x,y,z] and show the result from the z-axis.


        EXAMPLES::

            sage: co = polytopes.cuboctahedron()
            sage: Img = co.tikz([0,0,1], 0)
            sage: print('\n'.join(Img.splitlines()[:9]))
            \begin{tikzpicture}%
                [x={(1.000000cm, 0.000000cm)},
                y={(0.000000cm, 1.000000cm)},
                z={(0.000000cm, 0.000000cm)},
                scale=1.000000,
                back/.style={loosely dotted, thin},
                edge/.style={color=blue!95!black, thick},
                facet/.style={fill=blue!95!black,fill opacity=0.800000},
                vertex/.style={inner sep=1pt,circle,draw=green!25!black,fill=green!75!black,thick}]
            sage: print('\n'.join(Img.splitlines()[12:21]))
            %% with the command: ._tikz_3d_in_3d and parameters:
            %% view = [0, 0, 1]
            %% angle = 0
            %% scale = 1
            %% edge_color = blue!95!black
            %% facet_color = blue!95!black
            %% opacity = 0.8
            %% vertex_color = green
            %% axis = False
            sage: print('\n'.join(Img.splitlines()[22:26]))
            %% Coordinate of the vertices:
            %%
            \coordinate (-1.00000, -1.00000, 0.00000) at (-1.00000, -1.00000, 0.00000);
            \coordinate (-1.00000, 0.00000, -1.00000) at (-1.00000, 0.00000, -1.00000);
        """
        return self.projection().tikz(view, angle, scale,
                                      edge_color, facet_color,
                                      opacity, vertex_color, axis)

    def _repr_(self):
        """
        Return a description of the polyhedron.

        EXAMPLES::

            sage: poly_test = Polyhedron(vertices = [[1,2,3,4],[2,1,3,4],[4,3,2,1]])
            sage: poly_test._repr_()
            'A 2-dimensional polyhedron in ZZ^4 defined as the convex hull of 3 vertices'
            sage: grammar_test = Polyhedron(vertices = [[1,1,1,1,1,1]])
            sage: grammar_test._repr_()
            'A 0-dimensional polyhedron in ZZ^6 defined as the convex hull of 1 vertex'
        """
        desc = ''
        if self.n_vertices() == 0:
            desc += 'The empty polyhedron'
        else:
            desc += 'A ' + repr(self.dim()) + '-dimensional polyhedron'
        desc += ' in '
        desc += self.parent()._repr_ambient_module()

        if self.n_vertices() > 0:
            desc += ' defined as the convex hull of '
            desc += repr(self.n_vertices())
            if self.n_vertices() == 1:
                desc += ' vertex'
            else:
                desc += ' vertices'

            if self.n_rays() > 0:
                if self.n_lines() > 0:
                    desc += ", "
                else:
                    desc += " and "
                desc += repr(self.n_rays())
                if self.n_rays() == 1:
                    desc += ' ray'
                else:
                    desc += ' rays'

            if self.n_lines() > 0:
                if self.n_rays() > 0:
                    desc += ", "
                else:
                    desc += " and "
                desc += repr(self.n_lines())
                if self.n_lines() == 1:
                    desc += ' line'
                else:
                    desc += ' lines'

        return desc

    def _rich_repr_(self, display_manager, **kwds):
        r"""
        Rich Output Magic Method

        See :mod:`sage.repl.rich_output` for details.

        EXAMPLES::

            sage: from sage.repl.rich_output import get_display_manager
            sage: dm = get_display_manager()
            sage: polytopes.hypercube(2)._rich_repr_(dm)
            OutputPlainText container

        The ``supplemental_plot`` preference lets us control whether
        this object is shown as text or picture+text::

            sage: dm.preferences.supplemental_plot
            'never'
            sage: del dm.preferences.supplemental_plot
            sage: polytopes.hypercube(3)
            A 3-dimensional polyhedron in ZZ^3 defined as the convex hull of 8 vertices (use the .plot() method to plot)
            sage: dm.preferences.supplemental_plot = 'never'
        """
        prefs = display_manager.preferences
        is_small = (self.ambient_dim() <= 2)
        can_plot = (prefs.supplemental_plot != 'never')
        plot_graph = can_plot and (prefs.supplemental_plot == 'always' or is_small)
        # Under certain circumstances we display the plot as graphics
        if plot_graph:
            plot_kwds = dict(kwds)
            plot_kwds.setdefault('title', repr(self))
            output = self.plot(**plot_kwds)._rich_repr_(display_manager)
            if output is not None:
                return output
        # create text for non-graphical output
        if can_plot:
            text = '{0} (use the .plot() method to plot)'.format(repr(self))
        else:
            text = repr(self)
        # latex() produces huge tikz environment, override
        tp = display_manager.types
        if (prefs.text == 'latex' and tp.OutputLatex in display_manager.supported_output()):
            return tp.OutputLatex(r'\text{{{0}}}'.format(text))
        return tp.OutputPlainText(text)

    def cdd_Hrepresentation(self):
        r"""
        Write the inequalities/equations data of the polyhedron in
        cdd's H-representation format.

        .. SEEALSO::

            :meth:`write_cdd_Hrepresentation` -- export the polyhedron as a
            H-representation to a file.

        OUTPUT: a string

        EXAMPLES::

            sage: p = polytopes.hypercube(2)
            sage: print(p.cdd_Hrepresentation())
            H-representation
            begin
             4 3 rational
             1 -1 0
             1 0 -1
             1 1 0
             1 0 1
            end
            <BLANKLINE>

            sage: triangle = Polyhedron(vertices = [[1,0],[0,1],[1,1]],base_ring=AA)
            sage: triangle.base_ring()
            Algebraic Real Field
            sage: triangle.cdd_Hrepresentation()
            Traceback (most recent call last):
            ...
            TypeError: the base ring must be ZZ, QQ, or RDF
        """
        from .cdd_file_format import cdd_Hrepresentation
        try:
            cdd_type = self._cdd_type
        except AttributeError:
            if self.base_ring() is ZZ or self.base_ring() is QQ:
                cdd_type = 'rational'
            elif self.base_ring() is RDF:
                cdd_type = 'real'
            else:
                raise TypeError('the base ring must be ZZ, QQ, or RDF')
        return cdd_Hrepresentation(cdd_type,
                                   list(self.inequality_generator()),
                                   list(self.equation_generator()))

    def write_cdd_Hrepresentation(self, filename):
        r"""
        Export the polyhedron as a H-representation to a file.

        INPUT:

        - ``filename`` -- the output file.

        .. SEEALSO::

            :meth:`cdd_Hrepresentation` -- return the H-representation of the
            polyhedron as a string.

        EXAMPLES::

            sage: from sage.misc.temporary_file import tmp_filename
            sage: filename = tmp_filename(ext='.ext')
            sage: polytopes.cube().write_cdd_Hrepresentation(filename)
        """
        with open(filename, 'w') as f:
            f.write(self.cdd_Hrepresentation())

    def cdd_Vrepresentation(self):
        r"""
        Write the vertices/rays/lines data of the polyhedron in cdd's
        V-representation format.

        .. SEEALSO::

            :meth:`write_cdd_Vrepresentation` -- export the polyhedron as a
            V-representation to a file.

        OUTPUT: a string

        EXAMPLES::

            sage: q = Polyhedron(vertices = [[1,1],[0,0],[1,0],[0,1]])
            sage: print(q.cdd_Vrepresentation())
            V-representation
            begin
             4 3 rational
             1 0 0
             1 0 1
             1 1 0
             1 1 1
            end
        """
        from .cdd_file_format import cdd_Vrepresentation
        try:
            cdd_type = self._cdd_type
        except AttributeError:
            if self.base_ring() is ZZ or self.base_ring() is QQ:
                cdd_type = 'rational'
            elif self.base_ring() is RDF:
                cdd_type = 'real'
            else:
                raise TypeError('the base ring must be ZZ, QQ, or RDF')
        return cdd_Vrepresentation(cdd_type,
                                   list(self.vertex_generator()),
                                   list(self.ray_generator()),
                                   list(self.line_generator()))

    def write_cdd_Vrepresentation(self, filename):
        r"""
        Export the polyhedron as a V-representation to a file.

        INPUT:

        - ``filename`` -- the output file.

        .. SEEALSO::

            :meth:`cdd_Vrepresentation` -- return the V-representation of the
            polyhedron as a string.

        EXAMPLES::

            sage: from sage.misc.temporary_file import tmp_filename
            sage: filename = tmp_filename(ext='.ext')
            sage: polytopes.cube().write_cdd_Vrepresentation(filename)
        """
        with open(filename, 'w') as f:
            f.write(self.cdd_Vrepresentation())

    @cached_method
    def n_equations(self):
        """
        Return the number of equations. The representation will
        always be minimal, so the number of equations is the
        codimension of the polyhedron in the ambient space.

        EXAMPLES::

            sage: p = Polyhedron(vertices = [[1,0,0],[0,1,0],[0,0,1]])
            sage: p.n_equations()
            1
        """
        return len(self.equations())

    @cached_method
    def n_inequalities(self):
        """
        Return the number of inequalities. The representation will
        always be minimal, so the number of inequalities is the
        number of facets of the polyhedron in the ambient space.

        EXAMPLES::

            sage: p = Polyhedron(vertices = [[1,0,0],[0,1,0],[0,0,1]])
            sage: p.n_inequalities()
            3

            sage: p = Polyhedron(vertices = [[t,t^2,t^3] for t in range(6)])
            sage: p.n_facets()
            8
        """
        return len(self.inequalities())

    n_facets = n_inequalities

    @cached_method
    def n_vertices(self):
        """
        Return the number of vertices. The representation will
        always be minimal.

        .. WARNING::

            If the polyhedron has lines, return the number of vertices in
            the ``Vrepresentation``. As the represented polyhedron has
            no 0-dimensional faces (i.e. vertices), ``n_vertices`` corresponds
            to the number of `k`-faces, where `k` is the number of lines::

                sage: P = Polyhedron(rays=[[1,0,0]],lines=[[0,1,0]])
                sage: P.n_vertices()
                1
                sage: P.faces(0)
                ()
                sage: P.f_vector()
                (1, 0, 1, 1)

                sage: P = Polyhedron(rays=[[1,0,0]],lines=[[0,1,0],[0,1,1]])
                sage: P.n_vertices()
                1
                sage: P.f_vector()
                (1, 0, 0, 1, 1)

        EXAMPLES::

            sage: p = Polyhedron(vertices = [[1,0],[0,1],[1,1]], rays=[[1,1]])
            sage: p.n_vertices()
            2
        """
        return len(self.vertices())

    @cached_method
    def n_rays(self):
        """
        Return the number of rays. The representation will
        always be minimal.

        EXAMPLES::

            sage: p = Polyhedron(vertices = [[1,0],[0,1]], rays=[[1,1]])
            sage: p.n_rays()
            1
        """
        return len(self.rays())

    @cached_method
    def n_lines(self):
        """
        Return the number of lines. The representation will
        always be minimal.

        EXAMPLES::

            sage: p = Polyhedron(vertices = [[0,0]], rays=[[0,1],[0,-1]])
            sage: p.n_lines()
            1
        """
        return len(self.lines())

    def to_linear_program(self, solver=None, return_variable=False, base_ring=None):
        r"""
        Return a linear optimization problem over the polyhedron in the form of
        a :class:`MixedIntegerLinearProgram`.

        INPUT:

        - ``solver`` -- select a solver (MIP backend). See the documentation
          of for :class:`MixedIntegerLinearProgram`. Set to ``None`` by default.

        - ``return_variable`` -- (default: ``False``) If ``True``, return a tuple
          ``(p, x)``, where ``p`` is the :class:`MixedIntegerLinearProgram` object
          and ``x`` is the vector-valued MIP variable in this problem, indexed
          from 0.  If ``False``, only return ``p``.

        - ``base_ring`` -- select a field over which the linear program should be
          set up.  Use ``RDF`` to request a fast inexact (floating point) solver
          even if ``self`` is exact.

        Note that the :class:`MixedIntegerLinearProgram` object will have the
        null function as an objective to be maximized.

        .. SEEALSO::

            :meth:`~MixedIntegerLinearProgram.polyhedron` -- return the
            polyhedron associated with a :class:`MixedIntegerLinearProgram`
            object.

        EXAMPLES:

        Exact rational linear program::

            sage: p = polytopes.cube()
            sage: p.to_linear_program()
            Linear Program (no objective, 3 variables, 6 constraints)
            sage: lp, x = p.to_linear_program(return_variable=True)
            sage: lp.set_objective(2*x[0] + 1*x[1] + 39*x[2])
            sage: lp.solve()
            42
            sage: lp.get_values(x[0], x[1], x[2])
            [1, 1, 1]

        Floating-point linear program::

            sage: lp, x = p.to_linear_program(return_variable=True, base_ring=RDF)
            sage: lp.set_objective(2*x[0] + 1*x[1] + 39*x[2])
            sage: lp.solve()
            42.0

        Irrational algebraic linear program over an embedded number field::

            sage: p=polytopes.icosahedron()
            sage: lp, x = p.to_linear_program(return_variable=True)
            sage: lp.set_objective(x[0] + x[1] + x[2])
            sage: lp.solve()
            1/4*sqrt5 + 3/4

        Same example with floating point::

            sage: lp, x = p.to_linear_program(return_variable=True, base_ring=RDF)
            sage: lp.set_objective(x[0] + x[1] + x[2])
            sage: lp.solve() # tol 1e-5
            1.3090169943749475

        Same example with a specific floating point solver::

            sage: lp, x = p.to_linear_program(return_variable=True, solver='GLPK')
            sage: lp.set_objective(x[0] + x[1] + x[2])
            sage: lp.solve() # tol 1e-8
            1.3090169943749475

        Irrational algebraic linear program over `AA`::

            sage: p=polytopes.icosahedron(base_ring=AA)
            sage: lp, x = p.to_linear_program(return_variable=True)
            sage: lp.set_objective(x[0] + x[1] + x[2])
            sage: lp.solve()  # long time
            1.309016994374948?

        TESTS::

            sage: p=polytopes.flow_polytope(digraphs.DeBruijn(3,2)); p
            A 19-dimensional polyhedron in QQ^27 defined as the convex hull of 1 vertex and 148 rays
            sage: p.to_linear_program().polyhedron() == p
            True
            sage: p=polytopes.icosahedron()
            sage: p.to_linear_program(solver='PPL')
            Traceback (most recent call last):
            ...
            TypeError: The PPL backend only supports rational data.

        Test that equations are handled correctly (:trac:`24154`)::

            sage: p = Polyhedron(vertices=[[19]])
            sage: lp, x = p.to_linear_program(return_variable=True)
            sage: lp.set_objective(x[0])
            sage: lp.solve()
            19
        """
        if base_ring is None:
            base_ring = self.base_ring()
        base_ring = base_ring.fraction_field()
        from sage.numerical.mip import MixedIntegerLinearProgram
        p = MixedIntegerLinearProgram(solver=solver, base_ring=base_ring)
        x = p.new_variable(real=True, nonnegative=False)

        for ineqn in self.inequalities_list():
            b = -ineqn.pop(0)
            p.add_constraint(p.sum([x[i]*ineqn[i] for i in range(len(ineqn))]) >= b)

        for eqn in self.equations_list():
            b = -eqn.pop(0)
            p.add_constraint(p.sum([x[i]*eqn[i] for i in range(len(eqn))]) == b)

        if return_variable:
            return p, x
        else:
            return p

    def Hrepresentation(self, index=None):
        """
        Return the objects of the H-representation. Each entry is
        either an inequality or a equation.

        INPUT:

        - ``index`` -- either an integer or ``None``

        OUTPUT:

        The optional argument is an index running from ``0`` to
        ``self.n_Hrepresentation()-1``. If present, the
        H-representation object at the given index will be
        returned. Without an argument, returns the list of all
        H-representation objects.

        EXAMPLES::

            sage: p = polytopes.hypercube(3)
            sage: p.Hrepresentation(0)
            An inequality (-1, 0, 0) x + 1 >= 0
            sage: p.Hrepresentation(0) == p.Hrepresentation() [0]
            True
        """
        if index is None:
            return self._Hrepresentation
        else:
            return self._Hrepresentation[index]

    def Hrepresentation_str(self, separator='\n', latex=False, style='>=', align=None, **kwds):
        r"""
        Return a human-readable string representation of the Hrepresentation of this
        polyhedron.

        INPUT:

        - ``separator`` -- a string. Default is ``"\n"``.

        - ``latex`` -- a boolean. Default is ``False``.

        - ``style`` -- either ``"positive"`` (making all coefficients positive)
                       or ``"<="``, or ``">="``. Default is ``">="``.

        - ``align`` -- a boolean or ``None''. Default is ``None`` in which case
                       ``align`` is ``True`` if ``separator`` is the newline character.
                       If set, then the lines of the output string are aligned
                       by the comparison symbol by padding blanks.

        Keyword parameters of
        :meth:`~sage.geometry.polyhedron.representation.Hrepresentation.repr_pretty`
        are passed on:

        - ``prefix`` -- a string

        - ``indices`` -- a tuple or other iterable

        OUTPUT:

        A string.

        EXAMPLES::

            sage: P = polytopes.permutahedron(3)
            sage: print(P.Hrepresentation_str())
            x0 + x1 + x2 ==  6
                 x0 + x1 >=  3
                -x0 - x1 >= -5
                      x1 >=  1
                     -x0 >= -3
                      x0 >=  1
                     -x1 >= -3

            sage: print(P.Hrepresentation_str(style='<='))
            -x0 - x1 - x2 == -6
                 -x0 - x1 <= -3
                  x0 + x1 <=  5
                      -x1 <= -1
                       x0 <=  3
                      -x0 <= -1
                       x1 <=  3

            sage: print(P.Hrepresentation_str(style='positive'))
            x0 + x1 + x2 == 6
                 x0 + x1 >= 3
                       5 >= x0 + x1
                      x1 >= 1
                       3 >= x0
                      x0 >= 1
                       3 >= x1

            sage: print(P.Hrepresentation_str(latex=True))
            \begin{array}{rcl}
            x_{0} + x_{1} + x_{2} & =    &  6 \\
                    x_{0} + x_{1} & \geq &  3 \\
                   -x_{0} - x_{1} & \geq & -5 \\
                            x_{1} & \geq &  1 \\
                           -x_{0} & \geq & -3 \\
                            x_{0} & \geq &  1 \\
                           -x_{1} & \geq & -3
            \end{array}

            sage: print(P.Hrepresentation_str(align=False))
            x0 + x1 + x2 == 6
            x0 + x1 >= 3
            -x0 - x1 >= -5
            x1 >= 1
            -x0 >= -3
            x0 >= 1
            -x1 >= -3

            sage: c = polytopes.cube()
            sage: c.Hrepresentation_str(separator=', ', style='positive')
            '1 >= x0, 1 >= x1, 1 >= x2, x0 + 1 >= 0, x2 + 1 >= 0, x1 + 1 >= 0'
        """
        pretty_hs = [h.repr_pretty(split=True, latex=latex, style=style, **kwds) for h in self.Hrepresentation()]
        shift = any(pretty_h[2].startswith('-') for pretty_h in pretty_hs)

        if align is None:
            align = separator == "\n"
        if align:
            lengths = [(len(s[0]), len(s[1]), len(s[2])) for s in pretty_hs]
            from operator import itemgetter
            length_left = max(lengths, key=itemgetter(0))[0]
            length_middle = max(lengths, key=itemgetter(1))[1]
            length_right = max(lengths, key=itemgetter(2))[2]
            if shift:
                length_right += 1
            if latex:
                h_line = "{:>" + "{}".format(length_left) + "} & {:" + \
                         "{}".format(length_middle) + "} & {:" + \
                         "{}".format(length_right) + "}\\\\"
            else:
                h_line = "{:>" + "{}".format(length_left) \
                         + "} {:" + "{}".format(length_middle) \
                         + "} {:" + "{}".format(length_right) + "}"
        elif latex:
            h_line = "{} & {} & {}\\\\"
        else:
            h_line = "{} {} {}"

        def pad_non_minus(s):
            if align and shift and not s.startswith('-'):
                return ' ' + s
            else:
                return s
        h_list = [h_line.format(pretty_h[0], pretty_h[1], pad_non_minus(pretty_h[2]))
                  for pretty_h in pretty_hs]
        pretty_print = separator.join(h_list)

        if not latex:
            return pretty_print
        else:
            # below we remove the 2 unnecessary backslashes at the end of pretty_print
            return "\\begin{array}{rcl}\n" + pretty_print[:-2] + "\n\\end{array}"

    def Hrep_generator(self):
        """
        Return an iterator over the objects of the H-representation
        (inequalities or equations).

        EXAMPLES::

            sage: p = polytopes.hypercube(3)
            sage: next(p.Hrep_generator())
            An inequality (-1, 0, 0) x + 1 >= 0
        """
        for H in self.Hrepresentation():
            yield H

    @cached_method
    def n_Hrepresentation(self):
        """
        Return the number of objects that make up the
        H-representation of the polyhedron.

        OUTPUT:

        Integer.

        EXAMPLES::

            sage: p = polytopes.cross_polytope(4)
            sage: p.n_Hrepresentation()
            16
            sage: p.n_Hrepresentation() == p.n_inequalities() + p.n_equations()
            True
        """
        return len(self.Hrepresentation())

    def Vrepresentation(self, index=None):
        """
        Return the objects of the V-representation. Each entry is
        either a vertex, a ray, or a line.

        See :mod:`sage.geometry.polyhedron.constructor` for a
        definition of vertex/ray/line.

        INPUT:

        - ``index`` -- either an integer or ``None``

        OUTPUT:

        The optional argument is an index running from ``0`` to
        ``self.n_Vrepresentation()-1``. If present, the
        V-representation object at the given index will be
        returned. Without an argument, returns the list of all
        V-representation objects.

        EXAMPLES::

            sage: p = polytopes.simplex(4, project=True)
            sage: p.Vrepresentation(0)
            A vertex at (0.7071067812, 0.4082482905, 0.2886751346, 0.2236067977)
            sage: p.Vrepresentation(0) == p.Vrepresentation() [0]
            True
        """
        if index is None:
            return self._Vrepresentation
        else:
            return self._Vrepresentation[index]

    @cached_method
    def n_Vrepresentation(self):
        """
        Return the number of objects that make up the
        V-representation of the polyhedron.

        OUTPUT:

        Integer.

        EXAMPLES::

            sage: p = polytopes.simplex(4)
            sage: p.n_Vrepresentation()
            5
            sage: p.n_Vrepresentation() == p.n_vertices() + p.n_rays() + p.n_lines()
            True
        """
        return len(self.Vrepresentation())

    def Vrep_generator(self):
        """
        Return an iterator over the objects of the V-representation
        (vertices, rays, and lines).

        EXAMPLES::

            sage: p = polytopes.cyclic_polytope(3,4)
            sage: vg = p.Vrep_generator()
            sage: next(vg)
            A vertex at (0, 0, 0)
            sage: next(vg)
            A vertex at (1, 1, 1)
        """
        for V in self.Vrepresentation():
            yield V

    def inequality_generator(self):
        """
        Return  a generator for the defining inequalities of the
        polyhedron.

        OUTPUT:

        A generator of the inequality Hrepresentation objects.

        EXAMPLES::

            sage: triangle = Polyhedron(vertices=[[1,0],[0,1],[1,1]])
            sage: for v in triangle.inequality_generator(): print(v)
            An inequality (1, 1) x - 1 >= 0
            An inequality (0, -1) x + 1 >= 0
            An inequality (-1, 0) x + 1 >= 0
            sage: [ v for v in triangle.inequality_generator() ]
            [An inequality (1, 1) x - 1 >= 0,
             An inequality (0, -1) x + 1 >= 0,
             An inequality (-1, 0) x + 1 >= 0]
            sage: [ [v.A(), v.b()] for v in triangle.inequality_generator() ]
            [[(1, 1), -1], [(0, -1), 1], [(-1, 0), 1]]
        """
        for H in self.Hrepresentation():
            if H.is_inequality():
                yield H

    @cached_method
    def inequalities(self):
        """
        Return all inequalities.

        OUTPUT:

        A tuple of inequalities.

        EXAMPLES::

            sage: p = Polyhedron(vertices = [[0,0,0],[0,0,1],[0,1,0],[1,0,0],[2,2,2]])
            sage: p.inequalities()[0:3]
            (An inequality (1, 0, 0) x + 0 >= 0,
             An inequality (0, 1, 0) x + 0 >= 0,
             An inequality (0, 0, 1) x + 0 >= 0)
            sage: p3 = Polyhedron(vertices = Permutations([1,2,3,4]))
            sage: ieqs = p3.inequalities()
            sage: ieqs[0]
            An inequality (0, 1, 1, 1) x - 6 >= 0
            sage: list(_)
            [-6, 0, 1, 1, 1]
        """
        return tuple(self.inequality_generator())

    def inequalities_list(self):
        """
        Return a list of inequalities as coefficient lists.

        .. NOTE::

            It is recommended to use :meth:`inequalities` or
            :meth:`inequality_generator` instead to iterate over the
            list of :class:`Inequality` objects.

        EXAMPLES::

            sage: p = Polyhedron(vertices = [[0,0,0],[0,0,1],[0,1,0],[1,0,0],[2,2,2]])
            sage: p.inequalities_list()[0:3]
            [[0, 1, 0, 0], [0, 0, 1, 0], [0, 0, 0, 1]]
            sage: p3 = Polyhedron(vertices = Permutations([1,2,3,4]))
            sage: ieqs = p3.inequalities_list()
            sage: ieqs[0]
            [-6, 0, 1, 1, 1]
            sage: ieqs[-1]
            [-3, 0, 1, 0, 1]
            sage: ieqs == [list(x) for x in p3.inequality_generator()]
            True
        """
        return [list(x) for x in self.inequality_generator()]

    def equation_generator(self):
        """
        Return a generator for the linear equations satisfied by the
        polyhedron.

        EXAMPLES::

            sage: p = polytopes.regular_polygon(8,base_ring=RDF)
            sage: p3 = Polyhedron(vertices = [x+[0] for x in p.vertices()], base_ring=RDF)
            sage: next(p3.equation_generator())
            An equation (0.0, 0.0, 1.0) x + 0.0 == 0
        """
        for H in self.Hrepresentation():
            if H.is_equation():
                yield H

    @cached_method
    def equations(self):
        """
        Return all linear constraints of the polyhedron.

        OUTPUT:

        A tuple of equations.

        EXAMPLES::

            sage: test_p = Polyhedron(vertices = [[1,2,3,4],[2,1,3,4],[4,3,2,1],[3,4,1,2]])
            sage: test_p.equations()
            (An equation (1, 1, 1, 1) x - 10 == 0,)
        """
        return tuple(self.equation_generator())

    def equations_list(self):
        """
        Return the linear constraints of the polyhedron. As with
        inequalities, each constraint is given as [b -a1 -a2 ... an]
        where for variables x1, x2,..., xn, the polyhedron satisfies
        the equation b = a1*x1 + a2*x2 + ... + an*xn.

        .. NOTE::

            It is recommended to use :meth:`equations` or
            :meth:`equation_generator()` instead to iterate over the
            list of
            :class:`~sage.geometry.polyhedron.representation.Equation`
            objects.

        EXAMPLES::

            sage: test_p = Polyhedron(vertices = [[1,2,3,4],[2,1,3,4],[4,3,2,1],[3,4,1,2]])
            sage: test_p.equations_list()
            [[-10, 1, 1, 1, 1]]
        """
        return [list(eq) for eq in self.equation_generator()]

    def vertices_list(self):
        """
        Return a list of vertices of the polyhedron.

        .. NOTE::

            It is recommended to use :meth:`vertex_generator` instead to
            iterate over the list of :class:`Vertex` objects.

        .. WARNING::

            If the polyhedron has lines, return the vertices
            of the ``Vrepresentation``. However, the represented polyhedron
            has no 0-dimensional faces (i.e. vertices)::

                sage: P = Polyhedron(rays=[[1,0,0]],lines=[[0,1,0]])
                sage: P.vertices_list()
                [[0, 0, 0]]
                sage: P.faces(0)
                ()

        EXAMPLES::

            sage: triangle = Polyhedron(vertices=[[1,0],[0,1],[1,1]])
            sage: triangle.vertices_list()
            [[0, 1], [1, 0], [1, 1]]
            sage: a_simplex = Polyhedron(ieqs = [
            ....:          [0,1,0,0,0],[0,0,1,0,0],[0,0,0,1,0],[0,0,0,0,1]
            ....:      ], eqns = [[1,-1,-1,-1,-1]])
            sage: a_simplex.vertices_list()
            [[1, 0, 0, 0], [0, 1, 0, 0], [0, 0, 1, 0], [0, 0, 0, 1]]
            sage: a_simplex.vertices_list() == [list(v) for v in a_simplex.vertex_generator()]
            True
        """
        return [list(x) for x in self.vertex_generator()]

    def vertex_generator(self):
        """
        Return a generator for the vertices of the polyhedron.

        .. WARNING::

            If the polyhedron has lines, return a generator for the vertices
            of the ``Vrepresentation``. However, the represented polyhedron
            has no 0-dimensional faces (i.e. vertices)::

                sage: P = Polyhedron(rays=[[1,0,0]],lines=[[0,1,0]])
                sage: list(P.vertex_generator())
                [A vertex at (0, 0, 0)]
                sage: P.faces(0)
                ()

        EXAMPLES::

            sage: triangle = Polyhedron(vertices=[[1,0],[0,1],[1,1]])
            sage: for v in triangle.vertex_generator(): print(v)
            A vertex at (0, 1)
            A vertex at (1, 0)
            A vertex at (1, 1)
            sage: v_gen = triangle.vertex_generator()
            sage: next(v_gen)   # the first vertex
            A vertex at (0, 1)
            sage: next(v_gen)   # the second vertex
            A vertex at (1, 0)
            sage: next(v_gen)   # the third vertex
            A vertex at (1, 1)
            sage: try: next(v_gen)   # there are only three vertices
            ....: except StopIteration: print("STOP")
            STOP
            sage: type(v_gen)
            <... 'generator'>
            sage: [ v for v in triangle.vertex_generator() ]
            [A vertex at (0, 1), A vertex at (1, 0), A vertex at (1, 1)]
        """
        for V in self.Vrepresentation():
            if V.is_vertex():
                yield V

    @cached_method
    def vertices(self):
        """
        Return all vertices of the polyhedron.

        OUTPUT:

        A tuple of vertices.

        .. WARNING::

            If the polyhedron has lines, return the vertices
            of the ``Vrepresentation``. However, the represented polyhedron
            has no 0-dimensional faces (i.e. vertices)::

                sage: P = Polyhedron(rays=[[1,0,0]],lines=[[0,1,0]])
                sage: P.vertices()
                (A vertex at (0, 0, 0),)
                sage: P.faces(0)
                ()

        EXAMPLES::

            sage: triangle = Polyhedron(vertices=[[1,0],[0,1],[1,1]])
            sage: triangle.vertices()
            (A vertex at (0, 1), A vertex at (1, 0), A vertex at (1, 1))
            sage: a_simplex = Polyhedron(ieqs = [
            ....:          [0,1,0,0,0],[0,0,1,0,0],[0,0,0,1,0],[0,0,0,0,1]
            ....:      ], eqns = [[1,-1,-1,-1,-1]])
            sage: a_simplex.vertices()
            (A vertex at (1, 0, 0, 0), A vertex at (0, 1, 0, 0),
             A vertex at (0, 0, 1, 0), A vertex at (0, 0, 0, 1))
        """
        return tuple(self.vertex_generator())

    @cached_method
    def vertices_matrix(self, base_ring=None):
        """
        Return the coordinates of the vertices as the columns of a matrix.

        INPUT:

        - ``base_ring`` -- A ring or ``None`` (default). The base ring
          of the returned matrix. If not specified, the base ring of
          the polyhedron is used.

        OUTPUT:

        A matrix over ``base_ring`` whose columns are the coordinates
        of the vertices. A ``TypeError`` is raised if the coordinates
        cannot be converted to ``base_ring``.

        .. WARNING::

            If the polyhedron has lines, return the coordinates of the vertices
            of the ``Vrepresentation``. However, the represented polyhedron
            has no 0-dimensional faces (i.e. vertices)::

                sage: P = Polyhedron(rays=[[1,0,0]],lines=[[0,1,0]])
                sage: P.vertices_matrix()
                [0]
                [0]
                [0]
                sage: P.faces(0)
                ()

        EXAMPLES::

            sage: triangle = Polyhedron(vertices=[[1,0],[0,1],[1,1]])
            sage: triangle.vertices_matrix()
            [0 1 1]
            [1 0 1]
            sage: (triangle/2).vertices_matrix()
            [  0 1/2 1/2]
            [1/2   0 1/2]
            sage: (triangle/2).vertices_matrix(ZZ)
            Traceback (most recent call last):
            ...
            TypeError: no conversion of this rational to integer

        TESTS:

        Check that :trac:`28828` is fixed::

                sage: P.vertices_matrix().is_immutable()
                True
        """
        if base_ring is None:
            base_ring = self.base_ring()
        m = matrix(base_ring, self.ambient_dim(), self.n_vertices())
        for i, v in enumerate(self.vertices()):
            for j in range(self.ambient_dim()):
                m[j, i] = v[j]
        m.set_immutable()
        return m

    def an_affine_basis(self):
        """
        Return vertices that are a basis for the affine
        span of the polytope.

        This basis is obtained by considering a maximal chain of faces
        in the face lattice and picking for each cover relation
        one vertex that is in the difference. Thus this method
        is independent of the concrete realization of the polytope.

        EXAMPLES::

            sage: P = polytopes.cube()
            sage: P.an_affine_basis()
            [A vertex at (-1, -1, -1),
             A vertex at (1, -1, -1),
             A vertex at (1, -1, 1),
             A vertex at (1, 1, -1)]

            sage: P = polytopes.permutahedron(5)
            sage: P.an_affine_basis()
            [A vertex at (1, 2, 3, 5, 4),
             A vertex at (2, 1, 3, 5, 4),
             A vertex at (1, 3, 2, 5, 4),
             A vertex at (4, 1, 3, 5, 2),
             A vertex at (4, 2, 5, 3, 1)]

        The method is not implemented for unbounded polyhedra::

            sage: p = Polyhedron(vertices=[(0,0)],rays=[(1,0),(0,1)])
            sage: p.an_affine_basis()
            Traceback (most recent call last):
            ...
            NotImplementedError: this function is not implemented for unbounded polyhedra
        """
        if not self.is_compact():
            raise NotImplementedError("this function is not implemented for unbounded polyhedra")

        chain = self.a_maximal_chain()[1:]  # we exclude the empty face
        chain_indices = [face.ambient_V_indices() for face in chain]
        basis_indices = []

        # We use in the following that elements in ``chain_indices`` are sorted lists
        # of V-indices.
        # Thus for each two faces we can easily find the first vertex that differs.
        for dim, face in enumerate(chain_indices):
            if dim == 0:
                # Append the vertex.
                basis_indices.append(face[0])
                continue

            prev_face = chain_indices[dim-1]
            for i in range(len(prev_face)):
                if prev_face[i] != face[i]:
                    # We found a vertex that ``face`` has, but its facet does not.
                    basis_indices.append(face[i])
                    break
            else:  # no break
                # ``prev_face`` contains all the same vertices as ``face`` until now.
                # But ``face`` is guaranteed to contain one more vertex (at least).
                basis_indices.append(face[len(prev_face)])

        return [self.Vrepresentation()[i] for i in basis_indices]

    def _test_an_affine_basis(self, tester=None, **options):
        """
        Run tests on the method :meth:`.an_affine_basis`

        TESTS::

            sage: polytopes.cross_polytope(3)._test_an_affine_basis()
        """
        if tester is None:
            tester = self._tester(**options)
        if self.is_compact():
            b = self.an_affine_basis()
            m = matrix([1] + list(v) for v in b)
            tester.assertEqual(m.rank(), self.dim() + 1)
            for v in b:
                tester.assertIn(v, self.vertices())

    def ray_generator(self):
        """
        Return a generator for the rays of the polyhedron.

        EXAMPLES::

            sage: pi = Polyhedron(ieqs = [[1,1,0],[1,0,1]])
            sage: pir = pi.ray_generator()
            sage: [x.vector() for x in pir]
            [(1, 0), (0, 1)]
        """
        for V in self.Vrepresentation():
            if V.is_ray():
                yield V

    @cached_method
    def rays(self):
        """
        Return a list of rays of the polyhedron.

        OUTPUT:

        A tuple of rays.

        EXAMPLES::

            sage: p = Polyhedron(ieqs = [[0,0,0,1],[0,0,1,0],[1,1,0,0]])
            sage: p.rays()
            (A ray in the direction (1, 0, 0),
             A ray in the direction (0, 1, 0),
             A ray in the direction (0, 0, 1))
        """
        return tuple(self.ray_generator())

    def rays_list(self):
        """
        Return a list of rays as coefficient lists.

        .. NOTE::

            It is recommended to use :meth:`rays` or
            :meth:`ray_generator` instead to iterate over the list of
            :class:`Ray` objects.

        OUTPUT:

        A list of rays as lists of coordinates.

        EXAMPLES::

            sage: p = Polyhedron(ieqs = [[0,0,0,1],[0,0,1,0],[1,1,0,0]])
            sage: p.rays_list()
            [[1, 0, 0], [0, 1, 0], [0, 0, 1]]
            sage: p.rays_list() == [list(r) for r in p.ray_generator()]
            True
        """
        return [list(x) for x in self.ray_generator()]

    def line_generator(self):
        """
        Return a generator for the lines of the polyhedron.

        EXAMPLES::

            sage: pr = Polyhedron(rays = [[1,0],[-1,0],[0,1]], vertices = [[-1,-1]])
            sage: next(pr.line_generator()).vector()
            (1, 0)
        """
        for V in self.Vrepresentation():
            if V.is_line():
                yield V

    @cached_method
    def lines(self):
        """
        Return all lines of the polyhedron.

        OUTPUT:

        A tuple of lines.

        EXAMPLES::

            sage: p = Polyhedron(rays = [[1,0],[-1,0],[0,1],[1,1]], vertices = [[-2,-2],[2,3]])
            sage: p.lines()
            (A line in the direction (1, 0),)
        """
        return tuple(self.line_generator())

    def lines_list(self):
        """
        Return a list of lines of the polyhedron.  The line data is given
        as a list of coordinates rather than as a Hrepresentation object.

        .. NOTE::

            It is recommended to use :meth:`line_generator` instead to
            iterate over the list of :class:`Line` objects.

        EXAMPLES::

            sage: p = Polyhedron(rays = [[1,0],[-1,0],[0,1],[1,1]], vertices = [[-2,-2],[2,3]])
            sage: p.lines_list()
            [[1, 0]]
            sage: p.lines_list() == [list(x) for x in p.line_generator()]
            True
        """
        return [list(x) for x in self.line_generator()]

    def bounded_edges(self):
        """
        Return the bounded edges (excluding rays and lines).

        OUTPUT:

        A generator for pairs of vertices, one pair per edge.

        EXAMPLES::

            sage: p = Polyhedron(vertices=[[1,0],[0,1]], rays=[[1,0],[0,1]])
            sage: [ e for e in p.bounded_edges() ]
            [(A vertex at (0, 1), A vertex at (1, 0))]
            sage: for e in p.bounded_edges(): print(e)
            (A vertex at (0, 1), A vertex at (1, 0))
        """
        obj = self.Vrepresentation()
        for i in range(len(obj)):
            if not obj[i].is_vertex():
                continue
            for j in range(i+1, len(obj)):
                if not obj[j].is_vertex():
                    continue
                if self.vertex_adjacency_matrix()[i, j] == 0:
                    continue
                yield (obj[i], obj[j])

    def Vrepresentation_space(self):
        r"""
        Return the ambient vector space.

        OUTPUT:

        A free module over the base ring of dimension :meth:`ambient_dim`.

        EXAMPLES::

            sage: poly_test = Polyhedron(vertices = [[1,0,0,0],[0,1,0,0]])
            sage: poly_test.Vrepresentation_space()
            Ambient free module of rank 4 over the principal ideal domain Integer Ring
            sage: poly_test.ambient_space() is poly_test.Vrepresentation_space()
            True
        """
        return self.parent().Vrepresentation_space()

    ambient_space = Vrepresentation_space

    def Hrepresentation_space(self):
        r"""
        Return the linear space containing the H-representation vectors.

        OUTPUT:

        A free module over the base ring of dimension :meth:`ambient_dim` + 1.

        EXAMPLES::

            sage: poly_test = Polyhedron(vertices = [[1,0,0,0],[0,1,0,0]])
            sage: poly_test.Hrepresentation_space()
            Ambient free module of rank 5 over the principal ideal domain Integer Ring
        """
        return self.parent().Hrepresentation_space()

    def ambient_dim(self):
        r"""
        Return the dimension of the ambient space.

        EXAMPLES::

            sage: poly_test = Polyhedron(vertices = [[1,0,0,0],[0,1,0,0]])
            sage: poly_test.ambient_dim()
            4
        """
        return self.parent().ambient_dim()

    def dim(self):
        """
        Return the dimension of the polyhedron.

        OUTPUT:

        -1 if the polyhedron is empty, otherwise a non-negative integer.

        EXAMPLES::

            sage: simplex = Polyhedron(vertices = [[1,0,0,0],[0,0,0,1],[0,1,0,0],[0,0,1,0]])
            sage: simplex.dim()
            3
            sage: simplex.ambient_dim()
            4

        The empty set is a special case (:trac:`12193`)::

            sage: P1=Polyhedron(vertices=[[1,0,0],[0,1,0],[0,0,1]])
            sage: P2=Polyhedron(vertices=[[2,0,0],[0,2,0],[0,0,2]])
            sage: P12 = P1.intersection(P2)
            sage: P12
            The empty polyhedron in ZZ^3
            sage: P12.dim()
            -1
        """
        if self.n_Vrepresentation() == 0:
            return -1   # the empty set
        else:
            return self.ambient_dim() - self.n_equations()

    dimension = dim

    def is_empty(self):
        """
        Test whether the polyhedron is the empty polyhedron

        OUTPUT:

        Boolean.

        EXAMPLES::

            sage: P = Polyhedron(vertices=[[1,0,0],[0,1,0],[0,0,1]]);  P
            A 2-dimensional polyhedron in ZZ^3 defined as the convex hull of 3 vertices
            sage: P.is_empty(), P.is_universe()
            (False, False)

            sage: Q = Polyhedron(vertices=());  Q
            The empty polyhedron in ZZ^0
            sage: Q.is_empty(), Q.is_universe()
            (True, False)

            sage: R = Polyhedron(lines=[(1,0),(0,1)]);  R
            A 2-dimensional polyhedron in ZZ^2 defined as the convex hull of 1 vertex and 2 lines
            sage: R.is_empty(), R.is_universe()
            (False, True)
        """
        return self.n_Vrepresentation() == 0

    def is_universe(self):
        """
        Test whether the polyhedron is the whole ambient space

        OUTPUT:

        Boolean.

        EXAMPLES::

            sage: P = Polyhedron(vertices=[[1,0,0],[0,1,0],[0,0,1]]);  P
            A 2-dimensional polyhedron in ZZ^3 defined as the convex hull of 3 vertices
            sage: P.is_empty(), P.is_universe()
            (False, False)

            sage: Q = Polyhedron(vertices=());  Q
            The empty polyhedron in ZZ^0
            sage: Q.is_empty(), Q.is_universe()
            (True, False)

            sage: R = Polyhedron(lines=[(1,0),(0,1)]);  R
            A 2-dimensional polyhedron in ZZ^2 defined as the convex hull of 1 vertex and 2 lines
            sage: R.is_empty(), R.is_universe()
            (False, True)
        """
        return self.n_Hrepresentation() == 0

    @cached_method
    def vertex_adjacency_matrix(self):
        """
        Return the binary matrix of vertex adjacencies.

        EXAMPLES::

            sage: polytopes.simplex(4).vertex_adjacency_matrix()
            [0 1 1 1 1]
            [1 0 1 1 1]
            [1 1 0 1 1]
            [1 1 1 0 1]
            [1 1 1 1 0]

        The rows and columns of the vertex adjacency matrix correspond
        to the :meth:`Vrepresentation` objects: vertices, rays, and
        lines. The `(i,j)` matrix entry equals `1` if the `i`-th and
        `j`-th V-representation object are adjacent.

        Two vertices are adjacent if they are the endpoints of an
        edge, that is, a one-dimensional face. For unbounded polyhedra
        this clearly needs to be generalized and we define two
        V-representation objects (see
        :mod:`sage.geometry.polyhedron.constructor`) to be adjacent if
        they together generate a one-face. There are three possible
        combinations:

        * Two vertices can bound a finite-length edge.

        * A vertex and a ray can generate a half-infinite edge
          starting at the vertex and with the direction given by the
          ray.

        * A vertex and a line can generate an infinite edge. The
          position of the vertex on the line is arbitrary in this
          case, only its transverse position matters. The direction of
          the edge is given by the line generator.

        For example, take the half-plane::

            sage: half_plane = Polyhedron(ieqs=[(0,1,0)])
            sage: half_plane.Hrepresentation()
            (An inequality (1, 0) x + 0 >= 0,)

        Its (non-unique) V-representation consists of a vertex, a ray,
        and a line. The only edge is spanned by the vertex and the
        line generator, so they are adjacent::

            sage: half_plane.Vrepresentation()
            (A line in the direction (0, 1), A ray in the direction (1, 0), A vertex at (0, 0))
            sage: half_plane.vertex_adjacency_matrix()
            [0 0 1]
            [0 0 0]
            [1 0 0]

        In one dimension higher, that is for a half-space in 3
        dimensions, there is no one-dimensional face. Hence nothing is
        adjacent::

            sage: Polyhedron(ieqs=[(0,1,0,0)]).vertex_adjacency_matrix()
            [0 0 0 0]
            [0 0 0 0]
            [0 0 0 0]
            [0 0 0 0]

        EXAMPLES:

        In a bounded polygon, every vertex has precisely two adjacent ones::

            sage: P = Polyhedron(vertices=[(0, 1), (1, 0), (3, 0), (4, 1)])
            sage: for v in P.Vrep_generator():
            ....:     print("{} {}".format(P.adjacency_matrix().row(v.index()), v))
            (0, 1, 0, 1) A vertex at (0, 1)
            (1, 0, 1, 0) A vertex at (1, 0)
            (0, 1, 0, 1) A vertex at (3, 0)
            (1, 0, 1, 0) A vertex at (4, 1)

        If the V-representation of the polygon contains vertices and
        one ray, then each V-representation object is adjacent to two
        V-representation objects::

            sage: P = Polyhedron(vertices=[(0, 1), (1, 0), (3, 0), (4, 1)],
            ....:                rays=[(0,1)])
            sage: for v in P.Vrep_generator():
            ....:       print("{} {}".format(P.adjacency_matrix().row(v.index()), v))
            (0, 1, 0, 0, 1) A ray in the direction (0, 1)
            (1, 0, 1, 0, 0) A vertex at (0, 1)
            (0, 1, 0, 1, 0) A vertex at (1, 0)
            (0, 0, 1, 0, 1) A vertex at (3, 0)
            (1, 0, 0, 1, 0) A vertex at (4, 1)

        If the V-representation of the polygon contains vertices and
        two distinct rays, then each vertex is adjacent to two
        V-representation objects (which can now be vertices or
        rays). The two rays are not adjacent to each other::

            sage: P = Polyhedron(vertices=[(0, 1), (1, 0), (3, 0), (4, 1)],
            ....:                rays=[(0,1), (1,1)])
            sage: for v in P.Vrep_generator():
            ....:     print("{} {}".format(P.adjacency_matrix().row(v.index()), v))
            (0, 1, 0, 0, 0) A ray in the direction (0, 1)
            (1, 0, 1, 0, 0) A vertex at (0, 1)
            (0, 1, 0, 0, 1) A vertex at (1, 0)
            (0, 0, 0, 0, 1) A ray in the direction (1, 1)
            (0, 0, 1, 1, 0) A vertex at (3, 0)

        The vertex adjacency matrix has base ring integers. This way one can express various
        counting questions::

            sage: P = polytopes.cube()
            sage: Q = P.stack(P.faces(2)[0])
            sage: M = Q.vertex_adjacency_matrix()
            sage: sum(M)
            (4, 4, 3, 3, 4, 4, 4, 3, 3)
            sage: G = Q.vertex_graph()
            sage: G.degree()
            [4, 4, 3, 3, 4, 4, 4, 3, 3]

        TESTS:

        Check that :trac:`28828` is fixed::

                sage: P.adjacency_matrix().is_immutable()
                True
        """
        return self._vertex_adjacency_matrix()

    adjacency_matrix = vertex_adjacency_matrix

    def boundary_complex(self):
        """
        Return the simplicial complex given by the boundary faces of ``self``,
        if it is simplicial.

        OUTPUT:

        A (spherical) simplicial complex

        EXAMPLES:

        The boundary complex of the octahedron::

            sage: oc = polytopes.octahedron()
            sage: sc_oc = oc.boundary_complex()
            sage: fl_oc = oc.face_lattice()
            sage: fl_sc = sc_oc.face_poset()
            sage: [len(x) for x in fl_oc.level_sets()]
            [1, 6, 12, 8, 1]
            sage: [len(x) for x in fl_sc.level_sets()]
            [6, 12, 8]
            sage: sc_oc.euler_characteristic()
            2
            sage: sc_oc.homology()
            {0: 0, 1: 0, 2: Z}

        The polyhedron should be simplicial::

            sage: c = polytopes.cube()
            sage: c.boundary_complex()
            Traceback (most recent call last):
            ...
            NotImplementedError: this function is only implemented for simplicial polytopes

        TESTS::

            sage: p = Polyhedron(rays=[[1,1]])
            sage: p.boundary_complex()
            Traceback (most recent call last):
            ...
            ValueError: self should be compact
        """
        from sage.homology.simplicial_complex import SimplicialComplex
        if not self.is_compact():
            raise ValueError("self should be compact")

        if self.is_simplicial():
            inc_mat_cols = self.incidence_matrix().columns()
            ineq_indices = [inc_mat_cols[i].nonzero_positions()
                            for i in range(self.n_Hrepresentation())
                            if self.Hrepresentation()[i].is_inequality()]
            return SimplicialComplex(ineq_indices, maximality_check=False)
        else:
            raise NotImplementedError("this function is only implemented for simplicial polytopes")

    @cached_method
    def facet_adjacency_matrix(self):
        """
        Return the adjacency matrix for the facets and hyperplanes.

        EXAMPLES::

            sage: s4 = polytopes.simplex(4, project=True)
            sage: s4.facet_adjacency_matrix()
            [0 1 1 1 1]
            [1 0 1 1 1]
            [1 1 0 1 1]
            [1 1 1 0 1]
            [1 1 1 1 0]

        The facet adjacency matrix has base ring integers. This way one can express various
        counting questions::

            sage: P = polytopes.cube()
            sage: Q = P.stack(P.faces(2)[0])
            sage: M = Q.facet_adjacency_matrix()
            sage: sum(M)
            (4, 4, 4, 4, 3, 3, 3, 3, 4)

        TESTS:

        Check that :trac:`28828` is fixed::

                sage: s4.facet_adjacency_matrix().is_immutable()
                True
        """
        return self._facet_adjacency_matrix()

    @cached_method
    def incidence_matrix(self):
        """
        Return the incidence matrix.

        .. NOTE::

            The columns correspond to inequalities/equations in the
            order :meth:`Hrepresentation`, the rows correspond to
            vertices/rays/lines in the order
            :meth:`Vrepresentation`.

        .. SEEALSO::

            :meth:`slack_matrix`.

        EXAMPLES::

            sage: p = polytopes.cuboctahedron()
            sage: p.incidence_matrix()
            [0 0 1 1 0 1 0 0 0 0 1 0 0 0]
            [0 0 0 1 0 0 1 0 1 0 1 0 0 0]
            [0 0 1 1 1 0 0 1 0 0 0 0 0 0]
            [1 0 0 1 1 0 1 0 0 0 0 0 0 0]
            [0 0 0 0 0 1 0 0 1 1 1 0 0 0]
            [0 0 1 0 0 1 0 1 0 0 0 1 0 0]
            [1 0 0 0 0 0 1 0 1 0 0 0 1 0]
            [1 0 0 0 1 0 0 1 0 0 0 0 0 1]
            [0 1 0 0 0 1 0 0 0 1 0 1 0 0]
            [0 1 0 0 0 0 0 0 1 1 0 0 1 0]
            [0 1 0 0 0 0 0 1 0 0 0 1 0 1]
            [1 1 0 0 0 0 0 0 0 0 0 0 1 1]
            sage: v = p.Vrepresentation(0)
            sage: v
            A vertex at (-1, -1, 0)
            sage: h = p.Hrepresentation(2)
            sage: h
            An inequality (1, 1, -1) x + 2 >= 0
            sage: h.eval(v)        # evaluation (1, 1, -1) * (-1/2, -1/2, 0) + 1
            0
            sage: h*v              # same as h.eval(v)
            0
            sage: p.incidence_matrix() [0,2]   # this entry is (v,h)
            1
            sage: h.contains(v)
            True
            sage: p.incidence_matrix() [2,0]   # note: not symmetric
            0

        The incidence matrix depends on the ambient dimension::

            sage: simplex = polytopes.simplex(); simplex
            A 3-dimensional polyhedron in ZZ^4 defined as the convex hull of 4 vertices
            sage: simplex.incidence_matrix()
            [1 1 1 1 0]
            [1 1 1 0 1]
            [1 1 0 1 1]
            [1 0 1 1 1]
            sage: simplex = simplex.affine_hull_projection(); simplex
            A 3-dimensional polyhedron in ZZ^3 defined as the convex hull of 4 vertices
            sage: simplex.incidence_matrix()
            [1 1 1 0]
            [1 1 0 1]
            [1 0 1 1]
            [0 1 1 1]

        An incidence matrix does not determine a unique
        polyhedron::

            sage: P = Polyhedron(vertices=[[0,1],[1,1],[1,0]])
            sage: P.incidence_matrix()
            [1 1 0]
            [1 0 1]
            [0 1 1]

            sage: Q = Polyhedron(vertices=[[0,1], [1,0]], rays=[[1,1]])
            sage: Q.incidence_matrix()
            [1 1 0]
            [1 0 1]
            [0 1 1]


        An example of two polyhedra with isomorphic face lattices
        but different incidence matrices::

            sage: Q.incidence_matrix()
            [1 1 0]
            [1 0 1]
            [0 1 1]

            sage: R = Polyhedron(vertices=[[0,1], [1,0]], rays=[[1,3/2], [3/2,1]])
            sage: R.incidence_matrix()
            [1 1 0]
            [1 0 1]
            [0 1 0]
            [0 0 1]

        The incidence matrix has base ring integers. This way one can express various
        counting questions::

            sage: P = polytopes.twenty_four_cell()
            sage: M = P.incidence_matrix()
            sage: sum(sum(x) for x in M) == P.flag_f_vector(0,3)
            True

        TESTS:

        Check that :trac:`28828` is fixed::

            sage: R.incidence_matrix().is_immutable()
            True

        Test that this method works for inexact base ring
        (``cdd`` sets the cache already)::

            sage: P = polytopes.dodecahedron(exact=False)
            sage: M = P.incidence_matrix.cache
            sage: P.incidence_matrix.clear_cache()
            sage: M == P.incidence_matrix()
            True
        """
        if self.base_ring() in (ZZ, QQ):
            # Much faster for integers or rationals.
            incidence_matrix = self.slack_matrix().zero_pattern_matrix(ZZ)
            incidence_matrix.set_immutable()
            return incidence_matrix

        incidence_matrix = matrix(ZZ, self.n_Vrepresentation(),
                                  self.n_Hrepresentation(), 0)

        Vvectors_vertices = tuple((v.vector(), v.index())
                                  for v in self.Vrep_generator()
                                  if v.is_vertex())
        Vvectors_rays_lines = tuple((v.vector(), v.index())
                                    for v in self.Vrep_generator()
                                    if not v.is_vertex())

        # Determine ``is_zero`` to save lots of time.
        if self.base_ring().is_exact():
            def is_zero(x):
                return not x
        else:
            is_zero = self._is_zero

        for H in self.Hrep_generator():
            Hconst = H.b()
            Hvec = H.A()
            Hindex = H.index()
            for Vvec, Vindex in Vvectors_vertices:
                if is_zero(Hvec*Vvec + Hconst):
                    incidence_matrix[Vindex, Hindex] = 1

            # A ray or line is considered incident with a hyperplane,
            # if it is orthogonal to the normal vector of the hyperplane.
            for Vvec, Vindex in Vvectors_rays_lines:
                if is_zero(Hvec*Vvec):
                    incidence_matrix[Vindex, Hindex] = 1

        incidence_matrix.set_immutable()
        return incidence_matrix

    @cached_method
    def slack_matrix(self):
        r"""
        Return the slack matrix.

        The entries correspond to the evaluation of the Hrepresentation
        elements on the  Vrepresentation elements.

        .. NOTE::

            The columns correspond to inequalities/equations in the
            order :meth:`Hrepresentation`, the rows correspond to
            vertices/rays/lines in the order
            :meth:`Vrepresentation`.

        .. SEEALSO::

            :meth:`incidence_matrix`.

        EXAMPLES::

            sage: P = polytopes.cube()
            sage: P.slack_matrix()
            [0 2 2 2 0 0]
            [0 0 2 2 0 2]
            [0 0 0 2 2 2]
            [0 2 0 2 2 0]
            [2 2 0 0 2 0]
            [2 2 2 0 0 0]
            [2 0 2 0 0 2]
            [2 0 0 0 2 2]

            sage: P = polytopes.cube(intervals='zero_one')
            sage: P.slack_matrix()
            [0 1 1 1 0 0]
            [0 0 1 1 0 1]
            [0 0 0 1 1 1]
            [0 1 0 1 1 0]
            [1 1 0 0 1 0]
            [1 1 1 0 0 0]
            [1 0 1 0 0 1]
            [1 0 0 0 1 1]

            sage: P = polytopes.dodecahedron().faces(2)[0].as_polyhedron()
            sage: P.slack_matrix()
            [1/2*sqrt5 - 1/2               0               0               1 1/2*sqrt5 - 1/2               0]
            [              0               0 1/2*sqrt5 - 1/2 1/2*sqrt5 - 1/2               1               0]
            [              0 1/2*sqrt5 - 1/2               1               0 1/2*sqrt5 - 1/2               0]
            [              1 1/2*sqrt5 - 1/2               0 1/2*sqrt5 - 1/2               0               0]
            [1/2*sqrt5 - 1/2               1 1/2*sqrt5 - 1/2               0               0               0]

            sage: P = Polyhedron(rays=[[1, 0], [0, 1]])
            sage: P.slack_matrix()
            [0 0]
            [0 1]
            [1 0]

        TESTS::

            sage: Polyhedron().slack_matrix()
            []
            sage: Polyhedron(base_ring=QuadraticField(2)).slack_matrix().base_ring()
            Number Field in a with defining polynomial x^2 - 2 with a = 1.41...
        """
        if not self.n_Vrepresentation() or not self.n_Hrepresentation():
            slack_matrix = matrix(self.base_ring(), self.n_Vrepresentation(),
                                  self.n_Hrepresentation(), 0)
        else:
            Vrep_matrix = matrix(self.base_ring(), self.Vrepresentation())
            Hrep_matrix = matrix(self.base_ring(), self.Hrepresentation())

            # Getting homogeneous coordinates of the Vrepresentation.
            hom_helper = matrix(self.base_ring(), [1 if v.is_vertex() else 0 for v in self.Vrepresentation()])
            hom_Vrep = hom_helper.stack(Vrep_matrix.transpose())

            slack_matrix = (Hrep_matrix * hom_Vrep).transpose()

        slack_matrix.set_immutable()
        return slack_matrix

    def base_ring(self):
        """
        Return the base ring.

        OUTPUT:

        The ring over which the polyhedron is defined. Must be a
        sub-ring of the reals to define a polyhedron, in particular
        comparison must be defined. Popular choices are

        * ``ZZ`` (the ring of integers, lattice polytope),

        * ``QQ`` (exact arithmetic using gmp),

        * ``RDF`` (double precision floating-point arithmetic), or

        * ``AA`` (real algebraic field).

        EXAMPLES::

            sage: triangle = Polyhedron(vertices = [[1,0],[0,1],[1,1]])
            sage: triangle.base_ring() == ZZ
            True
        """
        return self.parent().base_ring()

    def backend(self):
        """
        Return the backend used.

        OUTPUT:

        The name of the backend used for computations. It will be one of
        the following backends:

         * ``ppl`` the Parma Polyhedra Library

         * ``cdd`` CDD

         * ``normaliz`` normaliz

         * ``polymake`` polymake

         * ``field`` a generic Sage implementation

        EXAMPLES::

            sage: triangle = Polyhedron(vertices = [[1, 0], [0, 1], [1, 1]])
            sage: triangle.backend()
            'ppl'
            sage: D = polytopes.dodecahedron()
            sage: D.backend()
            'field'
            sage: P = Polyhedron([[1.23]])
            sage: P.backend()
            'cdd'
        """
        return self.parent().backend()

    @cached_method
    def center(self):
        """
        Return the average of the vertices.

        .. SEEALSO::

            :meth:`representative_point`.

        OUTPUT:

        The center of the polyhedron. All rays and lines are
        ignored. Raises a ``ZeroDivisionError`` for the empty
        polytope.

        EXAMPLES::

            sage: p = polytopes.hypercube(3)
            sage: p = p + vector([1,0,0])
            sage: p.center()
            (1, 0, 0)
        """
        if self.dim() == 0:
            return self.vertices()[0].vector()
        else:
            vertex_sum = vector(self.base_ring(), [0]*self.ambient_dim())
            for v in self.vertex_generator():
                vertex_sum += v.vector()
            vertex_sum.set_immutable()
            return vertex_sum / self.n_vertices()

    @cached_method(do_pickle=True)
    def centroid(self, engine='auto', **kwds):
        r"""
        Return the center of the mass of the polytope.

        The mass is taken with respect to the induced Lebesgue measure,
        see :meth:`volume`.

        If the polyhedron is not compact, a ``NotImplementedError`` is
        raised.

        INPUT:

        - ``engine`` -- either 'auto' (default), 'internal',
          'TOPCOM', or 'normaliz'.  The 'internal' and 'TOPCOM' instruct
          this package to always use its own triangulation algorithms
          or TOPCOM's algorithms, respectively. By default ('auto'),
          TOPCOM is used if it is available and internal routines otherwise.

        - ``**kwds`` -- keyword arguments that are passed to the
          triangulation engine (see :meth:`triangulate`).

        OUTPUT: The centroid as vector.

        ALGORITHM:

        We triangulate the polytope and find the barycenter of the simplices.
        We add the individual barycenters weighted by the fraction of the total
        mass.

        EXAMPLES::

            sage: P = polytopes.hypercube(2).pyramid()
            sage: P.centroid()
            (1/4, 0, 0)

            sage: P = polytopes.associahedron(['A',2])
            sage: P.centroid()
            (2/21, 2/21)

            sage: P = polytopes.permutahedron(4, backend='normaliz')  # optional - pynormaliz
            sage: P.centroid()                                        # optional - pynormaliz
            (5/2, 5/2, 5/2, 5/2)

        The method is not implemented for unbounded polyhedra::

            sage: P = Polyhedron(vertices=[(0,0)],rays=[(1,0),(0,1)])
            sage: P.centroid()
            Traceback (most recent call last):
            ...
            NotImplementedError: the polyhedron is not compact

        The centroid of an empty polyhedron is not defined::

            sage: Polyhedron().centroid()
            Traceback (most recent call last):
            ...
            ZeroDivisionError: rational division by zero

        TESTS::

            sage: Polyhedron(vertices=[[0,1]]).centroid()
            (0, 1)
        """
        if not self.is_compact():
            raise NotImplementedError("the polyhedron is not compact")
        if self.n_vertices() == self.dim() + 1:
            # The centroid of a simplex is its center.
            return self.center()

        triangulation = self.triangulate(engine=engine, **kwds)

        if self.ambient_dim() == self.dim():
            pc = triangulation.point_configuration()
        else:
            from sage.geometry.triangulation.point_configuration import PointConfiguration
            A, b = self.affine_hull_projection(as_affine_map=True, orthogonal=True, orthonormal=True, extend=True)
            pc = PointConfiguration((A(v.vector()) for v in self.Vrep_generator()))

        barycenters = [sum(self.Vrepresentation(i).vector() for i in simplex)/(self.dim() + 1) for simplex in triangulation]
        volumes = [pc.volume(simplex) for simplex in triangulation]

        centroid = sum(volumes[i]*barycenters[i] for i in range(len(volumes)))/sum(volumes)
        if self.ambient_dim() != self.dim():
            # By the affine hull projection, the centroid has base ring ``AA``,
            # we try return the centroid in a reasonable ring.
            try:
                return centroid.change_ring(self.base_ring().fraction_field())
            except ValueError:
                pass
        return centroid

    @cached_method
    def representative_point(self):
        """
        Return a "generic" point.

        .. SEEALSO::

            :meth:`center`.

        OUTPUT:

        A point as a coordinate vector. The point is chosen to be
        interior as far as possible. If the polyhedron is not
        full-dimensional, the point is in the relative interior. If
        the polyhedron is zero-dimensional, its single point is
        returned.

        EXAMPLES::

            sage: p = Polyhedron(vertices=[(3,2)], rays=[(1,-1)])
            sage: p.representative_point()
            (4, 1)
            sage: p.center()
            (3, 2)

            sage: Polyhedron(vertices=[(3,2)]).representative_point()
            (3, 2)
        """
        accumulator = vector(self.base_ring(), [0]*self.ambient_dim())
        for v in self.vertex_generator():
            accumulator += v.vector()
        accumulator /= self.n_vertices()
        for r in self.ray_generator():
            accumulator += r.vector()
        accumulator.set_immutable()
        return accumulator

    def a_maximal_chain(self):
        r"""
        Return a maximal chain of the face lattice in increasing order.

        EXAMPLES::

            sage: P = polytopes.cube()
            sage: P.a_maximal_chain()
            [A -1-dimensional face of a Polyhedron in ZZ^3,
             A 0-dimensional face of a Polyhedron in ZZ^3 defined as the convex hull of 1 vertex,
             A 1-dimensional face of a Polyhedron in ZZ^3 defined as the convex hull of 2 vertices,
             A 2-dimensional face of a Polyhedron in ZZ^3 defined as the convex hull of 4 vertices,
             A 3-dimensional face of a Polyhedron in ZZ^3 defined as the convex hull of 8 vertices]
            sage: P = polytopes.cube()
            sage: chain = P.a_maximal_chain(); chain
            [A -1-dimensional face of a Polyhedron in ZZ^3,
             A 0-dimensional face of a Polyhedron in ZZ^3 defined as the convex hull of 1 vertex,
             A 1-dimensional face of a Polyhedron in ZZ^3 defined as the convex hull of 2 vertices,
             A 2-dimensional face of a Polyhedron in ZZ^3 defined as the convex hull of 4 vertices,
             A 3-dimensional face of a Polyhedron in ZZ^3 defined as the convex hull of 8 vertices]
            sage: [face.ambient_V_indices() for face in chain]
            [(), (5,), (0, 5), (0, 3, 4, 5), (0, 1, 2, 3, 4, 5, 6, 7)]

        TESTS::

        Check output for the empty polyhedron::

            sage: P = Polyhedron()
            sage: P.a_maximal_chain()
            [A -1-dimensional face of a Polyhedron in ZZ^0]
        """
        comb_chain = self.combinatorial_polyhedron().a_maximal_chain()

        from sage.geometry.polyhedron.face import combinatorial_face_to_polyhedral_face
        empty_face = self.faces(-1)[0]
        universe = self.faces(self.dim())[0]

        if self.dim() == -1:
            return [empty_face]

        return [empty_face] + \
               [combinatorial_face_to_polyhedral_face(self, face)
                for face in comb_chain] + \
               [universe]

    @cached_method
    def radius_square(self):
        """
        Return the square of the maximal distance from the
        :meth:`center` to a vertex. All rays and lines are ignored.

        OUTPUT:

        The square of the radius, which is in :meth:`base_ring`.

        EXAMPLES::

            sage: p = polytopes.permutahedron(4, project = False)
            sage: p.radius_square()
            5
        """
        vertices = [v.vector() - self.center() for v in self.vertex_generator()]
        return max(v.dot_product(v) for v in vertices)

    def radius(self):
        """
        Return the maximal distance from the center to a vertex. All
        rays and lines are ignored.

        OUTPUT:

        The radius for a rational polyhedron is, in general, not
        rational.  use :meth:`radius_square` if you need a rational
        distance measure.

        EXAMPLES::

            sage: p = polytopes.hypercube(4)
            sage: p.radius()
            2
        """
        return sqrt(self.radius_square())

    def is_inscribed(self, certificate=False):
        """
        This function tests whether the vertices of the polyhedron are
        inscribed on a sphere.

        The polyhedron is expected to be compact and full-dimensional.
        A full-dimensional compact polytope is inscribed if there exists
        a point in space which is equidistant to all its vertices.

        ALGORITHM:

        The function first computes the circumsphere of a full-dimensional
        simplex with vertices of ``self``. It is found by lifting the points on a
        paraboloid to find the hyperplane on which the circumsphere is lifted.
        Then, it checks if all other vertices are equidistant to the
        circumcenter of that simplex.

        INPUT:

        - ``certificate`` -- (default: ``False``) boolean; specifies whether to
          return the circumcenter, if found.

        OUTPUT:

        If ``certificate`` is true, returns a tuple containing:

        1. Boolean.
        2. The circumcenter of the polytope or None.

        If ``certificate`` is false:

        - a Boolean.

        EXAMPLES::

            sage: q = Polyhedron(vertices = [[1,1,1,1],[-1,-1,1,1],[1,-1,-1,1],
            ....:                            [-1,1,-1,1],[1,1,1,-1],[-1,-1,1,-1],
            ....:                            [1,-1,-1,-1],[-1,1,-1,-1],[0,0,10/13,-24/13],
            ....:                            [0,0,-10/13,-24/13]])
            sage: q.is_inscribed(certificate=True)
            (True, (0, 0, 0, 0))

            sage: cube = polytopes.cube()
            sage: cube.is_inscribed()
            True

            sage: translated_cube = Polyhedron(vertices=[v.vector() + vector([1,2,3])
            ....:                                        for v in cube.vertices()])
            sage: translated_cube.is_inscribed(certificate=True)
            (True, (1, 2, 3))

            sage: truncated_cube = cube.face_truncation(cube.faces(0)[0])
            sage: truncated_cube.is_inscribed()
            False

        The method is not implemented for non-full-dimensional polytope or
        unbounded polyhedra::

            sage: square = Polyhedron(vertices=[[1,0,0],[0,1,0],[1,1,0],[0,0,0]])
            sage: square.is_inscribed()
            Traceback (most recent call last):
            ...
            NotImplementedError: this function is implemented for full-dimensional polyhedra only

            sage: p = Polyhedron(vertices=[(0,0)],rays=[(1,0),(0,1)])
            sage: p.is_inscribed()
            Traceback (most recent call last):
            ...
            NotImplementedError: this function is not implemented for unbounded polyhedra

        TESTS:

        We check that :trac:`28464` is fixed::

            sage: P = Polyhedron(vertices=[(-130658298093891402635075/416049251842505144482473,
            ....: 177469511761879509172000/1248147755527515433447419,
            ....: 485550543257132133136169/2496295511055030866894838,
            ....: 2010744967797898733758669/2496295511055030866894838),
            ....: (-146945725603929909850/706333405676769433081,
            ....: -84939725782618445000/706333405676769433081,
            ....: 560600045283000988081/1412666811353538866162,
            ....: 969778382942371268081/1412666811353538866162),
            ....: (-46275018824497300/140422338198040641,
            ....: -5747688262110000/46807446066013547, 1939357556329/7033601552658,
            ....: 1939357556329/7033601552658), (-17300/59929, -10000/59929, 39929/119858,
            ....: 39929/119858), (-4700/32209, -10000/32209, 12209/64418, 12209/64418),
            ....: (QQ(0), QQ(0), QQ(0), QQ(1)), (QQ(0), QQ(0), 1/2, 1/2), (300/10027,
            ....: -10000/30081, 10081/60162, 10081/60162), (112393975400/1900567733649,
            ....: 117311600000/633522577883, 43678681/95197362, 43678681/95197362),
            ....: (6109749955400/133380598418321, 37106807920000/133380598418321,
            ....: 2677964249/6680888498, 2677964249/6680888498),
            ....: (29197890764005600/402876806828660641,
            ....: -2150510776960000/402876806828660641,
            ....: 398575785274740641/805753613657321282,
            ....: 398575785274740641/805753613657321282),
            ....: (5576946899441759759983005325/110078073300232813237456943251,
            ....: -29071211718677797926570478000/110078073300232813237456943251,
            ....: 59439312069347378584317232001/220156146600465626474913886502,
            ....: 181346577228466312205473034501/220156146600465626474913886502),
            ....: (150040732779124914266530235300/6774574358246204311268446913881,
            ....: -2813827375989039189507000218000/6774574358246204311268446913881,
            ....: 1260217414021285074925933133881/13549148716492408622536893827762,
            ....: 3232518047094242684574253773881/13549148716492408622536893827762),
            ....: (3816349407976279597850158016285000/88842127448735433741180809504357161,
            ....: 27965821247423216557301387453968000/88842127448735433741180809504357161,
            ....: 68546256000224819256028677086357161/177684254897470867482361619008714322,
            ....: 86062257922545755787315412690197161/177684254897470867482361619008714322)])
            sage: P.is_inscribed()
            True

            sage: P = Polyhedron(vertices=[[0, -1, 0, 0],
            ....:                          [0, 0, -1, 0],
            ....:                          [0, 0, 0, -1],
            ....:                          [0, 0, +1, 0],
            ....:                          [0, 0, 0, +1],
            ....:                          [+1, 0, 0, 0]])
            sage: P.is_inscribed()
            True

        We check that :trac:`29125` is fixed::

            sage: P = Polyhedron(vertices=[[-2,-1], [-2,1], [0,-1], [0,1]], backend='field')
            sage: P.is_inscribed()
            True
            sage: V = P.Vrepresentation()
            sage: H = P.Hrepresentation()
            sage: parent = P.parent()
            sage: for V1 in Permutations(V):
            ....:     P1 = parent._element_constructor_(
            ....:         [V1, [], []], [H, []], Vrep_minimal=True, Hrep_minimal=True)
            ....:     assert P1.is_inscribed()
        """

        if not self.is_compact():
            raise NotImplementedError("this function is not implemented for unbounded polyhedra")

        if not self.is_full_dimensional():
            raise NotImplementedError("this function is implemented for full-dimensional polyhedra only")

        dimension = self.dimension()
        vertices = self.vertices()

        # We obtain vertices that are an affine basis of the affine hull.
        affine_basis = self.an_affine_basis()
        raw_data = []
        for vertex in affine_basis:
            vertex_vector = vertex.vector()
            raw_data += [[sum(i**2 for i in vertex_vector)] +
                         [i for i in vertex_vector] + [1]]
        matrix_data = matrix(raw_data)

        # The determinant "a" should not be zero because
        # the vertices in ``affine_basis`` are an affine basis.
        a = matrix_data.matrix_from_columns(range(1, dimension+2)).determinant()

        minors = [(-1)**(i)*matrix_data.matrix_from_columns([j for j in range(dimension+2) if j != i]).determinant()
                  for i in range(1, dimension+1)]
        c = (-1)**(dimension+1)*matrix_data.matrix_from_columns(range(dimension+1)).determinant()

        circumcenter = vector([minors[i]/(2*a) for i in range(dimension)])
        squared_circumradius = (sum(m**2 for m in minors) - 4 * a * c) / (4*a**2)

        # Checking if the circumcenter has the correct sign
        if not all(sum(i**2 for i in v.vector() - circumcenter) == squared_circumradius
                   for v in vertices if v in affine_basis):
            circumcenter = - circumcenter

        is_inscribed = all(sum(i**2 for i in v.vector() - circumcenter) == squared_circumradius
                           for v in vertices if v not in affine_basis)

        if certificate:
            if is_inscribed:
                return (True, circumcenter)
            else:
                return (False, None)
        else:
            return is_inscribed

    def is_compact(self):
        """
        Test for boundedness of the polytope.

        EXAMPLES::

            sage: p = polytopes.icosahedron()
            sage: p.is_compact()
            True
            sage: p = Polyhedron(ieqs = [[0,1,0,0],[0,0,1,0],[0,0,0,1],[1,-1,0,0]])
            sage: p.is_compact()
            False
        """
        return self.n_rays() == 0 and self.n_lines() == 0

    @cached_method
    def combinatorial_polyhedron(self):
        r"""
        Return the combinatorial type of ``self``.

        See :class:`sage.geometry.polyhedron.combinatorial_polyhedron.base.CombinatorialPolyhedron`.

        EXAMPLES::

            sage: polytopes.cube().combinatorial_polyhedron()
            A 3-dimensional combinatorial polyhedron with 6 facets

            sage: polytopes.cyclic_polytope(4,10).combinatorial_polyhedron()
            A 4-dimensional combinatorial polyhedron with 35 facets

            sage: Polyhedron(rays=[[0,1], [1,0]]).combinatorial_polyhedron()
            A 2-dimensional combinatorial polyhedron with 2 facets
        """
        from sage.geometry.polyhedron.combinatorial_polyhedron.base import CombinatorialPolyhedron
        return CombinatorialPolyhedron(self)

    def _test_combinatorial_polyhedron(self, tester=None, **options):
        """
        Run test suite of combinatorial polyhedron.

        TESTS::

            sage: polytopes.cross_polytope(3)._test_combinatorial_polyhedron()
        """
        from sage.misc.sage_unittest import TestSuite

        tester = self._tester(tester=tester, **options)
        tester.info("\n  Running the test suite of self.combinatorial_polyhedron()")
        TestSuite(self.combinatorial_polyhedron()).run(verbose=tester._verbose,
                                                       prefix=tester._prefix+"  ")
        tester.info(tester._prefix+" ", newline = False)

    def simplicity(self):
        r"""
        Return the largest integer `k` such that the polytope is `k`-simple.

        A polytope `P` is `k`-simple, if every `(d-1-k)`-face
        is contained in exactly `k+1` facets of `P` for `1 \leq k \leq d-1`.
        Equivalently it is `k`-simple if the polar/dual polytope is `k`-simplicial.
        If `self` is a simplex, it returns its dimension.

        EXAMPLES::

            sage: polytopes.hypersimplex(4,2).simplicity()
            1
            sage: polytopes.hypersimplex(5,2).simplicity()
            2
            sage: polytopes.hypersimplex(6,2).simplicity()
            3
            sage: polytopes.simplex(3).simplicity()
            3
            sage: polytopes.simplex(1).simplicity()
            1

        The method is not implemented for unbounded polyhedra::

            sage: p = Polyhedron(vertices=[(0,0)],rays=[(1,0),(0,1)])
            sage: p.simplicity()
            Traceback (most recent call last):
            ...
            NotImplementedError: this function is implemented for polytopes only
        """
        if not(self.is_compact()):
            raise NotImplementedError("this function is implemented for polytopes only")
        return self.combinatorial_polyhedron().simplicity()

    def is_simple(self):
        """
        Test for simplicity of a polytope.

        See :wikipedia:`Simple_polytope`

        EXAMPLES::

            sage: p = Polyhedron([[0,0,0],[1,0,0],[0,1,0],[0,0,1]])
            sage: p.is_simple()
            True
            sage: p = Polyhedron([[0,0,0],[4,4,0],[4,0,0],[0,4,0],[2,2,2]])
            sage: p.is_simple()
            False
        """
        if not self.is_compact():
            return False
        return self.combinatorial_polyhedron().is_simple()

    def simpliciality(self):
        r"""
        Return the largest integer `k` such that the polytope is `k`-simplicial.

        A polytope is `k`-simplicial, if every `k`-face is a simplex.
        If `self` is a simplex, returns its dimension.

        EXAMPLES::

            sage: polytopes.cyclic_polytope(10,4).simpliciality()
            3
            sage: polytopes.hypersimplex(5,2).simpliciality()
            2
            sage: polytopes.cross_polytope(4).simpliciality()
            3
            sage: polytopes.simplex(3).simpliciality()
            3
            sage: polytopes.simplex(1).simpliciality()
            1

        The method is not implemented for unbounded polyhedra::

            sage: p = Polyhedron(vertices=[(0,0)],rays=[(1,0),(0,1)])
            sage: p.simpliciality()
            Traceback (most recent call last):
            ...
            NotImplementedError: this function is implemented for polytopes only
        """
        if not(self.is_compact()):
            raise NotImplementedError("this function is implemented for polytopes only")
        return self.combinatorial_polyhedron().simpliciality()

    def is_simplicial(self):
        """
        Tests if the polytope is simplicial

        A polytope is simplicial if every facet is a simplex.

        See :wikipedia:`Simplicial_polytope`

        EXAMPLES::

            sage: p = polytopes.hypercube(3)
            sage: p.is_simplicial()
            False
            sage: q = polytopes.simplex(5, project=True)
            sage: q.is_simplicial()
            True
            sage: p = Polyhedron([[0,0,0],[1,0,0],[0,1,0],[0,0,1]])
            sage: p.is_simplicial()
            True
            sage: q = Polyhedron([[1,1,1],[-1,1,1],[1,-1,1],[-1,-1,1],[1,1,-1]])
            sage: q.is_simplicial()
            False
            sage: P = polytopes.simplex(); P
            A 3-dimensional polyhedron in ZZ^4 defined as the convex hull of 4 vertices
            sage: P.is_simplicial()
            True

        The method is not implemented for unbounded polyhedra::

            sage: p = Polyhedron(vertices=[(0,0)],rays=[(1,0),(0,1)])
            sage: p.is_simplicial()
            Traceback (most recent call last):
            ...
            NotImplementedError: this function is implemented for polytopes only
        """
        if not(self.is_compact()):
            raise NotImplementedError("this function is implemented for polytopes only")
        return self.combinatorial_polyhedron().is_simplicial()

    def is_pyramid(self, certificate=False):
        """
        Test whether the polytope is a pyramid over one of its facets.

        INPUT:

        - ``certificate`` -- boolean (default: ``False``); specifies whether
          to return a vertex of the polytope which is the apex of a pyramid,
          if found

        OUTPUT:

        If ``certificate`` is ``True``, returns a tuple containing:

        1. Boolean.
        2. The apex of the pyramid or ``None``.

        If ``certificate`` is ``False`` returns a boolean.

        EXAMPLES::

            sage: P = polytopes.simplex(3)
            sage: P.is_pyramid()
            True
            sage: P.is_pyramid(certificate=True)
            (True, A vertex at (1, 0, 0, 0))
            sage: egyptian_pyramid = polytopes.regular_polygon(4).pyramid()
            sage: egyptian_pyramid.is_pyramid()
            True
            sage: Q = polytopes.octahedron()
            sage: Q.is_pyramid()
            False

        For the `0`-dimensional polyhedron, the output is ``True``,
        but it cannot be constructed as a pyramid over the empty polyhedron::

            sage: P = Polyhedron([[0]])
            sage: P.is_pyramid()
            True
            sage: Polyhedron().pyramid()
            Traceback (most recent call last):
            ...
            ZeroDivisionError: rational division by zero
        """
        if not self.is_compact():
            raise ValueError("polyhedron has to be compact")

        return self.combinatorial_polyhedron().is_pyramid(certificate)

    def is_bipyramid(self, certificate=False):
        r"""
        Test whether the polytope is combinatorially equivalent to a
        bipyramid over some polytope.

        INPUT:

        - ``certificate`` -- boolean (default: ``False``); specifies whether
          to return two vertices of the polytope which are the apices of a
          bipyramid, if found

        OUTPUT:

        If ``certificate`` is ``True``, returns a tuple containing:

        1. Boolean.
        2. ``None`` or a tuple containing:
            a. The first apex.
            b. The second apex.

        If ``certificate`` is ``False`` returns a boolean.

        EXAMPLES::

            sage: P = polytopes.octahedron()
            sage: P.is_bipyramid()
            True
            sage: P.is_bipyramid(certificate=True)
            (True, [A vertex at (-1, 0, 0), A vertex at (1, 0, 0)])
            sage: Q = polytopes.cyclic_polytope(3,7)
            sage: Q.is_bipyramid()
            False
            sage: R = Q.bipyramid()
            sage: R.is_bipyramid(certificate=True)
            (True, [A vertex at (-1, 3, 13, 63), A vertex at (1, 3, 13, 63)])

        TESTS::

            sage: P = polytopes.permutahedron(4).bipyramid()
            sage: P.is_bipyramid()
            True

            sage: P = polytopes.cube()
            sage: P.is_bipyramid()
            False

            sage: P = Polyhedron(vertices=[[0,1], [1,0]], rays=[[1,1]])
            sage: P.is_bipyramid()
            Traceback (most recent call last):
            ...
            ValueError: polyhedron has to be compact

        ALGORITHM:

        Assume all faces of a polyhedron to be given as lists of vertices.

        A polytope is a bipyramid with apexes `v`, `w` if and only if for each
        proper face `v \in F` there exists a face `G` with
        `G \setminus \{w\} = F \setminus \{v\}`
        and vice versa (for each proper face
        `w \in F` there exists ...).

        To check this property it suffices to check for all facets of the polyhedron.
        """
        if not self.is_compact():
            raise ValueError("polyhedron has to be compact")

        from sage.misc.functional import is_odd
        n_verts = self.n_vertices()
        n_facets = self.n_facets()
        if is_odd(n_facets):
            if certificate:
                return (False, None)
            return False

        IM = self.incidence_matrix()
        if self.n_equations():
            # Remove equations from the incidence matrix,
            # such that this is the vertex-facet incidences matrix.
            I1 = IM.transpose()
            I2 = I1[[i for i in range(self.n_Hrepresentation())
                     if not self.Hrepresentation()[i].is_equation()]]
            IM = I2.transpose()

        facets_incidences = [set(column.nonzero_positions()) for column in IM.columns()]
        verts_incidences = dict()
        for i in range(n_verts):
            v_i = set(IM.row(i).nonzero_positions())
            if len(v_i) == n_facets/2:
                verts_incidences[i] = v_i

        # Find two vertices ``vert1`` and ``vert2`` such that one of them
        # lies on exactly half of the facets, and the other one lies on
        # exactly the other half.
        from itertools import combinations
        for index1, index2 in combinations(verts_incidences, 2):
            vert1_incidences = verts_incidences[index1]
            vert2_incidences = verts_incidences[index2]
            vert1and2 = vert1_incidences.union(vert2_incidences)
            if len(vert1and2) == n_facets:
                # We have found two candidates for apexes.
                # Remove from each facet ``index1`` resp. ``index2``.
                test_facets = set(frozenset(facet_inc.difference({index1, index2}))
                                  for facet_inc in facets_incidences)
                if len(test_facets) == n_facets/2:
                    # For each `F` containing `index1` there is
                    # `G` containing `index2` such that
                    # `F \setminus \{index1\} =  G \setminus \{index2\}
                    # and vice versa.
                    if certificate:
                        V = self.vertices()
                        return (True, [V[index1], V[index2]])
                    return True

        if certificate:
            return (False, None)
        return False

    def is_prism(self, certificate=False):
        """
        Test whether the polytope is combinatorially equivalent to a prism of
        some polytope.

        INPUT:

        - ``certificate`` -- boolean (default: ``False``); specifies whether
          to return two facets of the polytope which are the bases of a prism,
          if found

        OUTPUT:

        If ``certificate`` is ``True``, returns a tuple containing:

        1. Boolean.
        2. ``None`` or a tuple containing:
            a. List of the vertices of the first base facet.
            b. List of the vertices of the second base facet.

        If ``certificate`` is ``False`` returns a boolean.

        EXAMPLES::

            sage: P = polytopes.cube()
            sage: P.is_prism()
            True
            sage: P.is_prism(certificate=True)
            (True,
             [[A vertex at (1, -1, -1),
               A vertex at (1, 1, -1),
               A vertex at (1, 1, 1),
               A vertex at (1, -1, 1)],
              [A vertex at (-1, -1, 1),
               A vertex at (-1, -1, -1),
               A vertex at (-1, 1, -1),
               A vertex at (-1, 1, 1)]])
            sage: Q = polytopes.cyclic_polytope(3,8)
            sage: Q.is_prism()
            False
            sage: R = Q.prism()
            sage: R.is_prism(certificate=True)
            (True,
             [[A vertex at (1, 0, 0, 0),
               A vertex at (1, 1, 1, 1),
               A vertex at (1, 2, 4, 8),
               A vertex at (1, 3, 9, 27),
               A vertex at (1, 4, 16, 64),
               A vertex at (1, 5, 25, 125),
               A vertex at (1, 6, 36, 216),
               A vertex at (1, 7, 49, 343)],
              [A vertex at (0, 0, 0, 0),
               A vertex at (0, 1, 1, 1),
               A vertex at (0, 2, 4, 8),
               A vertex at (0, 3, 9, 27),
               A vertex at (0, 4, 16, 64),
               A vertex at (0, 5, 25, 125),
               A vertex at (0, 6, 36, 216),
               A vertex at (0, 7, 49, 343)]])

        TESTS::

            sage: P = polytopes.cross_polytope(5)
            sage: P.is_prism()
            False

            sage: P = polytopes.permutahedron(4).prism()
            sage: P.is_prism()
            True

            sage: P = Polyhedron(vertices=[[0,1], [1,0]], rays=[[1,1]])
            sage: P.is_prism()
            Traceback (most recent call last):
            ...
            NotImplementedError: polyhedron has to be compact

        ALGORITHM:

        See :meth:`Polyhedron_base.is_bipyramid`.
        """
        if not self.is_compact():
            raise NotImplementedError("polyhedron has to be compact")

        from sage.misc.functional import is_odd
        n_verts = self.n_vertices()
        n_facets = self.n_facets()
        if is_odd(n_verts):
            if certificate:
                return (False, None)
            return False

        IM = self.incidence_matrix()
        if self.n_equations():
            # Remove equations from the incidence matrix,
            # such that this is the vertex-facet incidences matrix.
            I1 = IM.transpose()
            I2 = I1[[i for i in range(self.n_Hrepresentation())
                     if not self.Hrepresentation()[i].is_equation()]]
            IM = I2.transpose()

        verts_incidences = [set(row.nonzero_positions()) for row in IM.rows()]
        facets_incidences = dict()
        for j in range(n_facets):
            F_j = set(IM.column(j).nonzero_positions())
            if len(F_j) == n_verts/2:
                facets_incidences[j] = F_j

        # Find two vertices ``facet1`` and ``facet2`` such that one of them
        # contains exactly half of the vertices, and the other one contains
        # exactly the other half.
        from itertools import combinations
        for index1, index2 in combinations(facets_incidences, 2):
            facet1_incidences = facets_incidences[index1]
            facet2_incidences = facets_incidences[index2]
            facet1and2 = facet1_incidences.union(facet2_incidences)
            if len(facet1and2) == n_verts:
                # We have found two candidates for base faces.
                # Remove from each vertex ``index1`` resp. ``index2``.
                test_verts = set(frozenset(vert_inc.difference({index1, index2}))
                                 for vert_inc in verts_incidences)
                if len(test_verts) == n_verts/2:
                    # For each vertex containing `index1` there is
                    # another one contained in `index2`
                    # and vice versa.
                    # Other than `index1` and `index2` both are contained in
                    # exactly the same facets.
                    if certificate:
                        V = self.vertices()
                        facet1_vertices = [V[i] for i in facet1_incidences]
                        facet2_vertices = [V[i] for i in facet2_incidences]
                        return (True, [facet1_vertices, facet2_vertices])
                    return True

        if certificate:
            return (False, None)
        return False

    def hyperplane_arrangement(self):
        """
        Return the hyperplane arrangement defined by the equations and
        inequalities.

        OUTPUT:

        A :class:`hyperplane arrangement
        <sage.geometry.hyperplane_arrangement.arrangement.HyperplaneArrangementElement>`
        consisting of the hyperplanes defined by the
        :meth:`Hrepresentation`.
        If the polytope is full-dimensional, this is the hyperplane
        arrangement spanned by the facets of the polyhedron.

        EXAMPLES::

            sage: p = polytopes.hypercube(2)
            sage: p.hyperplane_arrangement()
            Arrangement <-t0 + 1 | -t1 + 1 | t1 + 1 | t0 + 1>
        """
        names = tuple('t' + str(i) for i in range(self.ambient_dim()))
        from sage.geometry.hyperplane_arrangement.arrangement import HyperplaneArrangements
        field = self.base_ring().fraction_field()
        H = HyperplaneArrangements(field, names)
        return H(self)

    @cached_method
    def gale_transform(self):
        """
        Return the Gale transform of a polytope as described in the
        reference below.

        OUTPUT:

        A list of vectors, the Gale transform.  The dimension is the
        dimension of the affine dependencies of the vertices of the
        polytope.

        EXAMPLES:

        This is from the reference, for a triangular prism::

            sage: p = Polyhedron(vertices = [[0,0],[0,1],[1,0]])
            sage: p2 = p.prism()
            sage: p2.gale_transform()
            ((-1, -1), (1, 0), (0, 1), (1, 1), (-1, 0), (0, -1))

        REFERENCES:

            Lectures in Geometric Combinatorics, R.R.Thomas, 2006, AMS Press.

        .. SEEALSO::

            :func`~sage.geometry.polyhedron.library.gale_transform_to_polyhedron`.

        TESTS::

            sage: P = Polyhedron(rays=[[1,0,0]])
            sage: P.gale_transform()
            Traceback (most recent call last):
            ...
            ValueError: not a polytope

        Check that :trac:`29073` is fixed::

            sage: P = polytopes.icosahedron(exact=False)
            sage: sum(P.gale_transform()).norm() < 1e-15
            True
        """
        if not self.is_compact():
            raise ValueError('not a polytope')

        A = matrix(self.n_vertices(),
                   [[1]+x for x in self.vertex_generator()])
        A = A.transpose()
        A_ker = A.right_kernel_matrix(basis='computed')
        return tuple(A_ker.columns())

    def _test_gale_transform(self, tester=None, **options):
        """
        Run tests on the method :meth:`.gale_transform` and its inverse
        :meth:`~sage.geometry.polyhedron.library.gale_transform_to_polytope`.

        TESTS::

            sage: polytopes.cross_polytope(3)._test_gale_transform()
        """
        if tester is None:
            tester = self._tester(**options)

        if not self.is_compact():
            with tester.assertRaises(ValueError):
                self.gale_transform()
            return

        # Check :trac:`29073`.
        if not self.base_ring().is_exact() and self.ambient_dim() > 0:
            g = self.gale_transform()
            tester.assertTrue(sum(g).norm() < 1e-10 or sum(g).norm()/matrix(g).norm() < 1e-13)
            return

        # Prevent very long doctests.
        if self.n_vertices() + self.n_rays() > 50 or self.n_facets() > 50:
            return

        if not self.is_empty():
            # ``gale_transform_to_polytope`` needs at least one vertex to work.
            from sage.geometry.polyhedron.library import gale_transform_to_polytope
            g = self.gale_transform()
            P = gale_transform_to_polytope(g, base_ring=self.base_ring(), backend=self.backend())

            tester.assertTrue(self.is_combinatorially_isomorphic(P))

    @cached_method
    def normal_fan(self, direction='inner'):
        r"""
        Return the normal fan of a compact full-dimensional rational polyhedron.

        This returns the inner normal fan of ``self``. For the outer normal fan,
        use ``direction='outer'``.

        INPUT:

        - ``direction`` -- either ``'inner'`` (default) or ``'outer'``; if
          set to ``'inner'``, use the inner normal vectors to span the cones of
          the fan, if set to ``'outer'``, use the outer normal vectors.

        OUTPUT:

        A complete fan of the ambient space as a
        :class:`~sage.geometry.fan.RationalPolyhedralFan`.

        .. SEEALSO::

            :meth:`face_fan`.

        EXAMPLES::

            sage: S = Polyhedron(vertices = [[0, 0], [1, 0], [0, 1]])
            sage: S.normal_fan()
            Rational polyhedral fan in 2-d lattice N

            sage: C = polytopes.hypercube(4)
            sage: NF = C.normal_fan(); NF
            Rational polyhedral fan in 4-d lattice N

        Currently, it is only possible to get the normal fan of a bounded rational polytope::

            sage: P = Polyhedron(rays = [[1, 0], [0, 1]])
            sage: P.normal_fan()
            Traceback (most recent call last):
            ...
            NotImplementedError: the normal fan is only supported for polytopes (compact polyhedra).

            sage: Q = Polyhedron(vertices = [[1, 0, 0], [0, 1, 0], [0, 0, 1]])
            sage: Q.normal_fan()
            Traceback (most recent call last):
            ...
            ValueError: the normal fan is only defined for full-dimensional polytopes

            sage: R = Polyhedron(vertices = [[0, 0], [AA(sqrt(2)), 0], [0, AA(sqrt(2))]])
            sage: R.normal_fan()
            Traceback (most recent call last):
            ...
            NotImplementedError: normal fan handles only polytopes over the rationals

            sage: P = Polyhedron(vertices=[[0,0],[2,0],[0,2],[2,1],[1,2]])
            sage: P.normal_fan(direction=None)
            Traceback (most recent call last):
            ...
            TypeError: the direction should be 'inner' or 'outer'

            sage: inner_nf = P.normal_fan()
            sage: inner_nf.rays()
            N( 1,  0),
            N( 0, -1),
            N( 0,  1),
            N(-1,  0),
            N(-1, -1)
            in 2-d lattice N

            sage: outer_nf = P.normal_fan(direction='outer')
            sage: outer_nf.rays()
            N( 1,  0),
            N( 1,  1),
            N( 0,  1),
            N(-1,  0),
            N( 0, -1)
            in 2-d lattice N

        REFERENCES:

        For more information, see Chapter 7 of [Zie2007]_.
        """
        from sage.geometry.fan import NormalFan

        if not QQ.has_coerce_map_from(self.base_ring()):
            raise NotImplementedError('normal fan handles only polytopes over the rationals')
        if direction == 'inner':
            return NormalFan(self)
        elif direction == 'outer':
            return NormalFan(-self)
        else:
            raise TypeError("the direction should be 'inner' or 'outer'")

    @cached_method
    def face_fan(self):
        r"""
        Return the face fan of a compact rational polyhedron.

        OUTPUT:

        A fan of the ambient space as a
        :class:`~sage.geometry.fan.RationalPolyhedralFan`.

        .. SEEALSO::

            :meth:`normal_fan`.

        EXAMPLES::

            sage: T = polytopes.cuboctahedron()
            sage: T.face_fan()
            Rational polyhedral fan in 3-d lattice M

        The polytope should contain the origin in the interior::

            sage: P = Polyhedron(vertices = [[1/2, 1], [1, 1/2]])
            sage: P.face_fan()
            Traceback (most recent call last):
            ...
            ValueError: face fans are defined only for polytopes containing the origin as an interior point!

            sage: Q = Polyhedron(vertices = [[-1, 1/2], [1, -1/2]])
            sage: Q.contains([0,0])
            True
            sage: FF = Q.face_fan(); FF
            Rational polyhedral fan in 2-d lattice M

        The polytope has to have rational coordinates::

            sage: S = polytopes.dodecahedron()
            sage: S.face_fan()
            Traceback (most recent call last):
            ...
            NotImplementedError: face fan handles only polytopes over the rationals

        REFERENCES:

        For more information, see Chapter 7 of [Zie2007]_.
        """
        from sage.geometry.fan import FaceFan

        if not QQ.has_coerce_map_from(self.base_ring()):
            raise NotImplementedError('face fan handles only polytopes over the rationals')

        return FaceFan(self)

    def _triangulate_normaliz(self):
        r"""
        Gives a triangulation of the polyhedron using normaliz

        OUTPUT:

        A tuple of pairs ``(simplex,simplex_volume)`` used in the
        triangulation.

        .. NOTE::

            This function depends on Normaliz (i.e. the ``pynormaliz`` optional
            package). See the Normaliz documentation for further details.

        TESTS::

            sage: K = Polyhedron(vertices=[[1,1]], rays=[[1,0],[1,2]])
            sage: K._triangulate_normaliz()
            Traceback (most recent call last):
            ...
            TypeError: the polyhedron's backend should be 'normaliz'
        """
        raise TypeError("the polyhedron's backend should be 'normaliz'")

    def triangulate(self, engine='auto', connected=True, fine=False, regular=None, star=None):
        r"""
        Return a triangulation of the polytope.

        INPUT:

        - ``engine`` -- either 'auto' (default), 'internal',
          'TOPCOM', or 'normaliz'.  The 'internal' and 'TOPCOM' instruct
          this package to always use its own triangulation algorithms
          or TOPCOM's algorithms, respectively. By default ('auto'),
          TOPCOM is used if it is available and internal routines otherwise.

        The remaining keyword parameters are passed through to the
        :class:`~sage.geometry.triangulation.point_configuration.PointConfiguration`
        constructor:

        - ``connected`` -- boolean (default: ``True``). Whether the
          triangulations should be connected to the regular
          triangulations via bistellar flips. These are much easier to
          compute than all triangulations.

        - ``fine`` -- boolean (default: ``False``). Whether the
          triangulations must be fine, that is, make use of all points
          of the configuration.

        - ``regular`` -- boolean or ``None`` (default:
          ``None``). Whether the triangulations must be regular. A
          regular triangulation is one that is induced by a
          piecewise-linear convex support function. In other words,
          the shadows of the faces of a polyhedron in one higher
          dimension.

          * ``True``: Only regular triangulations.

          * ``False``: Only non-regular triangulations.

          * ``None`` (default): Both kinds of triangulation.

        - ``star`` -- either ``None`` (default) or a point. Whether
          the triangulations must be star. A triangulation is star if
          all maximal simplices contain a common point. The central
          point can be specified by its index (an integer) in the
          given points or by its coordinates (anything iterable.)

        OUTPUT:

        A triangulation of the convex hull of the vertices as a
        :class:`~sage.geometry.triangulation.point_configuration.Triangulation`. The
        indices in the triangulation correspond to the
        :meth:`Vrepresentation` objects.

        EXAMPLES::

            sage: cube = polytopes.hypercube(3)
            sage: triangulation = cube.triangulate(
            ....:    engine='internal') # to make doctest independent of TOPCOM
            sage: triangulation
            (<0,1,2,7>, <0,1,5,7>, <0,2,3,7>, <0,3,4,7>, <0,4,5,7>, <1,5,6,7>)
            sage: simplex_indices = triangulation[0]; simplex_indices
            (0, 1, 2, 7)
            sage: simplex_vertices = [ cube.Vrepresentation(i) for i in simplex_indices ]
            sage: simplex_vertices
            [A vertex at (1, -1, -1),
             A vertex at (1, 1, -1),
             A vertex at (1, 1, 1),
             A vertex at (-1, 1, 1)]
            sage: Polyhedron(simplex_vertices)
            A 3-dimensional polyhedron in ZZ^3 defined as the convex hull of 4 vertices

        It is possible to use ``'normaliz'`` as an engine. For this, the
        polyhedron should have the backend set to normaliz::

            sage: P = Polyhedron(vertices=[[0,0,1],[1,0,1],[0,1,1],[1,1,1]],backend='normaliz')  # optional - pynormaliz
            sage: P.triangulate(engine='normaliz')  # optional - pynormaliz
            (<0,1,2>, <1,2,3>)

            sage: P = Polyhedron(vertices=[[0,0,1],[1,0,1],[0,1,1],[1,1,1]])
            sage: P.triangulate(engine='normaliz')
            Traceback (most recent call last):
            ...
            TypeError: the polyhedron's backend should be 'normaliz'

        The normaliz engine can triangulate pointed cones::

            sage: C1 = Polyhedron(rays=[[0,0,1],[1,0,1],[0,1,1],[1,1,1]],backend='normaliz')  # optional - pynormaliz
            sage: C1.triangulate(engine='normaliz')  # optional - pynormaliz
            (<0,1,2>, <1,2,3>)
            sage: C2 = Polyhedron(rays=[[1,0,1],[0,0,1],[0,1,1],[1,1,10/9]],backend='normaliz')  # optional - pynormaliz
            sage: C2.triangulate(engine='normaliz')  # optional - pynormaliz
            (<0,1,2>, <1,2,3>)

        They can also be affine cones::

            sage: K = Polyhedron(vertices=[[1,1,1]],rays=[[1,0,0],[0,1,0],[1,1,-1],[1,1,1]], backend='normaliz')  # optional - pynormaliz
            sage: K.triangulate(engine='normaliz')  # optional - pynormaliz
            (<0,1,2>, <0,1,3>)
        """
        if self.lines():
            raise NotImplementedError('triangulation of polyhedra with lines is not supported')
        if len(self.vertices_list()) >= 2 and self.rays_list():
            raise NotImplementedError('triangulation of non-compact polyhedra that are not cones is not supported')
        if not self.is_compact() and engine != 'normaliz':
            raise NotImplementedError("triangulation of pointed polyhedra requires 'normaliz'")
        from sage.geometry.triangulation.point_configuration import PointConfiguration
        if self.is_compact():
            pc = PointConfiguration((v.vector() for v in self.vertex_generator()),
                                    connected=connected, fine=fine, regular=regular, star=star)
            # If the engine is not normaliz, we pass directly to the
            # PointConfiguration module.
            if engine != 'normaliz':
                pc.set_engine(engine)
                return pc.triangulate()
            else:
                return pc(self._triangulate_normaliz())
        else:  # From above, we have a pointed cone and the engine is normaliz
            try:
                pc = PointConfiguration((v.vector() for v in self.ray_generator()),
                                        connected=connected, fine=fine, regular=regular, star=star)
                return pc(self._triangulate_normaliz())
            except AssertionError:
                # PointConfiguration is not adapted to inhomogeneous cones
                # This is a hack. TODO: Implement the necessary things in
                # PointConfiguration to accept such cases.
                c = self.representative_point()
                normed_v = ((1/(r.vector()*c))*r.vector() for r in self.ray_generator())
                pc = PointConfiguration(normed_v, connected=connected, fine=fine, regular=regular, star=star)
                return pc(self._triangulate_normaliz())

    @coerce_binop
    def minkowski_sum(self, other):
        r"""
        Return the Minkowski sum.

        Minkowski addition of two subsets of a vector space is defined
        as

        .. MATH::

            X \oplus Y =
            \cup_{y\in Y} (X+y) =
            \cup_{x\in X, y\in Y} (x+y)

        See :meth:`minkowski_difference` for a partial inverse operation.

        INPUT:

        - ``other`` -- a :class:`Polyhedron_base`

        OUTPUT:

        The Minkowski sum of ``self`` and ``other``

        EXAMPLES::

            sage: X = polytopes.hypercube(3)
            sage: Y = Polyhedron(vertices=[(0,0,0), (0,0,1/2), (0,1/2,0), (1/2,0,0)])
            sage: X+Y
            A 3-dimensional polyhedron in QQ^3 defined as the convex hull of 13 vertices

            sage: four_cube = polytopes.hypercube(4)
            sage: four_simplex = Polyhedron(vertices = [[0, 0, 0, 1], [0, 0, 1, 0], [0, 1, 0, 0], [1, 0, 0, 0]])
            sage: four_cube + four_simplex
            A 4-dimensional polyhedron in ZZ^4 defined as the convex hull of 36 vertices
            sage: four_cube.minkowski_sum(four_simplex) == four_cube + four_simplex
            True

            sage: poly_spam = Polyhedron([[3,4,5,2],[1,0,0,1],[0,0,0,0],[0,4,3,2],[-3,-3,-3,-3]], base_ring=ZZ)
            sage: poly_eggs = Polyhedron([[5,4,5,4],[-4,5,-4,5],[4,-5,4,-5],[0,0,0,0]], base_ring=QQ)
            sage: poly_spam + poly_spam + poly_eggs
            A 4-dimensional polyhedron in QQ^4 defined as the convex hull of 12 vertices
        """
        new_vertices = []
        for v1 in self.vertex_generator():
            for v2 in other.vertex_generator():
                new_vertices.append(list(v1() + v2()))
        if new_vertices != []:
            new_rays = self.rays() + other.rays()
            new_lines = self.lines() + other.lines()
            return self.parent().element_class(self.parent(), [new_vertices, new_rays, new_lines], None)
        else:
            return self.parent().element_class(self.parent(), None, None)

    _add_ = minkowski_sum

    @coerce_binop
    def minkowski_difference(self, other):
        r"""
        Return the Minkowski difference.

        Minkowski subtraction can equivalently be defined via
        Minkowski addition (see :meth:`minkowski_sum`) or as
        set-theoretic intersection via

        .. MATH::

            X \ominus Y =
            (X^c \oplus Y)^c =
            \cap_{y\in Y} (X-y)

        where superscript-"c" means the complement in the ambient
        vector space. The Minkowski difference of convex sets is
        convex, and the difference of polyhedra is again a
        polyhedron. We only consider the case of polyhedra in the
        following. Note that it is not quite the inverse of
        addition. In fact:

        * `(X+Y)-Y = X` for any polyhedra `X`, `Y`.

        * `(X-Y)+Y \subseteq X`

        * `(X-Y)+Y = X` if and only if Y is a Minkowski summand of X.

        INPUT:

        - ``other`` -- a :class:`Polyhedron_base`

        OUTPUT:

        The Minkowski difference of ``self`` and ``other``. Also known
        as Minkowski subtraction of ``other`` from ``self``.

        EXAMPLES::

            sage: X = polytopes.hypercube(3)
            sage: Y = Polyhedron(vertices=[(0,0,0), (0,0,1), (0,1,0), (1,0,0)]) / 2
            sage: (X+Y)-Y == X
            True
            sage: (X-Y)+Y < X
            True

        The polyhedra need not be full-dimensional::

            sage: X2 = Polyhedron(vertices=[(-1,-1,0),(1,-1,0),(-1,1,0),(1,1,0)])
            sage: Y2 = Polyhedron(vertices=[(0,0,0), (0,1,0), (1,0,0)]) / 2
            sage: (X2+Y2)-Y2 == X2
            True
            sage: (X2-Y2)+Y2 < X2
            True

        Minus sign is really an alias for :meth:`minkowski_difference`
        ::

            sage: four_cube = polytopes.hypercube(4)
            sage: four_simplex = Polyhedron(vertices = [[0, 0, 0, 1], [0, 0, 1, 0], [0, 1, 0, 0], [1, 0, 0, 0]])
            sage: four_cube - four_simplex
            A 4-dimensional polyhedron in QQ^4 defined as the convex hull of 16 vertices
            sage: four_cube.minkowski_difference(four_simplex) == four_cube - four_simplex
            True

        Coercion of the base ring works::

            sage: poly_spam = Polyhedron([[3,4,5,2],[1,0,0,1],[0,0,0,0],[0,4,3,2],[-3,-3,-3,-3]], base_ring=ZZ)
            sage: poly_eggs = Polyhedron([[5,4,5,4],[-4,5,-4,5],[4,-5,4,-5],[0,0,0,0]], base_ring=QQ) / 100
            sage: poly_spam - poly_eggs
            A 4-dimensional polyhedron in QQ^4 defined as the convex hull of 5 vertices

        TESTS::

            sage: X = polytopes.hypercube(2)
            sage: Y = Polyhedron(vertices=[(1,1)])
            sage: (X-Y).Vrepresentation()
            (A vertex at (0, -2), A vertex at (0, 0), A vertex at (-2, 0), A vertex at (-2, -2))

            sage: Y = Polyhedron(vertices=[(1,1), (0,0)])
            sage: (X-Y).Vrepresentation()
            (A vertex at (0, -1), A vertex at (0, 0), A vertex at (-1, 0), A vertex at (-1, -1))

            sage: X = X + Y   # now Y is a Minkowski summand of X
            sage: (X+Y)-Y == X
            True
            sage: (X-Y)+Y == X
            True

        Testing that :trac:`28506` is fixed::

            sage: Q = Polyhedron([[1,0],[0,1]])
            sage: S = Polyhedron([[0,0],[1,2]])
            sage: S.minkowski_difference(Q)
            A 1-dimensional polyhedron in QQ^2 defined as the convex hull of 2 vertices
        """
        if other.is_empty():
            return self.parent().universe()   # empty intersection = everything
        if not other.is_compact():
            raise NotImplementedError('only subtracting compact polyhedra is implemented')
        new_eqns = []
        for eq in self.equations():
            values = [ eq.A() * v.vector() for v in other.vertices() ]
            eq = list(eq)
            eq[0] += min(values)   # shift constant term
            new_eqns.append(eq)
        P = self.parent()
        new_ieqs = []
        for ieq in self.inequalities():
            values = [ ieq.A() * v.vector() for v in other.vertices() ]
            ieq = list(ieq)
            ieq[0] += min(values)   # shift constant term
            new_ieqs.append(ieq)

        # Some vertices might need fractions.
        P = self.parent().change_ring(self.base_ring().fraction_field())
        return P.element_class(P, None, [new_ieqs, new_eqns])

    def __sub__(self, other):
        r"""
        Implement minus binary operation

        Polyhedra are not a ring with respect to dilatation and
        Minkowski sum, for example `X\oplus(-1)*Y \not= X\ominus Y`.

        INPUT:

        - ``other`` -- a translation vector or a polyhedron

        OUTPUT:

        Either translation by the negative of the given vector or
        Minkowski subtraction by the given polyhedron.

        EXAMPLES::

            sage: X = polytopes.hypercube(2)
            sage: v = vector([1,1])
            sage: (X - v/2).Vrepresentation()
            (A vertex at (-3/2, -3/2), A vertex at (-3/2, 1/2),
             A vertex at (1/2, -3/2), A vertex at (1/2, 1/2))
            sage: (X-v)+v == X
            True

            sage: Y = Polyhedron(vertices=[(1/2,0),(0,1/2)])
            sage: (X-Y).Vrepresentation()
            (A vertex at (1/2, -1), A vertex at (1/2, 1/2),
             A vertex at (-1, 1/2), A vertex at (-1, -1))
            sage: (X+Y)-Y == X
            True
        """
        if is_Polyhedron(other):
            return self.minkowski_difference(other)
        return self + (-other)

    def is_minkowski_summand(self, Y):
        r"""
        Test whether ``Y`` is a Minkowski summand.

        See :meth:`minkowski_sum`.

        OUTPUT:

        Boolean. Whether there exists another polyhedron `Z` such that
        ``self`` can be written as `Y\oplus Z`.

        EXAMPLES::

            sage: A = polytopes.hypercube(2)
            sage: B = Polyhedron(vertices=[(0,1), (1/2,1)])
            sage: C = Polyhedron(vertices=[(1,1)])
            sage: A.is_minkowski_summand(B)
            True
            sage: A.is_minkowski_summand(C)
            True
            sage: B.is_minkowski_summand(C)
            True
            sage: B.is_minkowski_summand(A)
            False
            sage: C.is_minkowski_summand(A)
            False
            sage: C.is_minkowski_summand(B)
            False
        """
        return self.minkowski_difference(Y).minkowski_sum(Y) == self

    def translation(self, displacement):
        """
        Return the translated polyhedron.

        INPUT:

        - ``displacement`` -- a displacement vector or a list/tuple of
          coordinates that determines a displacement vector

        OUTPUT:

        The translated polyhedron.

        EXAMPLES::

            sage: P = Polyhedron([[0,0],[1,0],[0,1]], base_ring=ZZ)
            sage: P.translation([2,1])
            A 2-dimensional polyhedron in ZZ^2 defined as the convex hull of 3 vertices
            sage: P.translation( vector(QQ,[2,1]) )
            A 2-dimensional polyhedron in QQ^2 defined as the convex hull of 3 vertices

        TESTS::

            sage: P = Polyhedron([[0,0],[1,0],[0,1]], base_ring=ZZ, backend='field')
            sage: P.translation([2,1]).backend()
            'field'

        Check that precomputed data is set up correctly::

            sage: P = polytopes.permutahedron(4)*Polyhedron(lines=[[1]])
            sage: Q = P.change_ring(P.base_ring(), backend='field')
            sage: P + vector([1,2,3,4,5]) == Q + vector([1,2,3,4,5])
            True
            sage: P + vector([1,2,3,4,5/2]) == Q + vector([1,2,3,4,5/2])
            True
        """
        Vrep, Hrep, parent = self._translation_double_description(displacement)

        pref_rep = 'Vrep' if self.n_vertices() + self.n_rays() <= self.n_inequalities() else 'Hrep'

        return parent.element_class(parent, Vrep, Hrep,
                                    Vrep_minimal=True, Hrep_minimal=True, pref_rep=pref_rep)

    def _translation_double_description(self, displacement):
        r"""
        Return the input parameters for the translation.

        INPUT:

        - ``displacement`` -- a displacement vector or a list/tuple of
          coordinates that determines a displacement vector

        OUTPUT: Tuple of consisting of new Vrepresentation, Hrepresentation and parent.

        .. SEEALSO::

            :meth:`translation`

        EXAMPLES::

            sage: P = Polyhedron([[0,0],[1,0],[0,1]], base_ring=ZZ)
            sage: Vrep, Hrep, parent = P._translation_double_description([2,1])
            sage: [tuple(x) for x in Vrep], [tuple(x) for x in Hrep], parent
            ([((2, 1), (2, 2), (3, 1)), (), ()],
             [((-2, 1, 0), (-1, 0, 1), (4, -1, -1)), ()],
             Polyhedra in ZZ^2)
        """
        displacement = vector(displacement)
        new_vertices = (x.vector()+displacement for x in self.vertex_generator())
        new_rays = self.rays()
        new_lines = self.lines()
        parent = self.parent().base_extend(displacement)

        # Replace a hyperplane of the form A*x + b >= 0 by
        # A(x-displacement) + b >= 0 <=> Ax + b - A*displacement >= 0.
        # Likewise for equations.
        def get_new(x):
            y = x.vector().change_ring(parent.base_ring())
            y[0] -= x.A()*displacement
            return y

        new_ieqs = (get_new(x) for x in self.inequality_generator())
        new_eqns = (get_new(x) for x in self.equation_generator())
        return [new_vertices, new_rays, new_lines], [new_ieqs, new_eqns], parent

    def product(self, other):
        """
        Return the Cartesian product.

        INPUT:

        - ``other`` -- a :class:`Polyhedron_base`

        OUTPUT:

        The Cartesian product of ``self`` and ``other`` with a
        suitable base ring to encompass the two.

        EXAMPLES::

            sage: P1 = Polyhedron([[0],[1]], base_ring=ZZ)
            sage: P2 = Polyhedron([[0],[1]], base_ring=QQ)
            sage: P1.product(P2)
            A 2-dimensional polyhedron in QQ^2 defined as the convex hull of 4 vertices

        The Cartesian product is the product in the semiring of polyhedra::

            sage: P1 * P1
            A 2-dimensional polyhedron in ZZ^2 defined as the convex hull of 4 vertices
            sage: P1 * P2
            A 2-dimensional polyhedron in QQ^2 defined as the convex hull of 4 vertices
            sage: P2 * P2
            A 2-dimensional polyhedron in QQ^2 defined as the convex hull of 4 vertices
            sage: 2 * P1
            A 1-dimensional polyhedron in ZZ^1 defined as the convex hull of 2 vertices
            sage: P1 * 2.0
            A 1-dimensional polyhedron in RDF^1 defined as the convex hull of 2 vertices

        TESTS:

        Check that :trac:`15253` is fixed::

            sage: polytopes.hypercube(1) * polytopes.hypercube(2)
            A 3-dimensional polyhedron in ZZ^3 defined as the convex hull of 8 vertices
        """
        try:
            new_ring = self.parent()._coerce_base_ring(other)
        except TypeError:
            raise TypeError("no common canonical parent for objects with parents: " + str(self.parent())
                             + " and " + str(other.parent()))

        from itertools import chain

        new_vertices = (tuple(x) + tuple(y)
                        for x in self.vertex_generator() for y in other.vertex_generator())

        self_zero  = tuple(0 for _ in range( self.ambient_dim()))
        other_zero = tuple(0 for _ in range(other.ambient_dim()))

        rays = chain((tuple(r) + other_zero for r in  self.ray_generator()),
                     (self_zero + tuple(r)  for r in other.ray_generator()))

        lines = chain((tuple(l) + other_zero for l in  self.line_generator()),
                      (self_zero + tuple(l)  for l in other.line_generator()))

        if self.n_vertices() == 0 or other.n_vertices() == 0:
            # In this case we obtain the empty polyhedron.
            # There is not vertex to attach the rays or lines to.
            # By our convention, in this case the polyhedron shall also not have rays or lines.
            rays = ()
            lines = ()

        ieqs = chain((tuple(i) + other_zero               for i in  self.inequality_generator()),
                     ((i.b(),) + self_zero + tuple(i.A()) for i in other.inequality_generator()))

        eqns = chain((tuple(e) + other_zero               for e in  self.equation_generator()),
                     ((e.b(),) + self_zero + tuple(e.A()) for e in other.equation_generator()))

        pref_rep = 'Vrep' if self.n_vertices() + self.n_rays() + other.n_vertices() + other.n_rays() \
                             <= self.n_inequalities() + other.n_inequalities() else 'Hrep'

        parent = self.parent().change_ring(new_ring, ambient_dim=self.ambient_dim() + other.ambient_dim())
        return parent.element_class(parent, [new_vertices, rays, lines],
                                    [ieqs, eqns],
                                    Vrep_minimal=True, Hrep_minimal=True, pref_rep=pref_rep)

    _mul_ = product

    def _test_product(self, tester=None, **options):
        """
        Run tests on the method :meth:`.product`.

        TESTS::

            sage: polytopes.cross_polytope(3)._test_product()
        """
        from sage.geometry.polyhedron.library import polytopes
        if tester is None:
            tester = self._tester(**options)

        if self.n_vertices() + self.n_rays() < 40 and self.n_facets() < 40:
            # Check that the product preserves the backend, where possible.
            P = polytopes.simplex(backend="cdd")
            tester.assertEqual((self*P).backend(), self.backend())
            Q = polytopes.simplex(backend="ppl")
            tester.assertEqual((self*Q).backend(), self.backend())

            # And that it changes the backend correctly where necessary.
            if self.base_ring() is not AA and AA.has_coerce_map_from(self.base_ring()):
                R = self*polytopes.regular_polygon(5, exact=True)
                assert R
            if RDF.has_coerce_map_from(self.base_ring()):
                R = self*polytopes.regular_polygon(5, exact=False)
                assert R

        if self.base_ring() in (ZZ, QQ):
            # Check that the double description is set up correctly.
            self_field = self.base_extend(self.base_ring(), backend='field')
            P = polytopes.permutahedron(4, backend='field').base_extend(QQ)
            Q = Polyhedron(rays=[[1,0,0,0],[0,1,1,0]], lines=[[0,1,0,1]], backend='field')
            (self_field * P)._test_basic_properties(tester)
            (self_field * Q)._test_basic_properties(tester)

    def join(self, other):
        """
        Return the join of ``self`` and ``other``.

        The join of two polyhedra is obtained by first placing the two objects in
        two non-intersecting affine subspaces `V`, and `W` whose affine hull is
        the whole ambient space, and finally by taking the convex hull of their
        union. The dimension of the join is the sum of the dimensions of the
        two polyhedron plus 1.

        INPUT:

        - ``other`` -- a polyhedron

        EXAMPLES::

            sage: P1 = Polyhedron([[0],[1]], base_ring=ZZ)
            sage: P2 = Polyhedron([[0],[1]], base_ring=QQ)
            sage: P1.join(P2)
            A 3-dimensional polyhedron in QQ^3 defined as the convex hull of 4 vertices
            sage: P1.join(P1)
            A 3-dimensional polyhedron in ZZ^3 defined as the convex hull of 4 vertices
            sage: P2.join(P2)
            A 3-dimensional polyhedron in QQ^3 defined as the convex hull of 4 vertices

        An unbounded example::

            sage: R1 = Polyhedron(rays=[[1]])
            sage: R1.join(R1)
            A 3-dimensional polyhedron in ZZ^3 defined as the convex hull of 2 vertices and 2 rays

        TESTS::

            sage: C = polytopes.hypercube(5)
            sage: S = Polyhedron([[1]])
            sage: C.join(S).is_combinatorially_isomorphic(C.pyramid())
            True

            sage: P = polytopes.simplex(backend='cdd')
            sage: Q = polytopes.simplex(backend='ppl')
            sage: P.join(Q).backend()
            'cdd'
            sage: Q.join(P).backend()
            'ppl'
        """
        try:
            new_ring = self.parent()._coerce_base_ring(other)
        except TypeError:
            raise TypeError("no common canonical parent for objects with parents: " + str(self.parent())
                     + " and " + str(other.parent()))

        dim_self = self.ambient_dim()
        dim_other = other.ambient_dim()

        new_vertices = [list(x)+[0]*dim_other+[0] for x in self.vertex_generator()] + \
                       [[0]*dim_self+list(x)+[1] for x in other.vertex_generator()]
        new_rays = []
        new_rays.extend( [ r+[0]*dim_other+[0]
                           for r in self.ray_generator() ] )
        new_rays.extend( [ [0]*dim_self+r+[1]
                           for r in other.ray_generator() ] )
        new_lines = []
        new_lines.extend( [ l+[0]*dim_other+[0]
                            for l in self.line_generator() ] )
        new_lines.extend( [ [0]*dim_self+l+[1]
                            for l in other.line_generator() ] )

        parent = self.parent().change_ring(new_ring, ambient_dim=self.ambient_dim() + other.ambient_dim() + 1)
        return parent.element_class(parent, [new_vertices, new_rays, new_lines], None)

    def subdirect_sum(self, other):
        """
        Return the subdirect sum of ``self`` and ``other``.

        The subdirect sum of two polyhedron is a projection of the join of the
        two polytopes. It is obtained by placing the two objects in orthogonal subspaces
        intersecting at the origin.

        INPUT:

        - ``other`` -- a :class:`Polyhedron_base`

        EXAMPLES::

            sage: P1 = Polyhedron([[1],[2]], base_ring=ZZ)
            sage: P2 = Polyhedron([[3],[4]], base_ring=QQ)
            sage: sds = P1.subdirect_sum(P2);sds
            A 2-dimensional polyhedron in QQ^2 defined as the convex hull of 4
            vertices
            sage: sds.vertices()
            (A vertex at (0, 3),
             A vertex at (0, 4),
             A vertex at (1, 0),
             A vertex at (2, 0))

        .. SEEALSO::

            :meth:`join`
            :meth:`direct_sum`

        TESTS::

            sage: P = polytopes.simplex(backend='cdd')
            sage: Q = polytopes.simplex(backend='ppl')
            sage: P.subdirect_sum(Q).backend()
            'cdd'
            sage: Q.subdirect_sum(P).backend()
            'ppl'
        """
        try:
            new_ring = self.parent()._coerce_base_ring(other)
        except TypeError:
            raise TypeError("no common canonical parent for objects with parents: " + str(self.parent())
                     + " and " + str(other.parent()))

        dim_self = self.ambient_dim()
        dim_other = other.ambient_dim()

        new_vertices = [list(x)+[0]*dim_other for x in self.vertex_generator()] + \
                       [[0]*dim_self+list(x) for x in other.vertex_generator()]
        new_rays = []
        new_rays.extend( [ r+[0]*dim_other
                           for r in self.ray_generator() ] )
        new_rays.extend( [ [0]*dim_self+r
                           for r in other.ray_generator() ] )
        new_lines = []
        new_lines.extend( [ l+[0]*dim_other
                            for l in self.line_generator() ] )
        new_lines.extend( [ [0]*dim_self+l
                            for l in other.line_generator() ] )

        parent = self.parent().change_ring(new_ring, ambient_dim=self.ambient_dim() + other.ambient_dim())
        return parent.element_class(parent, [new_vertices, new_rays, new_lines], None)

    def direct_sum(self, other):
        """
        Return the direct sum of ``self`` and ``other``.

        The direct sum of two polyhedron is the subdirect sum of the two, when
        they have the origin in their interior. To avoid checking if the origin
        is contained in both, we place the affine subspace containing ``other``
        at the center of ``self``.

        INPUT:

        - ``other`` -- a :class:`Polyhedron_base`

        EXAMPLES::

            sage: P1 = Polyhedron([[1],[2]], base_ring=ZZ)
            sage: P2 = Polyhedron([[3],[4]], base_ring=QQ)
            sage: ds = P1.direct_sum(P2);ds
            A 2-dimensional polyhedron in QQ^2 defined as the convex hull of 4 vertices
            sage: ds.vertices()
            (A vertex at (1, 0),
             A vertex at (2, 0),
             A vertex at (3/2, -1/2),
             A vertex at (3/2, 1/2))

        .. SEEALSO::

            :meth:`join`
            :meth:`subdirect_sum`

        TESTS:

        Check that the backend is preserved::

            sage: P = polytopes.simplex(backend='cdd')
            sage: Q = polytopes.simplex(backend='ppl')
            sage: P.direct_sum(Q).backend()
            'cdd'
            sage: Q.direct_sum(P).backend()
            'ppl'

        Check that :trac:`28506` is fixed::

            sage: s2 = polytopes.simplex(2)
            sage: s3 = polytopes.simplex(3)
            sage: s2.direct_sum(s3)
            A 5-dimensional polyhedron in QQ^7 defined as the convex hull of 7 vertices
        """
        try:
            # Some vertices might need fractions.
            new_ring = self.parent()._coerce_base_ring(other).fraction_field()
        except TypeError:
            raise TypeError("no common canonical parent for objects with parents: " + str(self.parent())
                     + " and " + str(other.parent()))

        dim_self = self.ambient_dim()
        dim_other = other.ambient_dim()

        new_vertices = [list(x) + [0]*dim_other for x in self.vertex_generator()] + \
                       [list(self.center()) + list(x.vector() - other.center()) for x in other.vertex_generator()]
        new_rays = []
        new_rays.extend( [ r + [0]*dim_other
                           for r in self.ray_generator() ] )
        new_rays.extend( [ [0]*dim_self + r
                           for r in other.ray_generator() ] )
        new_lines = []
        new_lines.extend( [ l + [0]*dim_other
                            for l in self.line_generator() ] )
        new_lines.extend( [ [0]*dim_self + l
                            for l in other.line_generator() ] )

        parent = self.parent().change_ring(new_ring, ambient_dim=self.ambient_dim() + other.ambient_dim())
        return parent.element_class(parent, [new_vertices, new_rays, new_lines], None)

    def dilation(self, scalar):
        """
        Return the dilated (uniformly stretched) polyhedron.

        INPUT:

        - ``scalar`` -- A scalar, not necessarily in :meth:`base_ring`

        OUTPUT:

        The polyhedron dilated by that scalar, possibly coerced to a
        bigger base ring.

        EXAMPLES::

            sage: p = Polyhedron(vertices = [[t,t^2,t^3] for t in srange(2,6)])
            sage: next(p.vertex_generator())
            A vertex at (2, 4, 8)
            sage: p2 = p.dilation(2)
            sage: next(p2.vertex_generator())
            A vertex at (4, 8, 16)
            sage: p.dilation(2) == p * 2
            True

        TESTS:

        Dilation of empty polyhedra works, see :trac:`14987`::

            sage: p = Polyhedron(ambient_dim=2); p
            The empty polyhedron in ZZ^2
            sage: p.dilation(3)
            The empty polyhedron in ZZ^2

            sage: p = Polyhedron(vertices=[(1,1)], rays=[(1,0)], lines=[(0,1)])
            sage: (-p).rays()
            (A ray in the direction (-1, 0),)
            sage: (-p).lines()
            (A line in the direction (0, 1),)

            sage: (0*p).rays()
            ()
            sage: (0*p).lines()
            ()
        """
        parent = self.parent().base_extend(scalar)

        if scalar == 0:
            new_vertices = tuple(self.ambient_space().zero() for v in self.vertex_generator())
            new_rays = []
            new_lines = []
            return parent.element_class(parent, [new_vertices, new_rays, new_lines], None)

        one = parent.base_ring().one()
        sign = one if scalar > 0 else -one

        make_new_Hrep = lambda h: tuple(scalar*sign*x if i == 0 else sign*x
                                        for i, x in enumerate(h._vector))

        new_vertices = (tuple(scalar*x for x in v._vector) for v in self.vertex_generator())
        new_rays = (tuple(sign*x for x in r._vector) for r in self.ray_generator())
        new_lines = self.line_generator()
        new_inequalities = map(make_new_Hrep, self.inequality_generator())
        new_equations = map(make_new_Hrep, self.equation_generator())

        pref_rep = 'Vrep' if self.n_vertices() + self.n_rays() <= self.n_inequalities() else 'Hrep'

        return parent.element_class(parent, [new_vertices, new_rays, new_lines],
                                    [new_inequalities, new_equations],
                                    Vrep_minimal=True, Hrep_minimal=True, pref_rep=pref_rep)

    def _test_dilation(self, tester=None, **options):
        """
        Run tests on the method :meth:`.dilation`.

        TESTS::

            sage: polytopes.cross_polytope(3)._test_dilation()
        """
        if tester is None:
            tester = self._tester(**options)

        # Testing that the backend is preserved.
        tester.assertEqual(self.dilation(2*self.base_ring().gen()).backend(), self.backend())
        tester.assertEqual(self.dilation(ZZ(3)).backend(), self.backend())

        if self.n_vertices() + self.n_rays() > 40:
            # Avoid long time computations.
            return

        # Testing that the double description is set up correctly.
        if self.base_ring().is_exact():
            if self.base_ring() in (QQ, ZZ):
                p = self.base_extend(self.base_ring(), backend='field')
                (ZZ(2)*p)._test_basic_properties(tester)
                (ZZ(2)/2*p)._test_basic_properties(tester)
                (ZZ(-3)*p)._test_basic_properties(tester)
                (ZZ(-1)/2*p)._test_basic_properties(tester)
        else:
            tester.assertIsInstance(ZZ(1)/3*self, Polyhedron_base)

        if self.n_vertices() > 20 or self.base_ring() is AA:
            # Avoid long time computations.
            return

        # Some sanity check on the volume (only run for relatively small instances).
        if self.dim() > -1 and self.is_compact() and self.base_ring().is_exact():
            tester.assertEqual(self.dilation(3).volume(measure='induced'), self.volume(measure='induced')*3**self.dim())

        # Testing coercion with algebraic numbers.
        from sage.rings.number_field.number_field import QuadraticField
        K1 = QuadraticField(2, embedding=AA(2).sqrt())
        sqrt2 = K1.gen()
        K2 = QuadraticField(3, embedding=AA(3).sqrt())
        sqrt3 = K2.gen()

        if self.base_ring() in (QQ,ZZ,AA,RDF):
            tester.assertIsInstance(sqrt2*self, Polyhedron_base)
            tester.assertIsInstance(sqrt3*self, Polyhedron_base)
        elif hasattr(self.base_ring(), "composite_fields"):
            for scalar, K in ((sqrt2, K1), (sqrt3, K2)):
                new_ring = None
                try:
                    new_ring = self.base_ring().composite_fields()[0]
                except:
                    # This isn't about testing composite fields.
                    pass
                if new_ring:
                    p = self.change_ring(new_ring)
                    tester.assertIsInstance(scalar*p, Polyhedron_base)

    def linear_transformation(self, linear_transf, new_base_ring=None):
        """
        Return the linear transformation of ``self``.

        INPUT:

        - ``linear_transf`` -- a matrix, not necessarily in :meth:`base_ring`
        - ``new_base_ring`` -- ring (optional); specify the new base ring;
          may avoid coercion failure

        OUTPUT:

        The polyhedron transformed by that matrix, possibly coerced to a
        bigger base ring.

        EXAMPLES::

            sage: b3 = polytopes.Birkhoff_polytope(3)
            sage: proj_mat=matrix([[0,1,0,0,0,0,0,0,0],[0,0,0,1,0,0,0,0,0],[0,0,0,0,0,1,0,0,0],[0,0,0,0,0,0,0,1,0]])
            sage: b3_proj = proj_mat * b3; b3_proj
            A 3-dimensional polyhedron in ZZ^4 defined as the convex hull of 5 vertices

            sage: square = polytopes.regular_polygon(4)
            sage: square.vertices_list()
            [[0, -1], [1, 0], [-1, 0], [0, 1]]
            sage: transf = matrix([[1,1],[0,1]])
            sage: sheared = transf * square
            sage: sheared.vertices_list()
            [[-1, -1], [1, 0], [-1, 0], [1, 1]]
            sage: sheared == square.linear_transformation(transf)
            True

        Specifying the new base ring may avoid coercion failure::

            sage: K.<sqrt2> = QuadraticField(2)
            sage: L.<sqrt3> = QuadraticField(3)
            sage: P = polytopes.cube()*sqrt2
            sage: M = matrix([[sqrt3, 0, 0], [0, sqrt3, 0], [0, 0, 1]])
            sage: P.linear_transformation(M, new_base_ring=K.composite_fields(L)[0])
            A 3-dimensional polyhedron in (Number Field in sqrt2sqrt3 with defining polynomial x^4 - 10*x^2 + 1 with sqrt2sqrt3 = 0.3178372451957823?)^3 defined as the convex hull of 8 vertices

        Linear transformation without specified new base ring fails in this case::

            sage: M*P
            Traceback (most recent call last):
            ...
            TypeError: unsupported operand parent(s) for *: 'Full MatrixSpace of 3 by 3 dense matrices over Number Field in sqrt3 with defining polynomial x^2 - 3 with sqrt3 = 1.732050807568878?' and 'Full MatrixSpace of 3 by 8 dense matrices over Number Field in sqrt2 with defining polynomial x^2 - 2 with sqrt2 = 1.414213562373095?'

        TESTS:

        Linear transformation respects backend::

            sage: P = polytopes.simplex(backend='field')
            sage: t = matrix([[1,1,1,1],[0,1,1,1],[0,0,1,1],[0,0,0,1]])
            sage: P.linear_transformation(t).backend()
            'field'

        Check that coercion works::

            sage: (1.0 * proj_mat) * b3
            A 3-dimensional polyhedron in RDF^4 defined as the convex hull of 5 vertices
            sage: (1/1 * proj_mat) * b3
            A 3-dimensional polyhedron in QQ^4 defined as the convex hull of 5 vertices
            sage: (AA(2).sqrt() * proj_mat) * b3
            A 3-dimensional polyhedron in AA^4 defined as the convex hull of 5 vertices

        Check that zero-matrices act correctly::

            sage: Matrix([]) * b3
            A 0-dimensional polyhedron in ZZ^0 defined as the convex hull of 1 vertex
            sage: Matrix([[0 for _ in range(9)]]) * b3
            A 0-dimensional polyhedron in ZZ^1 defined as the convex hull of 1 vertex
            sage: Matrix([[0 for _ in range(9)] for _ in range(4)]) * b3
            A 0-dimensional polyhedron in ZZ^4 defined as the convex hull of 1 vertex
            sage: Matrix([[0 for _ in range(8)]]) * b3
            Traceback (most recent call last):
            ...
            TypeError: unsupported operand parent(s) for *: 'Full MatrixSpace of 1 by 8 dense matrices over Integer Ring' and 'Full MatrixSpace of 9 by 6 dense matrices over Integer Ring'
            sage: Matrix(ZZ, []) * b3
            A 0-dimensional polyhedron in ZZ^0 defined as the convex hull of 1 vertex
            sage: Matrix(ZZ, [[],[]]) * b3
            Traceback (most recent call last):
            ...
            TypeError: unsupported operand parent(s) for *: 'Full MatrixSpace of 2 by 0 dense matrices over Integer Ring' and 'Full MatrixSpace of 9 by 6 dense matrices over Integer Ring'

        Check that the precomputed double description is correct::

            sage: P = polytopes.permutahedron(4)
            sage: Q = P.change_ring(QQ, backend='field')
            sage: P.affine_hull_projection() == Q.affine_hull_projection()
            True

            sage: M = matrix([[1, 2, 3, 4], [2, 3, 4, 5], [0, 0, 5, 1], [0, 2, 0, 3]])
            sage: M*P == M*Q
            True

            sage: M = matrix([[1, 2, 3, 4], [2, 3, 4, 5], [0, 0, 5, 1], [0, 2, 0, 3], [0, 1, 0, -3]])
            sage: M*P == M*Q
            True
        """
        is_injective = False
        if linear_transf.nrows() != 0:
            if new_base_ring:
                R = new_base_ring
            else:
                R = self.base_ring()

            # Multiplying a matrix with a vector is slow.
            # So we multiply the entire vertex matrix etc.
            # Still we create generators, as possibly the Vrepresentation will be discarded later on.
            if self.n_vertices():
                new_vertices = ( v for v in ((linear_transf*self.vertices_matrix(R)).transpose()) )
            else:
                new_vertices = ()
            if self.n_rays():
                new_rays = ( r for r in matrix(R, self.rays())*linear_transf.transpose() )
            else:
                new_rays = ()
            if self.n_lines():
                new_lines = ( l for l in matrix(R, self.lines())*linear_transf.transpose() )
            else:
                new_lines = ()

            if self.is_compact() and self.n_vertices() and self.n_inequalities():
                homogeneous_basis = matrix(R, ( [1] + list(v) for v in self.an_affine_basis() )).transpose()

                # To convert first to a list and then to a matrix seems to be necessary to obtain a meaningful error,
                # in case the number of columns doesn't match the dimension.
                new_homogeneous_basis = matrix(list( [1] + list(linear_transf*vector(R, v)) for v in self.an_affine_basis()) ).transpose()

                if self.dim() + 1 == new_homogeneous_basis.rank():
                    # The transformation is injective on the polytope.
                    is_injective = True

                    # Let V be the homogeneous vertex matrix (each vertex a column)
                    # and M the linear transformation.
                    # Then M*V is the new homogeneous vertex matrix.

                    # Let H be the inequalities matrix (each inequality a row).
                    # If we find N such that N*M*V = V than the new inequalities are
                    # given by H*N.

                    # Note that such N must exist, as our map is injective on the polytope.
                    # It is uniquely defined by considering a basis of the homogeneous vertices.
                    N = new_homogeneous_basis.solve_left(homogeneous_basis)
                    new_inequalities = ( h for h in matrix(R, self.inequalities())*N )

                    # The equations are the left kernel matrix of the homogeneous vertices
                    # or equivalently a basis thereof.
                    new_equations = (new_homogeneous_basis.transpose()).right_kernel_matrix()

        else:
            new_vertices = [[] for v in self.vertex_generator() ]
            new_rays = []
            new_lines = []

        new_dim = linear_transf.nrows()
        par = self.parent()

        if new_base_ring:
            new_parent = par.change_ring(new_base_ring, ambient_dim=new_dim)
        else:
            new_parent = par.base_extend(linear_transf.base_ring(), ambient_dim=new_dim)

        if is_injective:
            # Set up with both Vrepresentation and Hrepresentation.
            pref_rep = 'Vrep' if self.n_vertices() <= self.n_inequalities() else 'Hrep'

            return new_parent.element_class(new_parent, [new_vertices, new_rays, new_lines],
                                            [new_inequalities, new_equations],
                                            Vrep_minimal=True, Hrep_minimal=True, pref_rep=pref_rep)

        return new_parent.element_class(new_parent, [tuple(new_vertices), tuple(new_rays), tuple(new_lines)], None)

    def _test_linear_transformation(self, tester=None, **options):
        """
        Run some tests on linear transformation.

        TESTS::

            sage: Polyhedron(rays=[(0,1)])._test_linear_transformation()
        """
        if tester is None:
            tester = self._tester(**options)

        if self.n_vertices() > 200 or self.n_facets() > 200:
            # Avoid very long doctests.
            return

        # Check that :trac:`30146` is fixed.
        from sage.matrix.special import identity_matrix
        tester.assertEqual(self, self.linear_transformation(identity_matrix(self.ambient_dim())))

    def _acted_upon_(self, actor, self_on_left):
        """
        Implement the action by scalars, vectors, matrices or other polyhedra.

        INPUT:

        - ``actor`` -- one of the following:
          - a scalar, not necessarily in :meth:`base_ring`,
          - a :class:`Polyhedron`,
          - a :class:`sage.modules.free_module_element.vector`,
          - a :class:`sage.matrix.constructor.matrix`,
        - ``self_on_right`` -- must be ``False`` for actor a matrix;
          ignored otherwise

        OUTPUT:

        - Dilation for a scalar
        - Product for a polyhedron
        - Translation for a vector
        - Linear transformation for a matrix

        EXAMPLES:

        ``actor`` is a scalar::

             sage: p = Polyhedron(vertices = [[t,t^2,t^3] for t in srange(2,6)])
             sage: p._acted_upon_(2, True) == p.dilation(2)
             True
             sage: p*2 == p.dilation(2)
             True

        ``actor`` is a polyhedron::

             sage: p*p == p.product(p)
             True

        ``actor`` is a vector::

             sage: p + vector(ZZ,[1,2,3]) == p.translation([1,2,3])
             True

        ``actor`` is a matrix::

             sage: matrix(ZZ,[[1,2,3]]) * p
             A 1-dimensional polyhedron in ZZ^1 defined as the convex hull of 2 vertices

        A matrix must act from the left::

             sage: p * matrix(ZZ, [[1,2,3]]*3)
             Traceback (most recent call last):
             ...
             ValueError: matrices should act on the left
        """
        if is_Polyhedron(actor):
            return self.product(actor)
        elif is_Vector(actor):
            return self.translation(actor)
        elif is_Matrix(actor):
            if self_on_left:
                raise ValueError("matrices should act on the left")
            else:
                return self.linear_transformation(actor)
        else:
            return self.dilation(actor)

    def __neg__(self):
        """
        Negation of a polytope is defined as inverting the coordinates.

        EXAMPLES::

            sage: t = polytopes.simplex(3,project=False);  t.vertices()
            (A vertex at (0, 0, 0, 1), A vertex at (0, 0, 1, 0),
             A vertex at (0, 1, 0, 0), A vertex at (1, 0, 0, 0))
            sage: neg_ = -t
            sage: neg_.vertices()
            (A vertex at (-1, 0, 0, 0), A vertex at (0, -1, 0, 0),
             A vertex at (0, 0, -1, 0), A vertex at (0, 0, 0, -1))

        TESTS::

            sage: p = Polyhedron(ieqs=[[1,1,0]])
            sage: p.rays()
            (A ray in the direction (1, 0),)
            sage: pneg = p.__neg__()
            sage: pneg.rays()
            (A ray in the direction (-1, 0),)
        """
        return self.dilation(-1)

    def __truediv__(self, scalar):
        """
        Divide by a scalar factor.

        See :meth:`dilation` for details.

        EXAMPLES::

            sage: p = Polyhedron(vertices = [[t,t^2,t^3] for t in srange(2,4)])
            sage: (p/5).Vrepresentation()
            (A vertex at (2/5, 4/5, 8/5), A vertex at (3/5, 9/5, 27/5))
            sage: (p/int(5)).Vrepresentation()
            (A vertex at (0.4, 0.8, 1.6), A vertex at (0.6, 1.8, 5.4))
        """
        return self.dilation(1/scalar)

    @coerce_binop
    def convex_hull(self, other):
        """
        Return the convex hull of the set-theoretic union of the two
        polyhedra.

        INPUT:

        - ``other`` -- a :class:`Polyhedron`

        OUTPUT:

        The convex hull.

        EXAMPLES::

            sage: a_simplex = polytopes.simplex(3, project=True)
            sage: verts = a_simplex.vertices()
            sage: verts = [[x[0]*3/5+x[1]*4/5, -x[0]*4/5+x[1]*3/5, x[2]] for x in verts]
            sage: another_simplex = Polyhedron(vertices = verts)
            sage: simplex_union = a_simplex.convex_hull(another_simplex)
            sage: simplex_union.n_vertices()
            7
        """
        hull_vertices = self.vertices() + other.vertices()
        hull_rays = self.rays() + other.rays()
        hull_lines = self.lines() + other.lines()
        return self.parent().element_class(self.parent(), [hull_vertices, hull_rays, hull_lines], None)

    @coerce_binop
    def intersection(self, other):
        r"""
        Return the intersection of one polyhedron with another.

        INPUT:

        - ``other`` -- a :class:`Polyhedron`

        OUTPUT:

        The intersection.

        Note that the intersection of two `\ZZ`-polyhedra might not be
        a `\ZZ`-polyhedron. In this case, a `\QQ`-polyhedron is
        returned.

        EXAMPLES::

            sage: cube = polytopes.hypercube(3)
            sage: oct = polytopes.cross_polytope(3)
            sage: cube.intersection(oct*2)
            A 3-dimensional polyhedron in ZZ^3 defined as the convex hull of 12 vertices

        As a shorthand, one may use::

            sage: cube & oct*2
            A 3-dimensional polyhedron in ZZ^3 defined as the convex hull of 12 vertices

        The intersection of two `\ZZ`-polyhedra is not necessarily a `\ZZ`-polyhedron::

            sage: P = Polyhedron([(0,0),(1,1)], base_ring=ZZ)
            sage: P.intersection(P)
            A 1-dimensional polyhedron in ZZ^2 defined as the convex hull of 2 vertices
            sage: Q = Polyhedron([(0,1),(1,0)], base_ring=ZZ)
            sage: P.intersection(Q)
            A 0-dimensional polyhedron in QQ^2 defined as the convex hull of 1 vertex
            sage: _.Vrepresentation()
            (A vertex at (1/2, 1/2),)

        TESTS:

        Check that :trac:`19012` is fixed::

            sage: K.<a> = QuadraticField(5)
            sage: P = Polyhedron([[0,0],[0,a],[1,1]])
            sage: Q = Polyhedron(ieqs=[[-1,a,1]])
            sage: P.intersection(Q)
            A 2-dimensional polyhedron in (Number Field in a with defining polynomial x^2 - 5 with a = 2.236067977499790?)^2 defined as the convex hull of 4 vertices
        """
        new_ieqs = self.inequalities() + other.inequalities()
        new_eqns = self.equations() + other.equations()
        parent = self.parent()
        try:
            return parent.element_class(parent, None, [new_ieqs, new_eqns])
        except TypeError as msg:
            if self.base_ring() is ZZ:
                parent = parent.base_extend(QQ)
                return parent.element_class(parent, None, [new_ieqs, new_eqns])
            else:
                raise TypeError(msg)

    __and__ = intersection

    def truncation(self, cut_frac=None):
        r"""
        Return a new polyhedron formed from two points on each edge
        between two vertices.

        INPUT:

        - ``cut_frac`` -- integer, how deeply to cut into the edge.
          Default is `\frac{1}{3}`.

        OUTPUT:

        A Polyhedron object, truncated as described above.

        EXAMPLES::

            sage: cube = polytopes.hypercube(3)
            sage: trunc_cube = cube.truncation()
            sage: trunc_cube.n_vertices()
            24
            sage: trunc_cube.n_inequalities()
            14

        TESTS::

            sage: polytopes.simplex(backend='field').truncation().backend()
            'field'
        """
        if cut_frac is None:
            cut_frac = ZZ.one() / 3

        new_vertices = []
        for e in self.bounded_edges():
            new_vertices.append((1 - cut_frac) * e[0]() + cut_frac * e[1]())
            new_vertices.append(cut_frac * e[0]() + (1 - cut_frac) * e[1]())

        new_vertices = [list(v) for v in new_vertices]
        new_rays = self.rays()
        new_lines = self.lines()

        parent = self.parent().base_extend(cut_frac)
        return parent.element_class(parent, [new_vertices, new_rays, new_lines], None)

    def face_truncation(self, face, linear_coefficients=None, cut_frac=None):
        r"""
        Return a new polyhedron formed by truncating a face by an hyperplane.

        By default, the normal vector of the hyperplane used to truncate the
        polyhedron is obtained by taking the barycenter vector of the cone
        corresponding to the truncated face in the normal fan of the
        polyhedron. It is possible to change the direction using the option
        ``linear_coefficients``.

        To determine how deep the truncation is done, the method uses the
        parameter ``cut_frac``. By default it is equal to `\frac{1}{3}`. Once
        the normal vector of the cutting hyperplane is chosen, the vertices of
        polyhedron are evaluated according to the corresponding linear
        function. The parameter `\frac{1}{3}` means that the cutting
        hyperplane is placed `\frac{1}{3}` of the way from the vertices of the
        truncated face to the next evaluated vertex.

        INPUT:

        - ``face`` -- a PolyhedronFace
        - ``linear_coefficients`` -- tuple of integer. Specifies the coefficient
          of the normal vector of the cutting hyperplane used to truncate the
          face.
          The default direction is determined using the normal fan of the
          polyhedron.
        - ``cut_frac`` -- number between 0 and 1. Determines where the
           hyperplane cuts the polyhedron. A value close to 0 cuts very close
           to the face, whereas a value close to 1 cuts very close to the next
           vertex (according to the normal vector of the cutting hyperplane).
           Default is `\frac{1}{3}`.

        OUTPUT:

        A Polyhedron object, truncated as described above.

        EXAMPLES::

            sage: Cube = polytopes.hypercube(3)
            sage: vertex_trunc1 = Cube.face_truncation(Cube.faces(0)[0])
            sage: vertex_trunc1.f_vector()
            (1, 10, 15, 7, 1)
            sage: tuple(f.ambient_V_indices() for f in vertex_trunc1.faces(2))
            ((4, 5, 6, 7, 9),
             (0, 3, 4, 8, 9),
             (0, 1, 6, 7, 8),
             (7, 8, 9),
             (2, 3, 4, 5),
             (1, 2, 5, 6),
             (0, 1, 2, 3))
            sage: vertex_trunc1.vertices()
            (A vertex at (1, -1, -1),
             A vertex at (1, 1, -1),
             A vertex at (1, 1, 1),
             A vertex at (1, -1, 1),
             A vertex at (-1, -1, 1),
             A vertex at (-1, 1, 1),
             A vertex at (-1, 1, -1),
             A vertex at (-1, -1/3, -1),
             A vertex at (-1/3, -1, -1),
             A vertex at (-1, -1, -1/3))
            sage: vertex_trunc2 = Cube.face_truncation(Cube.faces(0)[0],cut_frac=1/2)
            sage: vertex_trunc2.f_vector()
            (1, 10, 15, 7, 1)
            sage: tuple(f.ambient_V_indices() for f in vertex_trunc2.faces(2))
            ((4, 5, 6, 7, 9),
             (0, 3, 4, 8, 9),
             (0, 1, 6, 7, 8),
             (7, 8, 9),
             (2, 3, 4, 5),
             (1, 2, 5, 6),
             (0, 1, 2, 3))
            sage: vertex_trunc2.vertices()
            (A vertex at (1, -1, -1),
             A vertex at (1, 1, -1),
             A vertex at (1, 1, 1),
             A vertex at (1, -1, 1),
             A vertex at (-1, -1, 1),
             A vertex at (-1, 1, 1),
             A vertex at (-1, 1, -1),
             A vertex at (-1, 0, -1),
             A vertex at (0, -1, -1),
             A vertex at (-1, -1, 0))
            sage: vertex_trunc3 = Cube.face_truncation(Cube.faces(0)[0],cut_frac=0.3)
            sage: vertex_trunc3.vertices()
            (A vertex at (-1.0, -1.0, 1.0),
             A vertex at (-1.0, 1.0, -1.0),
             A vertex at (-1.0, 1.0, 1.0),
             A vertex at (1.0, 1.0, -1.0),
             A vertex at (1.0, 1.0, 1.0),
             A vertex at (1.0, -1.0, 1.0),
             A vertex at (1.0, -1.0, -1.0),
             A vertex at (-0.4, -1.0, -1.0),
             A vertex at (-1.0, -0.4, -1.0),
             A vertex at (-1.0, -1.0, -0.4))
            sage: edge_trunc = Cube.face_truncation(Cube.faces(1)[11])
            sage: edge_trunc.f_vector()
            (1, 10, 15, 7, 1)
            sage: tuple(f.ambient_V_indices() for f in edge_trunc.faces(2))
            ((0, 5, 6, 7),
             (1, 4, 5, 6, 8),
             (6, 7, 8, 9),
             (0, 2, 3, 7, 9),
             (1, 2, 8, 9),
             (0, 3, 4, 5),
             (1, 2, 3, 4))
             sage: face_trunc = Cube.face_truncation(Cube.faces(2)[2])
             sage: face_trunc.vertices()
             (A vertex at (1, -1, -1),
              A vertex at (1, 1, -1),
              A vertex at (1, 1, 1),
              A vertex at (1, -1, 1),
              A vertex at (-1/3, -1, 1),
              A vertex at (-1/3, 1, 1),
              A vertex at (-1/3, 1, -1),
              A vertex at (-1/3, -1, -1))
             sage: face_trunc.face_lattice().is_isomorphic(Cube.face_lattice())
             True

        TESTS:

        Testing that the backend is preserved::

            sage: Cube = polytopes.cube(backend='field')
            sage: face_trunc = Cube.face_truncation(Cube.faces(2)[0])
            sage: face_trunc.backend()
            'field'

        Testing that :trac:`28506` is fixed::

            sage: P = polytopes.twenty_four_cell()
            sage: P = P.dilation(6)
            sage: P = P.change_ring(ZZ)
            sage: P.face_truncation(P.faces(2)[0], cut_frac=1)
            A 4-dimensional polyhedron in QQ^4 defined as the convex hull of 27 vertices
        """
        if cut_frac is None:
            cut_frac = ZZ.one() / 3

        face_vertices = face.vertices()

        normal_vectors = []

        for facet in self.Hrepresentation():
            if all(facet.contains(x) and not facet.interior_contains(x)
                   for x in face_vertices):
                # The facet contains the face
                normal_vectors.append(facet.A())

        if linear_coefficients is not None:
            normal_vector = sum(linear_coefficients[i]*normal_vectors[i]
                                for i in range(len(normal_vectors)))
        else:
            normal_vector = sum(normal_vectors)

        B = - normal_vector * (face_vertices[0].vector())

        linear_evaluation = set(-normal_vector * (v.vector()) for v in self.vertices())

        if B == max(linear_evaluation):
            C = max(linear_evaluation.difference(set([B])))
        else:
            C = min(linear_evaluation.difference(set([B])))

        cut_height = (1 - cut_frac) * B + cut_frac * C
        ineq_vector = tuple([cut_height]) + tuple(normal_vector)

        new_ieqs = self.inequalities_list() + [ineq_vector]
        new_eqns = self.equations_list()

        # Some vertices might need fractions.
        parent = self.parent().base_extend(cut_frac/1)
        return parent.element_class(parent, None, [new_ieqs, new_eqns])

    def stack(self, face, position=None):
        r"""
        Return a new polyhedron formed by stacking onto a ``face``. Stacking a
        face adds a new vertex located slightly outside of the designated face.

        INPUT:

        - ``face`` -- a PolyhedronFace

        - ``position`` -- a positive number. Determines a relative distance
          from the barycenter of ``face``. A value close to 0 will place the
          new vertex close to the face and a large value further away. Default
          is `1`. If the given value is too large, an error is returned.

        OUTPUT:

        A Polyhedron object

        EXAMPLES::

            sage: cube = polytopes.cube()
            sage: square_face = cube.facets()[2]
            sage: stacked_square = cube.stack(square_face)
            sage: stacked_square.f_vector()
            (1, 9, 16, 9, 1)

            sage: edge_face = cube.faces(1)[3]
            sage: stacked_edge = cube.stack(edge_face)
            sage: stacked_edge.f_vector()
            (1, 9, 17, 10, 1)

            sage: cube.stack(cube.faces(0)[0])
            Traceback (most recent call last):
            ...
            ValueError: cannot stack onto a vertex

            sage: stacked_square_half = cube.stack(square_face,position=1/2)
            sage: stacked_square_half.f_vector()
            (1, 9, 16, 9, 1)
            sage: stacked_square_large = cube.stack(square_face,position=10)

            sage: hexaprism = polytopes.regular_polygon(6).prism()
            sage: hexaprism.f_vector()
            (1, 12, 18, 8, 1)
            sage: square_face = hexaprism.faces(2)[0]
            sage: stacked_hexaprism = hexaprism.stack(square_face)
            sage: stacked_hexaprism.f_vector()
            (1, 13, 22, 11, 1)

            sage: hexaprism.stack(square_face,position=4)
            Traceback (most recent call last):
            ...
            ValueError: the chosen position is too large

            sage: s = polytopes.simplex(7)
            sage: f = s.faces(3)[69]
            sage: sf = s.stack(f); sf
            A 7-dimensional polyhedron in QQ^8 defined as the convex hull of 9 vertices
            sage: sf.vertices()
            (A vertex at (-4, -4, -4, -4, 17/4, 17/4, 17/4, 17/4),
             A vertex at (0, 0, 0, 0, 0, 0, 0, 1),
             A vertex at (0, 0, 0, 0, 0, 0, 1, 0),
             A vertex at (0, 0, 0, 0, 0, 1, 0, 0),
             A vertex at (0, 0, 0, 0, 1, 0, 0, 0),
             A vertex at (0, 0, 0, 1, 0, 0, 0, 0),
             A vertex at (0, 0, 1, 0, 0, 0, 0, 0),
             A vertex at (0, 1, 0, 0, 0, 0, 0, 0),
             A vertex at (1, 0, 0, 0, 0, 0, 0, 0))

        It is possible to stack on unbounded faces::

            sage: Q = Polyhedron(vertices=[[0,1],[1,0]],rays=[[1,1]])
            sage: E = Q.faces(1)
            sage: Q.stack(E[0],1/2).Vrepresentation()
            (A vertex at (0, 1),
             A vertex at (1, 0),
             A ray in the direction (1, 1),
             A vertex at (2, 0))
            sage: Q.stack(E[1],1/2).Vrepresentation()
            (A vertex at (0, 1),
             A vertex at (0, 2),
             A vertex at (1, 0),
             A ray in the direction (1, 1))
            sage: Q.stack(E[2],1/2).Vrepresentation()
            (A vertex at (0, 0),
             A vertex at (0, 1),
             A vertex at (1, 0),
             A ray in the direction (1, 1))

        Stacking requires a proper face::

            sage: Q.stack(Q.faces(2)[0])
            Traceback (most recent call last):
            ...
            ValueError: can only stack on proper face

        TESTS:

        Checking that the backend is preserved::

            sage: Cube = polytopes.cube(backend='field')
            sage: stack = Cube.stack(Cube.faces(2)[0])
            sage: stack.backend()
            'field'

        Taking the stacking vertex too far with the parameter ``position``
        may result in a failure to produce the desired
        (combinatorial type of) polytope.
        The interval of permitted values is always open.
        This is the smallest unpermitted value::

            sage: P = polytopes.octahedron()
            sage: P.stack(P.faces(2)[0], position=4)
            Traceback (most recent call last):
            ...
            ValueError: the chosen position is too large

        Testing that :trac:`29057` is fixed::

            sage: P = polytopes.cross_polytope(4)
            sage: P.stack(P.faces(3)[0])
            A 4-dimensional polyhedron in QQ^4 defined as the convex hull of 9 vertices
        """
        from sage.geometry.polyhedron.face import PolyhedronFace
        if not isinstance(face, PolyhedronFace):
            raise TypeError("{} should be a PolyhedronFace of {}".format(face, self))
        elif face.dim() == 0:
            raise ValueError("cannot stack onto a vertex")
        elif face.dim() == -1 or face.dim() == self.dim():
            raise ValueError("can only stack on proper face")
        if position is None:
            position = 1

        barycenter = ZZ.one()*sum([v.vector() for v in face.vertices()]) / len(face.vertices())
        locus_polyhedron = face.stacking_locus()
        repr_point = locus_polyhedron.representative_point()
        new_vertex = (1-position)*barycenter + position*repr_point
        if not locus_polyhedron.relative_interior_contains(new_vertex):
            raise ValueError("the chosen position is too large")

        parent = self.parent().base_extend(new_vertex)
        return parent.element_class(parent, [self.vertices() + (new_vertex,), self.rays(), self.lines()], None)

    def wedge(self, face, width=1):
        r"""
        Return the wedge over a ``face`` of the polytope ``self``.

        The wedge over a face `F` of a polytope `P` with width `w \not= 0`
        is defined as:

        .. MATH::

            (P \times \mathbb{R}) \cap \{a^\top x + |w x_{d+1}| \leq b\}

        where `\{x | a^\top x = b\}` is a supporting hyperplane defining `F`.

        INPUT:

        - ``face`` -- a PolyhedronFace of ``self``, the face which we take
          the wedge over
        - ``width`` -- a nonzero number (default: ``1``);
          specifies how wide the wedge will be

        OUTPUT:

        A (bounded) polyhedron

        EXAMPLES::

            sage: P_4 = polytopes.regular_polygon(4)
            sage: W1 = P_4.wedge(P_4.faces(1)[0]); W1
            A 3-dimensional polyhedron in AA^3 defined as the convex hull of 6 vertices
            sage: triangular_prism = polytopes.regular_polygon(3).prism()
            sage: W1.is_combinatorially_isomorphic(triangular_prism)
            True

            sage: Q = polytopes.hypersimplex(4,2)
            sage: W2 = Q.wedge(Q.faces(2)[7]); W2
            A 4-dimensional polyhedron in QQ^5 defined as the convex hull of 9 vertices
            sage: W2.vertices()
            (A vertex at (0, 1, 0, 1, 0),
             A vertex at (0, 0, 1, 1, 0),
             A vertex at (1, 0, 0, 1, -1),
             A vertex at (1, 0, 0, 1, 1),
             A vertex at (1, 0, 1, 0, 1),
             A vertex at (1, 1, 0, 0, -1),
             A vertex at (0, 1, 1, 0, 0),
             A vertex at (1, 0, 1, 0, -1),
             A vertex at (1, 1, 0, 0, 1))

            sage: W3 = Q.wedge(Q.faces(1)[11]); W3
            A 4-dimensional polyhedron in QQ^5 defined as the convex hull of 10 vertices
            sage: W3.vertices()
            (A vertex at (0, 1, 0, 1, 0),
             A vertex at (0, 0, 1, 1, 0),
             A vertex at (1, 0, 0, 1, -1),
             A vertex at (1, 0, 0, 1, 1),
             A vertex at (1, 0, 1, 0, 2),
             A vertex at (0, 1, 1, 0, 1),
             A vertex at (1, 0, 1, 0, -2),
             A vertex at (1, 1, 0, 0, 2),
             A vertex at (0, 1, 1, 0, -1),
             A vertex at (1, 1, 0, 0, -2))

            sage: C_3_7 = polytopes.cyclic_polytope(3,7)
            sage: P_6 = polytopes.regular_polygon(6)
            sage: W4 = P_6.wedge(P_6.faces(1)[0])
            sage: W4.is_combinatorially_isomorphic(C_3_7.polar())
            True

        REFERENCES:

        For more information, see Chapter 15 of [HoDaCG17]_.

        TESTS:

        The backend should be preserved as long as the value of width permits.
        The base_ring will change to the field of fractions of the current
        base_ring, unless width forces a different ring. ::

            sage: P = polytopes.cyclic_polytope(3,7, base_ring=ZZ, backend='field')
            sage: W1 = P.wedge(P.faces(2)[0]); W1.base_ring(); W1.backend()
            Rational Field
            'field'
            sage: W2 = P.wedge(P.faces(2)[0], width=5/2); W2.base_ring(); W2.backend()
            Rational Field
            'field'
            sage: W2 = P.wedge(P.faces(2)[9], width=4/2); W2.base_ring(); W2.backend()
            Rational Field
            'field'
            sage: W2.vertices()
            (A vertex at (3, 9, 27, -1/2),
             A vertex at (4, 16, 64, -2),
             A vertex at (6, 36, 216, -10),
             A vertex at (5, 25, 125, -5),
             A vertex at (2, 4, 8, 0),
             A vertex at (1, 1, 1, 0),
             A vertex at (0, 0, 0, 0),
             A vertex at (3, 9, 27, 1/2),
             A vertex at (4, 16, 64, 2),
             A vertex at (6, 36, 216, 10),
             A vertex at (5, 25, 125, 5))
            sage: W2 = P.wedge(P.faces(2)[2], width=1.0); W2.base_ring(); W2.backend()
            Real Double Field
            'cdd'
        """
        width = width*ZZ.one()

        if not self.is_compact():
            raise ValueError("polyhedron 'self' must be a polytope")

        if width == 0:
            raise ValueError("the width should be nonzero")

        from sage.geometry.polyhedron.face import PolyhedronFace
        if not isinstance(face, PolyhedronFace):
            raise TypeError("{} should be a PolyhedronFace of {}".format(face, self))

        F_Hrep = vector([0]*(self.ambient_dim()+1))
        for facet in face.ambient_Hrepresentation():
            if facet.is_inequality():
                F_Hrep = F_Hrep + facet.vector()
        F_Hrep = list(F_Hrep)

        # Preserve the backend, if value of ``width`` permits.
        backend = None
        from .parent import does_backend_handle_base_ring
        if does_backend_handle_base_ring(width.base_ring().fraction_field(), self.backend()):
            backend = self.backend()

        L = Polyhedron(lines=[[1]])
        Q = self.product(L)
        ieqs = [F_Hrep + [width], F_Hrep + [-width]]
        H = Polyhedron(ieqs=ieqs, backend=backend)
        return Q.intersection(H)

    def lawrence_extension(self, v):
        """
        Return the Lawrence extension of ``self`` on the point ``v``.

        Let `P` be a polytope and `v` be a vertex of `P` or a point outside
        `P`. The Lawrence extension of `P` on `v` is the convex hull of
        `(v,1),(v,2)` and `(u,0)` for all vertices `u` in `P` other than `v`
        if `v` is a vertex.

        INPUT:
            - ``v`` -- a vertex of ``self`` or a point outside it

        EXAMPLES::

            sage: P = polytopes.cube()
            sage: P.lawrence_extension(P.vertices()[0])
            A 4-dimensional polyhedron in ZZ^4 defined as the convex hull of 9 vertices
            sage: P.lawrence_extension([-1,-1,-1])
            A 4-dimensional polyhedron in ZZ^4 defined as the convex hull of 9 vertices

        REFERENCES:

            For more information, see Section 6.6 of [Zie2007]_.
        """
        if not self.is_compact():
            raise NotImplementedError("self must be a polytope")

        V = self.vertices_list()
        v = list(v)

        if self.contains(v) and (v not in V):
            raise ValueError("{} must not be a vertex or outside self".format(v))

        lambda_V = [u + [0] for u in V if u != v] + [v+[1]] + [v+[2]]
        parent = self.parent().base_extend(vector(v), ambient_dim=self.ambient_dim() + 1)
        return parent.element_class(parent, [lambda_V, [], []], None)

    def lawrence_polytope(self):
        r"""
        Return the Lawrence polytope of ``self``.

        Let `P` be a `d`-polytope in `\RR^r` with `n` vertices. The Lawrence
        polytope of `P` is the polytope whose vertices are the columns of the
        following `(r+n)`-by-`2n` matrix.

        .. MATH::

            \begin{pmatrix}
             V      &   V    \\
             I_n    &   2I_n
            \end{pmatrix},

        where `V` is the `r`-by-`n` vertices matrix of `P`.

        EXAMPLES::

            sage: P = polytopes.octahedron()
            sage: L = P.lawrence_polytope(); L
            A 9-dimensional polyhedron in ZZ^9 defined as the convex hull of 12 vertices
            sage: V = P.vertices_list()
            sage: i = 0
            sage: for v in V:
            ....:     v = v + i*[0]
            ....:     P = P.lawrence_extension(v)
            ....:     i = i + 1
            sage: P == L
            True

        REFERENCES:

            For more information, see Section 6.6 of [Zie2007]_.
        """
        from sage.matrix.constructor import block_matrix

        if not self.is_compact():
            raise NotImplementedError("self must be a polytope")

        V = self.vertices_matrix().transpose()
        n = self.n_vertices()
        I_n = matrix.identity(n)
        lambda_V = block_matrix([[V, I_n], [V, 2*I_n]])
        parent = self.parent().change_ring(self.base_ring(), ambient_dim=self.ambient_dim() + n)
        return parent.element_class(parent, [lambda_V, [], []], None)

    def is_lawrence_polytope(self):
        """
        Return ``True`` if ``self`` is a Lawrence polytope.

        A polytope is called a Lawrence polytope if it has a centrally
        symmetric (normalized) Gale diagram.

        EXAMPLES::

            sage: P = polytopes.hypersimplex(5,2)
            sage: L = P.lawrence_polytope()
            sage: L.is_lattice_polytope()
            True
            sage: egyptian_pyramid = polytopes.regular_polygon(4).pyramid()
            sage: egyptian_pyramid.is_lawrence_polytope()
            True
            sage: polytopes.octahedron().is_lawrence_polytope()
            False

        REFERENCES:

            For more information, see [BaSt1990]_.
        """
        if not self.is_compact():
            raise NotImplementedError("self must be a polytope")

        return self.combinatorial_polyhedron().is_lawrence_polytope()

    def _test_lawrence(self, tester=None, **options):
        """
        Run tests on the methods related to lawrence extensions.

        TESTS:

        Check that :trac:`28725` is fixed::

            sage: polytopes.regular_polygon(3)._test_lawrence()

        Check that :trac:`30293` is fixed::

            sage: polytopes.cube()._test_lawrence()
        """
        if tester is None:
            tester = self._tester(**options)

        if self.backend() == 'normaliz' and not self.base_ring() in (ZZ, QQ):
            # Speeds up the doctest for significantly.
            self = self.change_ring(self._normaliz_field)

        if not self.is_compact():
            with tester.assertRaises(NotImplementedError):
                self.lawrence_polytope()
            with tester.assertRaises(NotImplementedError):
                self.lawrence_extension(self.vertices()[0])
            return

        if self.n_vertices() > 1:
            # ``v`` must be a vertex or outside ``self``.
            with tester.assertRaises(ValueError):
                self.lawrence_extension(self.center())

        if self.n_vertices() >= 40 or self.n_facets() > 40:
            # Avoid very long tests.
            return

        if self.n_vertices():
            from sage.misc.prandom import randint
            v = self.vertices()[randint(0, self.n_vertices()-1)].vector()

            # A lawrence extension with a vertex.
            P = self.lawrence_extension(v)
            tester.assertEqual(self.dim() + 1, P.dim())
            tester.assertEqual(self.n_vertices() + 1, P.n_vertices())
            tester.assertEqual(self.backend(), P.backend())

            if self.n_vertices() > 1:
                # A lawrence extension with a point outside of the polyhedron.
                Q = self.lawrence_extension(2*v - self.center())
                tester.assertEqual(self.dim() + 1, Q.dim())
                tester.assertEqual(self.n_vertices() + 2, Q.n_vertices())
                tester.assertEqual(self.backend(), Q.backend())  # Any backend should handle the fraction field.

                import warnings

                with warnings.catch_warnings():
                    warnings.simplefilter("error")
                    try:
                        # Implicitly checks :trac:`30328`.
                        R = self.lawrence_extension(2.0*v - self.center())
                        tester.assertEqual(self.dim() + 1, R.dim())
                        tester.assertEqual(self.n_vertices() + 2, R.n_vertices())

                        tester.assertTrue(Q.is_combinatorially_isomorphic(R))
                    except UserWarning:
                        # Data is numerically complicated.
                        pass
                    except ValueError as err:
                        if "Numerical inconsistency" not in err.args[0]:
                            raise err

        if self.n_vertices() >= 12 or (self.base_ring() not in (ZZ, QQ) and self.backend() == 'field'):
            # Avoid very long tests.
            return

        P = self.lawrence_polytope()
        tester.assertEqual(self.dim() + self.n_vertices(), P.dim())
        tester.assertEqual(self.n_vertices()*2, P.n_vertices())
        tester.assertEqual(self.backend(), P.backend())
        tester.assertTrue(P.is_lawrence_polytope())

        # Construct the lawrence polytope iteratively by lawrence extensions.
        V = self.vertices_list()
        Q = self
        i = 0
        for v in V:
            v = v + i*[0]
            Q = Q.lawrence_extension(v)
            i = i + 1
        tester.assertEqual(P, Q)

    def barycentric_subdivision(self, subdivision_frac=None):
        r"""
        Return the barycentric subdivision of a compact polyhedron.

        DEFINITION:

        The barycentric subdivision of a compact polyhedron is a standard way
        to triangulate its faces in such a way that maximal faces correspond to
        flags of faces of the starting polyhedron (i.e. a maximal chain in the
        face lattice of the polyhedron). As a simplicial complex, this is known
        as the order complex of the face lattice of the polyhedron.

        REFERENCE:

        See :wikipedia:`Barycentric_subdivision`
        Section 6.6, Handbook of Convex Geometry, Volume A, edited by P.M. Gruber and J.M.
        Wills. 1993, North-Holland Publishing Co..

        INPUT:

        - ``subdivision_frac`` -- number. Gives the proportion how far the new
          vertices are pulled out of the polytope. Default is `\frac{1}{3}` and
          the value should be smaller than `\frac{1}{2}`. The subdivision is
          computed on the polar polyhedron.

        OUTPUT:

        A Polyhedron object, subdivided as described above.

        EXAMPLES::

            sage: P = polytopes.hypercube(3)
            sage: P.barycentric_subdivision()
            A 3-dimensional polyhedron in QQ^3 defined as the convex hull
            of 26 vertices
            sage: P = Polyhedron(vertices=[[0,0,0],[0,1,0],[1,0,0],[0,0,1]])
            sage: P.barycentric_subdivision()
            A 3-dimensional polyhedron in QQ^3 defined as the convex hull
            of 14 vertices
            sage: P = Polyhedron(vertices=[[0,1,0],[0,0,1],[1,0,0]])
            sage: P.barycentric_subdivision()
            A 2-dimensional polyhedron in QQ^3 defined as the convex hull
            of 6 vertices
            sage: P = polytopes.regular_polygon(4, base_ring=QQ)
            sage: P.barycentric_subdivision()
            A 2-dimensional polyhedron in QQ^2 defined as the convex hull of 8
            vertices

        TESTS::

            sage: P.barycentric_subdivision(1/2)
            Traceback (most recent call last):
            ...
            ValueError: the subdivision fraction should be between 0 and 1/2
            sage: P = Polyhedron(ieqs=[[1,0,1],[0,1,0],[1,0,0],[0,0,1]])
            sage: P.barycentric_subdivision()
            Traceback (most recent call last):
            ...
            ValueError: the polytope has to be compact
            sage: P = Polyhedron(vertices=[[0,0,0],[0,1,0],[1,0,0],[0,0,1]], backend='field')
            sage: P.barycentric_subdivision()
            A 3-dimensional polyhedron in QQ^3 defined as the convex hull of 14 vertices

            sage: polytopes.simplex(backend='field').barycentric_subdivision().backend()
            'field'
            sage: polytopes.cube(backend='cdd').barycentric_subdivision().backend()
            'cdd'
        """
        if subdivision_frac is None:
            subdivision_frac = ZZ.one() / 3

        if not self.is_compact():
            raise ValueError("the polytope has to be compact")
        if not (0 < subdivision_frac < ZZ.one() / 2):
            raise ValueError("the subdivision fraction should be "
                             "between 0 and 1/2")

        barycenter = self.center()
        parent = self.parent().base_extend(subdivision_frac)

        start_polar = (self - barycenter).polar(in_affine_span=True)
        polar = (self - barycenter).polar(in_affine_span=True)

        for i in range(self.dimension() - 1):

            new_ineq = []
            subdivided_faces = list(start_polar.faces(i))
            Hrep = polar.Hrepresentation()

            for face in subdivided_faces:

                face_vertices = face.vertices()
                normal_vectors = []

                for facet in Hrep:
                    if all(facet.contains(v) and not facet.interior_contains(v)
                           for v in face_vertices):
                        # The facet contains the face
                        normal_vectors.append(facet.A())

                normal_vector = sum(normal_vectors)
                B = - normal_vector * (face_vertices[0].vector())
                linear_evaluation = set([-normal_vector * (v.vector())
                                         for v in polar.vertices()])

                if B == max(linear_evaluation):
                    C = max(linear_evaluation.difference(set([B])))
                else:
                    C = min(linear_evaluation.difference(set([B])))

                ineq_vector = [(1 - subdivision_frac) * B + subdivision_frac * C] + list(normal_vector)
                new_ineq += [ineq_vector]

            new_ieqs = polar.inequalities_list() + new_ineq
            new_eqns = polar.equations_list()

            polar = parent.element_class(parent, None, [new_ieqs, new_eqns])

        return (polar.polar(in_affine_span=True)) + barycenter

    def face_lattice(self):
        """
        Return the face-lattice poset.

        OUTPUT:

        A :class:`~sage.combinat.posets.posets.FinitePoset`. Elements
        are given as
        :class:`~sage.geometry.polyhedron.face.PolyhedronFace`.

        In the case of a full-dimensional polytope, the faces are
        pairs (vertices, inequalities) of the spanning vertices and
        corresponding saturated inequalities. In general, a face is
        defined by a pair (V-rep. objects, H-rep. objects). The
        V-representation objects span the face, and the corresponding
        H-representation objects are those inequalities and equations
        that are saturated on the face.

        The bottom-most element of the face lattice is the "empty
        face". It contains no V-representation object. All
        H-representation objects are incident.

        The top-most element is the "full face". It is spanned by all
        V-representation objects. The incident H-representation
        objects are all equations and no inequalities.

        In the case of a full-dimensional polytope, the "empty face"
        and the "full face" are the empty set (no vertices, all
        inequalities) and the full polytope (all vertices, no
        inequalities), respectively.

        ALGORITHM:

        See :mod:`sage.geometry.polyhedron.combinatorial_polyhedron.face_iterator`.

        .. NOTE::

            The face lattice is not cached, as long as this creates a memory leak, see :trac:`28982`.

        EXAMPLES::

            sage: square = polytopes.hypercube(2)
            sage: fl = square.face_lattice();fl
            Finite lattice containing 10 elements
            sage: list(f.ambient_V_indices() for f in fl)
            [(), (0,), (1,), (0, 1), (2,), (1, 2), (3,), (0, 3), (2, 3), (0, 1, 2, 3)]
            sage: poset_element = fl[5]
            sage: a_face = poset_element
            sage: a_face
            A 1-dimensional face of a Polyhedron in ZZ^2 defined as the convex hull of 2 vertices
            sage: a_face.ambient_V_indices()
            (1, 2)
            sage: set(a_face.ambient_Vrepresentation()) == \
            ....: set([square.Vrepresentation(1), square.Vrepresentation(2)])
            True
            sage: a_face.ambient_Vrepresentation()
            (A vertex at (1, 1), A vertex at (-1, 1))
            sage: a_face.ambient_Hrepresentation()
            (An inequality (0, -1) x + 1 >= 0,)

        A more complicated example::

            sage: c5_10 = Polyhedron(vertices = [[i,i^2,i^3,i^4,i^5] for i in range(1,11)])
            sage: c5_10_fl = c5_10.face_lattice()
            sage: [len(x) for x in c5_10_fl.level_sets()]
            [1, 10, 45, 100, 105, 42, 1]

        Note that if the polyhedron contains lines then there is a
        dimension gap between the empty face and the first non-empty
        face in the face lattice::

            sage: line = Polyhedron(vertices=[(0,)], lines=[(1,)])
            sage: [ fl.dim() for fl in line.face_lattice() ]
            [-1, 1]

        TESTS::

            sage: c5_20 = Polyhedron(vertices = [[i,i^2,i^3,i^4,i^5]
            ....:     for i in range(1,21)])
            sage: c5_20_fl = c5_20.face_lattice() # long time
            sage: [len(x) for x in c5_20_fl.level_sets()] # long time
            [1, 20, 190, 580, 680, 272, 1]
            sage: polytopes.hypercube(2).face_lattice().plot()
            Graphics object consisting of 27 graphics primitives
            sage: level_sets = polytopes.cross_polytope(2).face_lattice().level_sets()
            sage: level_sets[0][0].ambient_V_indices(), level_sets[-1][0].ambient_V_indices()
            ((), (0, 1, 2, 3))

        Various degenerate polyhedra::

            sage: [[ls.ambient_V_indices() for ls in lss] for lss in Polyhedron(vertices=[[0,0,0],[1,0,0],[0,1,0]]).face_lattice().level_sets()]
            [[()], [(0,), (1,), (2,)], [(0, 1), (0, 2), (1, 2)], [(0, 1, 2)]]
            sage: [[ls.ambient_V_indices() for ls in lss] for lss in Polyhedron(vertices=[(1,0,0),(0,1,0)], rays=[(0,0,1)]).face_lattice().level_sets()]
            [[()], [(1,), (2,)], [(0, 1), (0, 2), (1, 2)], [(0, 1, 2)]]
            sage: [[ls.ambient_V_indices() for ls in lss] for lss in Polyhedron(rays=[(1,0,0),(0,1,0)], vertices=[(0,0,1)]).face_lattice().level_sets()]
            [[()], [(0,)], [(0, 1), (0, 2)], [(0, 1, 2)]]
            sage: [[ls.ambient_V_indices() for ls in lss] for lss in Polyhedron(rays=[(1,0),(0,1)], vertices=[(0,0)]).face_lattice().level_sets()]
            [[()], [(0,)], [(0, 1), (0, 2)], [(0, 1, 2)]]
            sage: [[ls.ambient_V_indices() for ls in lss] for lss in Polyhedron(vertices=[(1,),(0,)]).face_lattice().level_sets()]
            [[()], [(0,), (1,)], [(0, 1)]]
            sage: [[ls.ambient_V_indices() for ls in lss] for lss in Polyhedron(vertices=[(1,0,0),(0,1,0)], lines=[(0,0,1)]).face_lattice().level_sets()]
            [[()], [(0, 1), (0, 2)], [(0, 1, 2)]]
            sage: [[ls.ambient_V_indices() for ls in lss] for lss in Polyhedron(lines=[(1,0,0)], vertices=[(0,0,1)]).face_lattice().level_sets()]
            [[()], [(0, 1)]]
            sage: [[ls.ambient_V_indices() for ls in lss] for lss in Polyhedron(lines=[(1,0),(0,1)], vertices=[(0,0)]).face_lattice().level_sets()]
            [[()], [(0, 1, 2)]]
            sage: [[ls.ambient_V_indices() for ls in lss] for lss in Polyhedron(lines=[(1,0)], rays=[(0,1)], vertices=[(0,0)]).face_lattice().level_sets()]
            [[()], [(0, 1)], [(0, 1, 2)]]
            sage: [[ls.ambient_V_indices() for ls in lss] for lss in Polyhedron(vertices=[(0,)], lines=[(1,)]).face_lattice().level_sets()]
            [[()], [(0, 1)]]
            sage: [[ls.ambient_V_indices() for ls in lss] for lss in Polyhedron(lines=[(1,0)], vertices=[(0,0)]).face_lattice().level_sets()]
            [[()], [(0, 1)]]

        Test that computing the face lattice does not lead to a memory leak::

            sage: import gc
            sage: _ = gc.collect()
            sage: P = polytopes.cube()
            sage: a = P.face_lattice()
            sage: n = get_memory_usage()
            sage: P = polytopes.cube()
            sage: a = P.face_lattice()
            sage: _ = gc.collect()
            sage: n == get_memory_usage()
            True
        """
        from sage.combinat.posets.lattices import FiniteLatticePoset
        return FiniteLatticePoset(self.hasse_diagram())

    @cached_method
    def hasse_diagram(self):
        r"""
        Return the Hasse diagram of the face lattice of ``self``.

        This is the Hasse diagram of the poset of the faces of ``self``.

        OUTPUT: a directed graph

        EXAMPLES::

            sage: P = polytopes.regular_polygon(4).pyramid()
            sage: D = P.hasse_diagram(); D
            Digraph on 20 vertices
            sage: D.degree_polynomial()
            x^5 + x^4*y + x*y^4 + y^5 + 4*x^3*y + 8*x^2*y^2 + 4*x*y^3
        """

        from sage.geometry.polyhedron.face import combinatorial_face_to_polyhedral_face
        C = self.combinatorial_polyhedron()
        D = C.hasse_diagram()

        def index_to_polyhedron_face(n):
            return combinatorial_face_to_polyhedral_face(
                    self, C.face_by_face_lattice_index(n))

        return D.relabel(index_to_polyhedron_face, inplace=False, immutable=True)

    def face_generator(self, face_dimension=None, dual=None):
        r"""
        Return an iterator over the faces of given dimension.

        If dimension is not specified return an iterator over all faces.

        INPUT:

        - ``face_dimension`` -- integer (default ``None``),
          yield only faces of this dimension if specified
        - ``dual`` -- boolean (default ``None``);
          if ``True``, generate the faces using the vertices;
          if ``False``, generate the faces using the facets;
          if ``None``, pick automatically

        OUTPUT:

        A :class:`~sage.geometry.polyhedron.combinatorial_polyhedron.face_iterator.FaceIterator_geom`.
        This class iterates over faces as
        :class:`~sage.geometry.polyhedron.face.PolyhedronFace`. See
        :mod:`~sage.geometry.polyhedron.face` for details. The order
        is random but fixed.

        EXAMPLES::

            sage: P = polytopes.cube()
            sage: it = P.face_generator()
            sage: it
            Iterator over the faces of a 3-dimensional polyhedron in ZZ^3
            sage: list(it)
            [A 3-dimensional face of a Polyhedron in ZZ^3 defined as the convex hull of 8 vertices,
             A -1-dimensional face of a Polyhedron in ZZ^3,
             A 2-dimensional face of a Polyhedron in ZZ^3 defined as the convex hull of 4 vertices,
             A 2-dimensional face of a Polyhedron in ZZ^3 defined as the convex hull of 4 vertices,
             A 2-dimensional face of a Polyhedron in ZZ^3 defined as the convex hull of 4 vertices,
             A 2-dimensional face of a Polyhedron in ZZ^3 defined as the convex hull of 4 vertices,
             A 2-dimensional face of a Polyhedron in ZZ^3 defined as the convex hull of 4 vertices,
             A 2-dimensional face of a Polyhedron in ZZ^3 defined as the convex hull of 4 vertices,
             A 1-dimensional face of a Polyhedron in ZZ^3 defined as the convex hull of 2 vertices,
             A 1-dimensional face of a Polyhedron in ZZ^3 defined as the convex hull of 2 vertices,
             A 1-dimensional face of a Polyhedron in ZZ^3 defined as the convex hull of 2 vertices,
             A 1-dimensional face of a Polyhedron in ZZ^3 defined as the convex hull of 2 vertices,
             A 0-dimensional face of a Polyhedron in ZZ^3 defined as the convex hull of 1 vertex,
             A 0-dimensional face of a Polyhedron in ZZ^3 defined as the convex hull of 1 vertex,
             A 0-dimensional face of a Polyhedron in ZZ^3 defined as the convex hull of 1 vertex,
             A 0-dimensional face of a Polyhedron in ZZ^3 defined as the convex hull of 1 vertex,
             A 1-dimensional face of a Polyhedron in ZZ^3 defined as the convex hull of 2 vertices,
             A 1-dimensional face of a Polyhedron in ZZ^3 defined as the convex hull of 2 vertices,
             A 1-dimensional face of a Polyhedron in ZZ^3 defined as the convex hull of 2 vertices,
             A 0-dimensional face of a Polyhedron in ZZ^3 defined as the convex hull of 1 vertex,
             A 0-dimensional face of a Polyhedron in ZZ^3 defined as the convex hull of 1 vertex,
             A 1-dimensional face of a Polyhedron in ZZ^3 defined as the convex hull of 2 vertices,
             A 1-dimensional face of a Polyhedron in ZZ^3 defined as the convex hull of 2 vertices,
             A 0-dimensional face of a Polyhedron in ZZ^3 defined as the convex hull of 1 vertex,
             A 1-dimensional face of a Polyhedron in ZZ^3 defined as the convex hull of 2 vertices,
             A 1-dimensional face of a Polyhedron in ZZ^3 defined as the convex hull of 2 vertices,
             A 0-dimensional face of a Polyhedron in ZZ^3 defined as the convex hull of 1 vertex,
             A 1-dimensional face of a Polyhedron in ZZ^3 defined as the convex hull of 2 vertices]

             sage: P = polytopes.hypercube(4)
             sage: list(P.face_generator(2))[:4]
             [A 2-dimensional face of a Polyhedron in ZZ^4 defined as the convex hull of 4 vertices,
              A 2-dimensional face of a Polyhedron in ZZ^4 defined as the convex hull of 4 vertices,
              A 2-dimensional face of a Polyhedron in ZZ^4 defined as the convex hull of 4 vertices,
              A 2-dimensional face of a Polyhedron in ZZ^4 defined as the convex hull of 4 vertices]

        If a polytope has more facets than vertices, the dual mode is chosen::

            sage: P = polytopes.cross_polytope(3)
            sage: list(P.face_generator())
            [A 3-dimensional face of a Polyhedron in ZZ^3 defined as the convex hull of 6 vertices,
             A -1-dimensional face of a Polyhedron in ZZ^3,
             A 0-dimensional face of a Polyhedron in ZZ^3 defined as the convex hull of 1 vertex,
             A 0-dimensional face of a Polyhedron in ZZ^3 defined as the convex hull of 1 vertex,
             A 0-dimensional face of a Polyhedron in ZZ^3 defined as the convex hull of 1 vertex,
             A 0-dimensional face of a Polyhedron in ZZ^3 defined as the convex hull of 1 vertex,
             A 0-dimensional face of a Polyhedron in ZZ^3 defined as the convex hull of 1 vertex,
             A 0-dimensional face of a Polyhedron in ZZ^3 defined as the convex hull of 1 vertex,
             A 1-dimensional face of a Polyhedron in ZZ^3 defined as the convex hull of 2 vertices,
             A 1-dimensional face of a Polyhedron in ZZ^3 defined as the convex hull of 2 vertices,
             A 1-dimensional face of a Polyhedron in ZZ^3 defined as the convex hull of 2 vertices,
             A 1-dimensional face of a Polyhedron in ZZ^3 defined as the convex hull of 2 vertices,
             A 2-dimensional face of a Polyhedron in ZZ^3 defined as the convex hull of 3 vertices,
             A 2-dimensional face of a Polyhedron in ZZ^3 defined as the convex hull of 3 vertices,
             A 2-dimensional face of a Polyhedron in ZZ^3 defined as the convex hull of 3 vertices,
             A 2-dimensional face of a Polyhedron in ZZ^3 defined as the convex hull of 3 vertices,
             A 1-dimensional face of a Polyhedron in ZZ^3 defined as the convex hull of 2 vertices,
             A 1-dimensional face of a Polyhedron in ZZ^3 defined as the convex hull of 2 vertices,
             A 1-dimensional face of a Polyhedron in ZZ^3 defined as the convex hull of 2 vertices,
             A 2-dimensional face of a Polyhedron in ZZ^3 defined as the convex hull of 3 vertices,
             A 2-dimensional face of a Polyhedron in ZZ^3 defined as the convex hull of 3 vertices,
             A 1-dimensional face of a Polyhedron in ZZ^3 defined as the convex hull of 2 vertices,
             A 1-dimensional face of a Polyhedron in ZZ^3 defined as the convex hull of 2 vertices,
             A 2-dimensional face of a Polyhedron in ZZ^3 defined as the convex hull of 3 vertices,
             A 1-dimensional face of a Polyhedron in ZZ^3 defined as the convex hull of 2 vertices,
             A 1-dimensional face of a Polyhedron in ZZ^3 defined as the convex hull of 2 vertices,
             A 2-dimensional face of a Polyhedron in ZZ^3 defined as the convex hull of 3 vertices,
             A 1-dimensional face of a Polyhedron in ZZ^3 defined as the convex hull of 2 vertices]

        The face iterator can also be slightly modified.
        In non-dual mode we can skip subfaces of the current (proper) face::

            sage: P = polytopes.cube()
            sage: it = P.face_generator(dual=False)
            sage: _ = next(it), next(it)
            sage: face = next(it)
            sage: face.ambient_H_indices()
            (5,)
            sage: it.ignore_subfaces()
            sage: face = next(it)
            sage: face.ambient_H_indices()
            (4,)
            sage: it.ignore_subfaces()
            sage: [face.ambient_H_indices() for face in it]
            [(3,),
             (2,),
             (1,),
             (0,),
             (2, 3),
             (1, 3),
             (1, 2, 3),
             (1, 2),
             (0, 2),
             (0, 1, 2),
             (0, 1)]

        In dual mode we can skip supfaces of the current (proper) face::

            sage: P = polytopes.cube()
            sage: it = P.face_generator(dual=True)
            sage: _ = next(it), next(it)
            sage: face = next(it)
            sage: face.ambient_V_indices()
            (7,)
            sage: it.ignore_supfaces()
            sage: next(it)
            A 0-dimensional face of a Polyhedron in ZZ^3 defined as the convex hull of 1 vertex
            sage: face = next(it)
            sage: face.ambient_V_indices()
            (5,)
            sage: it.ignore_supfaces()
            sage: [face.ambient_V_indices() for face in it]
            [(4,),
             (3,),
             (2,),
             (1,),
             (0,),
             (1, 6),
             (3, 4),
             (2, 3),
             (0, 3),
             (0, 1, 2, 3),
             (1, 2),
             (0, 1)]

        In non-dual mode, we cannot skip supfaces::

            sage: it = P.face_generator(dual=False)
            sage: _ = next(it), next(it)
            sage: next(it)
            A 2-dimensional face of a Polyhedron in ZZ^3 defined as the convex hull of 4 vertices
            sage: it.ignore_supfaces()
            Traceback (most recent call last):
            ...
            ValueError: only possible when in dual mode

        In dual mode, we cannot skip subfaces::

            sage: it = P.face_generator(dual=True)
            sage: _ = next(it), next(it)
            sage: next(it)
            A 0-dimensional face of a Polyhedron in ZZ^3 defined as the convex hull of 1 vertex
            sage: it.ignore_subfaces()
            Traceback (most recent call last):
            ...
            ValueError: only possible when not in dual mode

        We can only skip sub-/supfaces of proper faces::

            sage: it = P.face_generator(dual=False)
            sage: next(it)
            A 3-dimensional face of a Polyhedron in ZZ^3 defined as the convex hull of 8 vertices
            sage: it.ignore_subfaces()
            Traceback (most recent call last):
            ...
            ValueError: iterator not set to a face yet

        .. SEEALSO::

            :class:`~sage.geometry.polyhedron.combinatorial_polyhedron.face_iterator.FaceIterator_geom`.

        ALGORITHM:

        See :class:`~sage.geometry.polyhedron.combinatorial_polyhedron.face_iterator.FaceIterator`.

        TESTS::

            sage: P = polytopes.simplex()
            sage: list(P.face_generator(-2))
            []
            sage: list(P.face_generator(-1))
            [A -1-dimensional face of a Polyhedron in ZZ^4]
            sage: list(P.face_generator(3))
            [A 3-dimensional face of a Polyhedron in ZZ^4 defined as the convex hull of 4 vertices]

            sage: list(Polyhedron().face_generator())
            [A -1-dimensional face of a Polyhedron in ZZ^0]

        Check that :trac:`29155` is fixed::

            sage: P = polytopes.permutahedron(3)
            sage: [f] = P.face_generator(2)
            sage: f.ambient_Hrepresentation()
            (An equation (1, 1, 1) x - 6 == 0,)
        """
        from sage.geometry.polyhedron.combinatorial_polyhedron.face_iterator import FaceIterator_geom
        return FaceIterator_geom(self, output_dimension=face_dimension, dual=dual)

    def faces(self, face_dimension):
        """
        Return the faces of given dimension

        INPUT:

        - ``face_dimension`` -- integer. The dimension of the faces
          whose representation will be returned.

        OUTPUT:

        A tuple of
        :class:`~sage.geometry.polyhedron.face.PolyhedronFace`. See
        :mod:`~sage.geometry.polyhedron.face` for details. The order
        is random but fixed.

        .. SEEALSO::

            :meth:`face_generator`,
            :meth:`facet`.

        EXAMPLES:

        Here we find the vertex and face indices of the eight three-dimensional
        facets of the four-dimensional hypercube::

            sage: p = polytopes.hypercube(4)
            sage: list(f.ambient_V_indices() for f in p.faces(3))
            [(0, 5, 6, 7, 8, 9, 14, 15),
             (1, 4, 5, 6, 10, 13, 14, 15),
             (1, 2, 6, 7, 8, 10, 11, 15),
             (8, 9, 10, 11, 12, 13, 14, 15),
             (0, 3, 4, 5, 9, 12, 13, 14),
             (0, 2, 3, 7, 8, 9, 11, 12),
             (1, 2, 3, 4, 10, 11, 12, 13),
             (0, 1, 2, 3, 4, 5, 6, 7)]

            sage: face = p.faces(3)[3]
            sage: face.ambient_Hrepresentation()
            (An inequality (1, 0, 0, 0) x + 1 >= 0,)
            sage: face.vertices()
            (A vertex at (-1, -1, 1, -1),
             A vertex at (-1, -1, 1, 1),
             A vertex at (-1, 1, -1, -1),
             A vertex at (-1, 1, 1, -1),
             A vertex at (-1, 1, 1, 1),
             A vertex at (-1, 1, -1, 1),
             A vertex at (-1, -1, -1, 1),
             A vertex at (-1, -1, -1, -1))

        You can use the
        :meth:`~sage.geometry.polyhedron.representation.PolyhedronRepresentation.index`
        method to enumerate vertices and inequalities::

            sage: def get_idx(rep): return rep.index()
            sage: [get_idx(_) for _ in face.ambient_Hrepresentation()]
            [4]
            sage: [get_idx(_) for _ in face.ambient_Vrepresentation()]
            [8, 9, 10, 11, 12, 13, 14, 15]

            sage: [ ([get_idx(_) for _ in face.ambient_Vrepresentation()],
            ....:    [get_idx(_) for _ in face.ambient_Hrepresentation()])
            ....:   for face in p.faces(3) ]
            [([0, 5, 6, 7, 8, 9, 14, 15], [7]),
             ([1, 4, 5, 6, 10, 13, 14, 15], [6]),
             ([1, 2, 6, 7, 8, 10, 11, 15], [5]),
             ([8, 9, 10, 11, 12, 13, 14, 15], [4]),
             ([0, 3, 4, 5, 9, 12, 13, 14], [3]),
             ([0, 2, 3, 7, 8, 9, 11, 12], [2]),
             ([1, 2, 3, 4, 10, 11, 12, 13], [1]),
             ([0, 1, 2, 3, 4, 5, 6, 7], [0])]

        TESTS::

            sage: pr = Polyhedron(rays = [[1,0,0],[-1,0,0],[0,1,0]], vertices = [[-1,-1,-1]], lines=[(0,0,1)])
            sage: pr.faces(4)
            ()
            sage: pr.faces(3)[0].ambient_V_indices()
            (0, 1, 2, 3)
            sage: pr.facets()[0].ambient_V_indices()
            (0, 1, 2)
            sage: pr.faces(1)
            ()
            sage: pr.faces(0)
            ()
            sage: pr.faces(-1)
            (A -1-dimensional face of a Polyhedron in QQ^3,)
        """
        return tuple(self.face_generator(face_dimension))

    def facets(self):
        r"""
        Return the facets of the polyhedron.

        Facets are the maximal nontrivial faces of polyhedra.
        The empty face and the polyhedron itself are trivial.

        A facet of a `d`-dimensional polyhedron is a face of dimension
        `d-1`. For `d \neq 0` the converse is true as well.

        OUTPUT:

        A tuple of
        :class:`~sage.geometry.polyhedron.face.PolyhedronFace`. See
        :mod:`~sage.geometry.polyhedron.face` for details. The order
        is random but fixed.

        .. SEEALSO:: :meth:`facets`

        EXAMPLES:

        Here we find the eight three-dimensional facets of the
        four-dimensional hypercube::

            sage: p = polytopes.hypercube(4)
            sage: p.facets()
            (A 3-dimensional face of a Polyhedron in ZZ^4 defined as the convex hull of 8 vertices,
             A 3-dimensional face of a Polyhedron in ZZ^4 defined as the convex hull of 8 vertices,
             A 3-dimensional face of a Polyhedron in ZZ^4 defined as the convex hull of 8 vertices,
             A 3-dimensional face of a Polyhedron in ZZ^4 defined as the convex hull of 8 vertices,
             A 3-dimensional face of a Polyhedron in ZZ^4 defined as the convex hull of 8 vertices,
             A 3-dimensional face of a Polyhedron in ZZ^4 defined as the convex hull of 8 vertices,
             A 3-dimensional face of a Polyhedron in ZZ^4 defined as the convex hull of 8 vertices,
             A 3-dimensional face of a Polyhedron in ZZ^4 defined as the convex hull of 8 vertices)

        This is the same result as explicitly finding the
        three-dimensional faces::

            sage: dim = p.dimension()
            sage: p.faces(dim-1)
            (A 3-dimensional face of a Polyhedron in ZZ^4 defined as the convex hull of 8 vertices,
             A 3-dimensional face of a Polyhedron in ZZ^4 defined as the convex hull of 8 vertices,
             A 3-dimensional face of a Polyhedron in ZZ^4 defined as the convex hull of 8 vertices,
             A 3-dimensional face of a Polyhedron in ZZ^4 defined as the convex hull of 8 vertices,
             A 3-dimensional face of a Polyhedron in ZZ^4 defined as the convex hull of 8 vertices,
             A 3-dimensional face of a Polyhedron in ZZ^4 defined as the convex hull of 8 vertices,
             A 3-dimensional face of a Polyhedron in ZZ^4 defined as the convex hull of 8 vertices,
             A 3-dimensional face of a Polyhedron in ZZ^4 defined as the convex hull of 8 vertices)

        The ``0``-dimensional polyhedron does not have facets::

            sage: P = Polyhedron([[0]])
            sage: P.facets()
            ()
        """
        if self.dimension() == 0:
            return ()
        return self.faces(self.dimension()-1)

<<<<<<< HEAD
    def join_of_Vrep(self, *Vrepresentatives):
        r"""
        Return the smallest face that contains ``Vrepresentatives``.

        INPUT:

        - ``Vrepresentatives`` -- vertices/rays/lines of ``self`` or indices of such

        OUTPUT: a :class:`~sage.geometry.polyhedron.face.PolyhedronFace`

        .. NOTE::

            In the case of unbounded polyhedra, the join of rays etc. may not be well-defined.

        EXAMPLES::

            sage: P = polytopes.permutahedron(5)
            sage: P.join_of_Vrep(1)
            A 0-dimensional face of a Polyhedron in ZZ^5 defined as the convex hull of 1 vertex
            sage: P.join_of_Vrep()
            A -1-dimensional face of a Polyhedron in ZZ^5
            sage: P.join_of_Vrep(0,12,13).ambient_V_indices()
            (0, 12, 13, 68)

        The input is flexible::

            sage: P.join_of_Vrep(2, P.vertices()[3], P.Vrepresentation(4))
            A 2-dimensional face of a Polyhedron in ZZ^5 defined as the convex hull of 6 vertices

        ::

            sage: P = polytopes.cube()
            sage: a, b = P.faces(0)[:2]
            sage: P.join_of_Vrep(a, b)
            A 1-dimensional face of a Polyhedron in ZZ^3 defined as the convex hull of 2 vertices

        In the case of an unbounded polyhedron, the join may not be well-defined::

            sage: P = Polyhedron(vertices=[[1,0], [0,1]], rays=[[1,1]])
            sage: P.join_of_Vrep(0)
            A 0-dimensional face of a Polyhedron in QQ^2 defined as the convex hull of 1 vertex
            sage: P.join_of_Vrep(0,1)
            A 1-dimensional face of a Polyhedron in QQ^2 defined as the convex hull of 2 vertices
            sage: P.join_of_Vrep(0,2)
            A 1-dimensional face of a Polyhedron in QQ^2 defined as the convex hull of 1 vertex and 1 ray
            sage: P.join_of_Vrep(1,2)
            A 1-dimensional face of a Polyhedron in QQ^2 defined as the convex hull of 1 vertex and 1 ray
            sage: P.join_of_Vrep(2)
            Traceback (most recent call last):
            ...
            ValueError: the join is not well-defined

        The ``Vrepresentatives`` must be of ``self``::

            sage: P = polytopes.cube(backend='ppl')
            sage: Q = polytopes.cube(backend='field')
            sage: v = P.vertices()[0]
            sage: P.join_of_Vrep(v)
            A 0-dimensional face of a Polyhedron in ZZ^3 defined as the convex hull of 1 vertex
            sage: Q.join_of_Vrep(v)
            Traceback (most recent call last):
            ...
            ValueError: not a Vrepresentative of ``self``
            sage: f = P.faces(0)[0]
            sage: P.join_of_Vrep(v)
            A 0-dimensional face of a Polyhedron in ZZ^3 defined as the convex hull of 1 vertex
            sage: Q.join_of_Vrep(v)
            Traceback (most recent call last):
            ...
            ValueError: not a Vrepresentative of ``self``

        TESTS:

        ``least_common_superface_of_Vrep`` is an alias::

            sage: P.least_common_superface_of_Vrep(v)
            A 0-dimensional face of a Polyhedron in ZZ^3 defined as the convex hull of 1 vertex
            sage: P.least_common_superface_of_Vrep == P.join_of_Vrep
            True

        Error message for invalid input::

            sage: P.join_of_Vrep('foo')
            Traceback (most recent call last):
            ...
            ValueError: foo is not a Vrepresentative
        """
        from sage.geometry.polyhedron.representation import Vrepresentation
        from sage.geometry.polyhedron.face import PolyhedronFace

        new_indices = [0]*len(Vrepresentatives)
        for i, v in enumerate(Vrepresentatives):
            if isinstance(v, PolyhedronFace) and v.dim() == 0:
                if v.polyhedron() is not self:
                    raise ValueError("not a Vrepresentative of ``self``")
                new_indices[i] = v.ambient_V_indices()[0]
            elif v in ZZ:
                new_indices[i] = v
            elif isinstance(v, Vrepresentation):
                if v.polyhedron() is not self:
                    raise ValueError("not a Vrepresentative of ``self``")
                new_indices[i] = v.index()
            else:
                raise ValueError("{} is not a Vrepresentative".format(v))

        return self.face_generator().join_of_Vrep(*new_indices)

    least_common_superface_of_Vrep = join_of_Vrep

    def meet_of_Hrep(self, *Hrepresentatives):
        r"""
        Return the largest face that is contained in ``Hrepresentatives``.

        INPUT:

        - ``Hrepresentatives`` -- facets or indices of Hrepresentatives;
          the indices are assumed to be the indices of the Hrepresentation

        OUTPUT: a :class:`~sage.geometry.polyhedron.face.PolyhedronFace`

        EXAMPLES::

            sage: P = polytopes.permutahedron(5)
            sage: P.meet_of_Hrep()
            A 4-dimensional face of a Polyhedron in ZZ^5 defined as the convex hull of 120 vertices
            sage: P.meet_of_Hrep(1)
            A 3-dimensional face of a Polyhedron in ZZ^5 defined as the convex hull of 24 vertices
            sage: P.meet_of_Hrep(4)
            A 3-dimensional face of a Polyhedron in ZZ^5 defined as the convex hull of 12 vertices
            sage: P.meet_of_Hrep(1,3,7)
            A 1-dimensional face of a Polyhedron in ZZ^5 defined as the convex hull of 2 vertices
            sage: P.meet_of_Hrep(1,3,7).ambient_H_indices()
            (0, 1, 3, 7)

        The indices are the indices of the Hrepresentation.
        ``0`` corresponds to an equation and is ignored::

            sage: P.meet_of_Hrep(0)
            A 4-dimensional face of a Polyhedron in ZZ^5 defined as the convex hull of 120 vertices

        The input is flexible::

            sage: P.meet_of_Hrep(P.facets()[-1], P.inequalities()[2], 7)
            A 1-dimensional face of a Polyhedron in ZZ^5 defined as the convex hull of 2 vertices

        The ``Hrepresentatives`` must belong to ``self``::

            sage: P = polytopes.cube(backend='ppl')
            sage: Q = polytopes.cube(backend='field')
            sage: f = P.facets()[0]
            sage: P.meet_of_Hrep(f)
            A 2-dimensional face of a Polyhedron in ZZ^3 defined as the convex hull of 4 vertices
            sage: Q.meet_of_Hrep(f)
            Traceback (most recent call last):
            ...
            ValueError: not a facet of ``self``
            sage: f = P.inequalities()[0]
            sage: P.meet_of_Hrep(f)
            A 2-dimensional face of a Polyhedron in ZZ^3 defined as the convex hull of 4 vertices
            sage: Q.meet_of_Hrep(f)
            Traceback (most recent call last):
            ...
            ValueError: not a facet of ``self``

        TESTS:

        Equations are not considered by the combinatorial polyhedron.
        We check that the index corresponds to the Hrepresentation index::

            sage: P = polytopes.permutahedron(3, backend='field')
            sage: P.Hrepresentation()
            (An inequality (0, 0, 1) x - 1 >= 0,
             An inequality (0, 1, 0) x - 1 >= 0,
             An inequality (0, 1, 1) x - 3 >= 0,
             An inequality (1, 0, 0) x - 1 >= 0,
             An inequality (1, 0, 1) x - 3 >= 0,
             An inequality (1, 1, 0) x - 3 >= 0,
             An equation (1, 1, 1) x - 6 == 0)
            sage: P.meet_of_Hrep(0).ambient_Hrepresentation()
            (An inequality (0, 0, 1) x - 1 >= 0, An equation (1, 1, 1) x - 6 == 0)

            sage: P = polytopes.permutahedron(3, backend='ppl')
            sage: P.Hrepresentation()
            (An equation (1, 1, 1) x - 6 == 0,
             An inequality (1, 1, 0) x - 3 >= 0,
             An inequality (-1, -1, 0) x + 5 >= 0,
             An inequality (0, 1, 0) x - 1 >= 0,
             An inequality (-1, 0, 0) x + 3 >= 0,
             An inequality (1, 0, 0) x - 1 >= 0,
             An inequality (0, -1, 0) x + 3 >= 0)
            sage: P.meet_of_Hrep(1).ambient_Hrepresentation()
            (An equation (1, 1, 1) x - 6 == 0, An inequality (1, 1, 0) x - 3 >= 0)

        ``greatest_common_subface_of_Hrep`` is an alias::

            sage: P.greatest_common_subface_of_Hrep(1).ambient_Hrepresentation()
            (An equation (1, 1, 1) x - 6 == 0, An inequality (1, 1, 0) x - 3 >= 0)
            sage: P.greatest_common_subface_of_Hrep == P.meet_of_Hrep
            True

        Error message for invalid input::

            sage: P.meet_of_Hrep('foo')
            Traceback (most recent call last):
            ...
            ValueError: foo is not a Hrepresentative
        """
        from sage.geometry.polyhedron.representation import Inequality, Equation
        from sage.geometry.polyhedron.face import PolyhedronFace

        # Equations are ignored by combinatorial polyhedron for indexing.
        offset = 0
        if self.n_equations() and self.Hrepresentation(0).is_equation():
            offset = self.n_equations()

        new_indices = []
        for i, facet in enumerate(Hrepresentatives):
            if isinstance(facet, PolyhedronFace) and facet.dim() + 1 == self.dim():
                if facet.polyhedron() is not self:
                    raise ValueError("not a facet of ``self``")
                H_indices = facet.ambient_H_indices()
                facet = H_indices[0] if H_indices[0] >= offset else H_indices[-1]

            if facet in ZZ and facet >= offset:
                # Note that ``CombinatorialPolyhedron`` ignores indices of equations
                # and has equations last.
                new_indices.append(facet - offset)
            elif isinstance(facet, Inequality):
                if facet.polyhedron() is not self:
                    raise ValueError("not a facet of ``self``")
                new_indices.append(facet.index() - offset)
            elif isinstance(facet, Equation):
                # Ignore equations.
                continue
            elif facet in ZZ and 0 <= facet < offset:
                # Ignore equations.
                continue
            else:
                raise ValueError("{} is not a Hrepresentative".format(facet))

        return self.face_generator().meet_of_Hrep(*new_indices)

    greatest_common_subface_of_Hrep = meet_of_Hrep
=======
    def _test_combinatorial_face_as_combinatorial_polyhedron(self, tester=None, **options):
        """
        Run tests on obtaining the combinatorial face as combinatorial polyhedron.

        TESTS::

            sage: polytopes.cross_polytope(3)._test_combinatorial_face_as_combinatorial_polyhedron()
        """
        if not self.is_compact():
            return
        if self.dim() > 7 or self.n_vertices() > 100 or self.n_facets() > 100:
            # Avoid very long tests.
            return
        if self.dim() < 1:
            # Avoid trivial cases.
            return

        from sage.misc.prandom import random

        if tester is None:
            tester = self._tester(**options)

        it = self.face_generator()
        _ = next(it), next(it)  # get rid of non_proper faces
        C1 = self.combinatorial_polyhedron()
        it1 = C1.face_iter()
        C2 = C1.dual()
        it2 = C2.face_iter(dual=not it1.dual)

        for f in it:
            f1 = next(it1)
            f2 = next(it2)
            if random() < 0.95:
                # Only test a random 5 percent of the faces.
                continue

            P = f.as_polyhedron()
            D1 = f1.as_combinatorial_polyhedron()
            D2 = f2.as_combinatorial_polyhedron(quotient=True).dual()
            D1._test_bitsets(tester, **options)
            D2._test_bitsets(tester, **options)
            tester.assertTrue(P.combinatorial_polyhedron().vertex_facet_graph().is_isomorphic(D1.vertex_facet_graph()))
            tester.assertTrue(P.combinatorial_polyhedron().vertex_facet_graph().is_isomorphic(D2.vertex_facet_graph()))
>>>>>>> 3e0229f2

    @cached_method(do_pickle=True)
    def f_vector(self):
        r"""
        Return the f-vector.

        OUTPUT:

        Return a vector whose `i`-th entry is the number of
        `i-2`-dimensional faces of the polytope.

        .. NOTE::

            The ``vertices`` as given by :meth:`Polyhedron_base.vertices`
            do not need to correspond to `0`-dimensional faces. If a polyhedron
            contains `k` lines they correspond to `k`-dimensional faces.
            See example below

        EXAMPLES::

            sage: p = Polyhedron(vertices=[[1, 2, 3], [1, 3, 2],
            ....:     [2, 1, 3], [2, 3, 1], [3, 1, 2], [3, 2, 1], [0, 0, 0]])
            sage: p.f_vector()
            (1, 7, 12, 7, 1)

            sage: polytopes.cyclic_polytope(4,10).f_vector()
            (1, 10, 45, 70, 35, 1)

            sage: polytopes.hypercube(5).f_vector()
            (1, 32, 80, 80, 40, 10, 1)

        Polyhedra with lines do not have `0`-faces::

            sage: Polyhedron(ieqs=[[1,-1,0,0],[1,1,0,0]]).f_vector()
            (1, 0, 0, 2, 1)

        However, the method :meth:`Polyhedron_base.vertices` returns
        two points that belong to the ``Vrepresentation``::

            sage: P = Polyhedron(ieqs=[[1,-1,0],[1,1,0]])
            sage: P.vertices()
            (A vertex at (1, 0), A vertex at (-1, 0))
            sage: P.f_vector()
            (1, 0, 2, 1)

        TESTS:

        Check that :trac:`28828` is fixed::

            sage: P.f_vector().is_immutable()
            True

        The cache of the f-vector is being pickled::

            sage: P = polytopes.cube()
            sage: P.f_vector()
            (1, 8, 12, 6, 1)
            sage: Q = loads(dumps(P))
            sage: Q.f_vector.is_in_cache()
            True
        """
        return self.combinatorial_polyhedron().f_vector()

    def flag_f_vector(self, *args):
        r"""
        Return the flag f-vector.

        For each `-1 < i_0 < \dots < i_n < d` the flag f-vector
        counts the number of flags `F_0 \subset \dots \subset F_n`
        with `F_j` of dimension `i_j` for each `0 \leq j \leq n`,
        where `d` is the dimension of the polyhedron.

        INPUT:

        - ``args`` -- integers (optional); specify an entry of the
          flag-f-vector; must be an increasing sequence of integers

        OUTPUT:

        - a dictionary, if no arguments were given

        - an Integer, if arguments were given

        EXAMPLES:

        Obtain the entire flag-f-vector::

            sage: P = polytopes.twenty_four_cell()
            sage: P.flag_f_vector()
                {(-1,): 1,
                 (0,): 24,
                 (0, 1): 192,
                 (0, 1, 2): 576,
                 (0, 1, 2, 3): 1152,
                 (0, 1, 3): 576,
                 (0, 2): 288,
                 (0, 2, 3): 576,
                 (0, 3): 144,
                 (1,): 96,
                 (1, 2): 288,
                 (1, 2, 3): 576,
                 (1, 3): 288,
                 (2,): 96,
                 (2, 3): 192,
                 (3,): 24,
                 (4,): 1}

        Specify an entry::

            sage: P.flag_f_vector(0,3)
            144
            sage: P.flag_f_vector(2)
            96

        Leading ``-1`` and trailing entry of dimension are allowed::

            sage: P.flag_f_vector(-1,0,3)
            144
            sage: P.flag_f_vector(-1,0,3,4)
            144

        One can get the number of trivial faces::

            sage: P.flag_f_vector(-1)
            1
            sage: P.flag_f_vector(4)
            1

        Polyhedra with lines, have ``0`` entries accordingly::

            sage: P = (Polyhedron(lines=[[1]]) * polytopes.cross_polytope(3))
            sage: P.flag_f_vector()
            {(-1,): 1,
             (0, 1): 0,
             (0, 1, 2): 0,
             (0, 1, 3): 0,
             (0, 2): 0,
             (0, 2, 3): 0,
             (0, 3): 0,
             (0,): 0,
             (1, 2): 24,
             (1, 2, 3): 48,
             (1, 3): 24,
             (1,): 6,
             (2, 3): 24,
             (2,): 12,
             (3,): 8,
             4: 1}

        If the arguments are not stricly increasing or out of range, a key error is raised::

            sage: P.flag_f_vector(-1,0,3,6)
            Traceback (most recent call last):
            ...
            KeyError: (0, 3, 6)
            sage: P.flag_f_vector(-1,3,0)
            Traceback (most recent call last):
            ...
            KeyError: (3, 0)
        """
        flag = self._flag_f_vector()
        if len(args) == 0:
            return flag
        elif len(args) == 1:
            return flag[(args[0],)]
        else:
            dim = self.dimension()
            if args[0] == -1:
                args = args[1:]
            if args[-1] == dim:
                args = args[:-1]
            return flag[tuple(args)]

    @cached_method(do_pickle=True)
    def _flag_f_vector(self):
        r"""
        Return the flag-f-vector.

        See :meth:`flag_f_vector`.

        TESTS::

            sage: polytopes.hypercube(4)._flag_f_vector()
            {(-1,): 1,
            (0,): 16,
            (0, 1): 64,
            (0, 1, 2): 192,
            (0, 1, 2, 3): 384,
            (0, 1, 3): 192,
            (0, 2): 96,
            (0, 2, 3): 192,
            (0, 3): 64,
            (1,): 32,
            (1, 2): 96,
            (1, 2, 3): 192,
            (1, 3): 96,
            (2,): 24,
            (2, 3): 48,
            (3,): 8,
            (4,): 1}
        """
        return self.combinatorial_polyhedron()._flag_f_vector()

    def vertex_graph(self):
        """
        Return a graph in which the vertices correspond to vertices
        of the polyhedron, and edges to edges.

        ..NOTE::

            The graph of a polyhedron with lines has no vertices,
            as the polyhedron has no vertices (`0`-faces).

            The method :meth:`Polyhedron_base:vertices` returns
            the defining points in this case.

        EXAMPLES::

            sage: g3 = polytopes.hypercube(3).vertex_graph(); g3
            Graph on 8 vertices
            sage: g3.automorphism_group().cardinality()
            48
            sage: s4 = polytopes.simplex(4).vertex_graph(); s4
            Graph on 5 vertices
            sage: s4.is_eulerian()
            True

        The graph of an unbounded polyhedron
        is the graph of the bounded complex::

            sage: open_triangle = Polyhedron(vertices=[[1,0], [0,1]],
            ....:                            rays    =[[1,1]])
            sage: open_triangle.vertex_graph()
            Graph on 2 vertices

        The graph of a polyhedron with lines has no vertices::

            sage: line = Polyhedron(lines=[[0,1]])
            sage: line.vertex_graph()
            Graph on 0 vertices

        TESTS:

        Check for a line segment (:trac:`30545`)::

            sage: polytopes.simplex(1).graph().edges()
            [(A vertex at (0, 1), A vertex at (1, 0), None)]
        """
        return self.combinatorial_polyhedron().vertex_graph()

    graph = vertex_graph

    def vertex_digraph(self, f, increasing=True):
        r"""
        Return the directed graph of the polyhedron according to a linear form.

        The underlying undirected graph is the graph of vertices and edges.

        INPUT:

        - ``f`` -- a linear form. The linear form can be provided as:

            - a vector space morphism with one-dimensional codomain, (see
              :meth:`sage.modules.vector_space_morphism.linear_transformation`
              and
              :class:`sage.modules.vector_space_morphism.VectorSpaceMorphism`)
            - a vector ; in this case the linear form is obtained by duality
              using the dot product: ``f(v) = v.dot_product(f)``.

        - ``increasing`` -- boolean (default ``True``) whether to orient
          edges in the increasing or decreasing direction.

        By default, an edge is oriented from `v` to `w` if
        `f(v) \leq f(w)`.

        If `f(v)=f(w)`, then two opposite edges are created.

        EXAMPLES::

            sage: penta = Polyhedron([[0,0],[1,0],[0,1],[1,2],[3,2]])
            sage: G = penta.vertex_digraph(vector([1,1])); G
            Digraph on 5 vertices
            sage: G.sinks()
            [A vertex at (3, 2)]

            sage: A = matrix(ZZ, [[1], [-1]])
            sage: f = linear_transformation(A)
            sage: G = penta.vertex_digraph(f) ; G
            Digraph on 5 vertices
            sage: G.is_directed_acyclic()
            False

        .. SEEALSO::

            :meth:`vertex_graph`
        """
        from sage.modules.vector_space_morphism import VectorSpaceMorphism
        if isinstance(f, VectorSpaceMorphism):
            if f.codomain().dimension() == 1:
                orientation_check = lambda v: f(v) >= 0
            else:
                raise TypeError('the linear map f must have '
                                'one-dimensional codomain')
        else:
            try:
                if f.is_vector():
                    orientation_check = lambda v: v.dot_product(f) >= 0
                else:
                    raise TypeError('f must be a linear map or a vector')
            except AttributeError:
                raise TypeError('f must be a linear map or a vector')
        if not increasing:
            f = -f
        from sage.graphs.digraph import DiGraph
        dg = DiGraph()
        for j in range(self.n_vertices()):
            vj = self.Vrepresentation(j)
            for vi in vj.neighbors():
                if orientation_check(vj.vector() - vi.vector()):
                    dg.add_edge(vi, vj)
        return dg

    def polar(self, in_affine_span=False):
        """
        Return the polar (dual) polytope.

        The original vertices are translated so that their barycenter
        is at the origin, and then the vertices are used as the
        coefficients in the polar inequalities.

        The polytope must be full-dimensional, unless ``in_affine_span`` is ``True``.
        If ``in_affine_span`` is ``True``, then the operation will be performed in the
        linear/affine span of the polyhedron (after translation).

        EXAMPLES::

            sage: p = Polyhedron(vertices = [[0,0,1],[0,1,0],[1,0,0],[0,0,0],[1,1,1]], base_ring=QQ)
            sage: p
            A 3-dimensional polyhedron in QQ^3 defined as the convex hull of 5 vertices
            sage: p.polar()
            A 3-dimensional polyhedron in QQ^3 defined as the convex hull of 6 vertices

            sage: cube = polytopes.hypercube(3)
            sage: octahedron = polytopes.cross_polytope(3)
            sage: cube_dual = cube.polar()
            sage: octahedron == cube_dual
            True

        ``in_affine_span`` somewhat ignores equations, performing the polar in the
        spanned subspace (after translating barycenter to origin)::

            sage: P = polytopes.simplex(3, base_ring=QQ)
            sage: P.polar(in_affine_span=True)
            A 3-dimensional polyhedron in QQ^4 defined as the convex hull of 4 vertices

        Embedding the polytope in a higher dimension, commutes with polar in this case::

            sage: point = Polyhedron([[0]])
            sage: P = polytopes.cube().change_ring(QQ)
            sage: (P*point).polar(in_affine_span=True) == P.polar()*point
            True

        TESTS::

            Check that :trac:`25081` is fixed::

            sage: C = polytopes.hypercube(4,backend='cdd')
            sage: C.polar().backend()
            'cdd'

        Check that :trac:`28850` is fixed::

            sage: P = polytopes.simplex(3, base_ring=QQ)
            sage: P.polar()
            Traceback (most recent call last):
            ...
            ValueError: not full-dimensional; try with 'in_affine_span=True'

        Check that the double description is set up correctly::

            sage: P = Polyhedron([[1,0],[0,1],[-1,-1]], backend='field')
            sage: Q = P.change_ring(QQ, backend='ppl')
            sage: P.polar() == Q.polar()
            True

            sage: P = polytopes.simplex(4, backend='field')
            sage: Q = P.change_ring(QQ, backend='ppl')
            sage: P.polar(in_affine_span=True) == Q.polar(in_affine_span=True)
            True

        Check that it works, even when the equations are not orthogonal to each other::

            sage: P = polytopes.cube()*Polyhedron([[0,0,0]])
            sage: P = P.change_ring(QQ)

            sage: from sage.geometry.polyhedron.backend_field import Polyhedron_field
            sage: from sage.geometry.polyhedron.parent import Polyhedra_field
            sage: parent = Polyhedra_field(QQ, 6, 'field')
            sage: equations = [[0, 0, 0, 0, 1, 1, 1], [0, 0, 0, 0, -1, 1, -1], [0, 0, 0, 0, 1, -1, -1]]
            sage: Q = Polyhedron_field(parent, [P.vertices(), [], []], [P.inequalities(), equations],
            ....:                      Vrep_minimal=True, Hrep_minimal=True)
            sage: Q == P
            True
            sage: Q.polar(in_affine_span=True) == P.polar(in_affine_span=True)
            True
        """
        if not self.is_compact():
            raise ValueError("not a polytope")
        if not in_affine_span and not self.dim() == self.ambient_dim():
            raise ValueError("not full-dimensional; try with 'in_affine_span=True'")

        t_Vrep, t_Hrep, parent = self._translation_double_description(-self.center())
        t_verts = t_Vrep[0]
        t_ieqs = t_Hrep[0]
        t_eqns = t_Hrep[1]

        new_ieqs = ((1,) + tuple(-v) for v in t_verts)
        if self.n_vertices() == 1:
            new_verts = self.vertices()
        elif not self.n_equations():
            new_verts = ((-h/h[0])[1:] for h in t_ieqs)
        else:
            # Transform the equations such that the normals are pairwise orthogonal.
            t_eqns = list(t_eqns)
            for i, h in enumerate(t_eqns):
                for h1 in t_eqns[:i]:
                    a = h[1:]*h1[1:]
                    if a:
                        b = h1[1:]*h1[1:]
                        t_eqns[i] = b*h - a*h1

            def move_vertex_to_subspace(vertex):
                for h in t_eqns:
                    offset = vertex*h[1:]+h[0]
                    vertex = vertex-h[1:]*offset/(h[1:]*h[1:])
                return vertex

            new_verts = (move_vertex_to_subspace((-h/h[0])[1:]) for h in t_ieqs)

        pref_rep = 'Hrep' if self.n_vertices() <= self.n_inequalities() else 'Vrep'

        return parent.element_class(parent, [new_verts, [], []],
                                    [new_ieqs, t_eqns],
                                    Vrep_minimal=True, Hrep_minimal=True, pref_rep=pref_rep)

    def is_self_dual(self):
        r"""
        Return whether the polytope is self-dual.

        A polytope is self-dual if its face lattice is isomorphic to the face
        lattice of its dual polytope.

        EXAMPLES::

            sage: polytopes.simplex().is_self_dual()
            True
            sage: polytopes.twenty_four_cell().is_self_dual()
            True
            sage: polytopes.cube().is_self_dual()
            False
            sage: polytopes.hypersimplex(5,2).is_self_dual()
            False
            sage: P = Polyhedron(vertices=[[1/2, 1/3]], rays=[[1, 1]]).is_self_dual()
            Traceback (most recent call last):
            ...
            ValueError: polyhedron has to be compact

        """
        if not self.is_compact():
            raise ValueError("polyhedron has to be compact")

        n = self.n_vertices()
        m = self.n_facets()
        if n != m:
            return False

        G1 = self.vertex_facet_graph()
        G2 = G1.reverse()
        return G1.is_isomorphic(G2)

    def pyramid(self):
        """
        Return a polyhedron that is a pyramid over the original.

        EXAMPLES::

            sage: square = polytopes.hypercube(2);  square
            A 2-dimensional polyhedron in ZZ^2 defined as the convex hull of 4 vertices
            sage: egyptian_pyramid = square.pyramid();  egyptian_pyramid
            A 3-dimensional polyhedron in QQ^3 defined as the convex hull of 5 vertices
            sage: egyptian_pyramid.n_vertices()
            5
            sage: for v in egyptian_pyramid.vertex_generator(): print(v)
            A vertex at (0, -1, -1)
            A vertex at (0, -1, 1)
            A vertex at (0, 1, -1)
            A vertex at (0, 1, 1)
            A vertex at (1, 0, 0)

        TESTS::

            sage: polytopes.simplex(backend='cdd').pyramid().backend()
            'cdd'
        """
        assert self.is_compact(), "Not a polytope."

        new_verts = \
            [[0] + x for x in self.Vrep_generator()] + \
            [[1] + list(self.center())]

        parent = self.parent().base_extend(self.center().parent(), ambient_dim=self.ambient_dim()+1)
        return parent.element_class(parent, [new_verts, [], []], None)

    def _test_pyramid(self, tester=None, **options):
        """
        Run tests on the methods related to pyramids.

        TESTS:

            sage: polytopes.regular_polygon(4)._test_pyramid()
        """
        if tester is None:
            tester = self._tester(**options)

        def check_pyramid_certificate(P, cert):
            others = set(v for v in P.vertices() if not v == cert)
            if len(others):
                tester.assertTrue(any(set(f.ambient_Vrepresentation()) == others for f in P.facets()))

        if self.is_compact():
            b, cert = self.is_pyramid(certificate=True)
            if b:
                check_pyramid_certificate(self, cert)

            if 1 < self.n_vertices() < 50 and self.n_facets() < 50:
                pyr = self.pyramid()
                b, cert = pyr.is_pyramid(certificate=True)
                tester.assertTrue(b)
                check_pyramid_certificate(pyr, cert)
        else:
            with tester.assertRaises(AssertionError):
                pyr = self.pyramid()

        if self.is_compact() and 1 < self.n_vertices() < 50 and self.n_facets() < 50:
            # Check the pyramid of the polar.
            self_fraction_field = self.base_extend(QQ)

            polar = self_fraction_field.polar(in_affine_span=True)
            pyr_polar = polar.pyramid()
            b, cert = pyr_polar.is_pyramid(certificate=True)
            tester.assertTrue(b)
            check_pyramid_certificate(pyr_polar, cert)

            pyr = self_fraction_field.pyramid()
            polar_pyr = pyr.polar(in_affine_span=True)
            b, cert = polar_pyr.is_pyramid(certificate=True)
            tester.assertTrue(b)
            check_pyramid_certificate(polar_pyr, cert)

            tester.assertTrue(pyr_polar.is_combinatorially_isomorphic(pyr_polar))

    def bipyramid(self):
        """
        Return a polyhedron that is a bipyramid over the original.

        EXAMPLES::

            sage: octahedron = polytopes.cross_polytope(3)
            sage: cross_poly_4d = octahedron.bipyramid()
            sage: cross_poly_4d.n_vertices()
            8
            sage: q = [list(v) for v in cross_poly_4d.vertex_generator()]
            sage: q
            [[-1, 0, 0, 0],
             [0, -1, 0, 0],
             [0, 0, -1, 0],
             [0, 0, 0, -1],
             [0, 0, 0, 1],
             [0, 0, 1, 0],
             [0, 1, 0, 0],
             [1, 0, 0, 0]]

        Now check that bipyramids of cross-polytopes are cross-polytopes::

            sage: q2 = [list(v) for v in polytopes.cross_polytope(4).vertex_generator()]
            sage: [v in q2 for v in q]
            [True, True, True, True, True, True, True, True]

        TESTS::

            sage: polytopes.simplex(backend='cdd').bipyramid().backend()
            'cdd'
        """
        new_verts = \
            [[ 0] + list(x) for x in self.vertex_generator()] + \
            [[ 1] + list(self.center())] + \
            [[-1] + list(self.center())]
        new_rays = [[0] + r for r in self.rays()]
        new_lines = [[0] + list(l) for l in self.lines()]

        parent = self.parent().base_extend(self.center().parent(), ambient_dim=self.ambient_dim()+1)
        return parent.element_class(parent, [new_verts, new_rays, new_lines], None)

    def prism(self):
        """
        Return a prism of the original polyhedron.

        EXAMPLES::

            sage: square = polytopes.hypercube(2)
            sage: cube = square.prism()
            sage: cube
            A 3-dimensional polyhedron in ZZ^3 defined as the convex hull of 8 vertices
            sage: hypercube = cube.prism()
            sage: hypercube.n_vertices()
            16

        TESTS::

            sage: polytopes.simplex(backend='cdd').prism().backend()
            'cdd'
        """
        new_verts = []
        new_verts.extend( [ [0] + v for v in self.vertices()] )
        new_verts.extend( [ [1] + v for v in self.vertices()] )
        new_rays =        [ [0] + r for r in self.rays()]
        new_lines =       [ [0] + l for l in self.lines()]

        parent = self.parent().change_ring(self.base_ring(), ambient_dim=self.ambient_dim()+1)
        return parent.element_class(parent, [new_verts, new_rays, new_lines], None)

    def one_point_suspension(self, vertex):
        """
        Return the one-point suspension of ``self`` by splitting the vertex
        ``vertex``.

        The resulting polyhedron has one more vertex and its dimension
        increases by one.

        INPUT:

        - ``vertex`` -- a Vertex of ``self``

        EXAMPLES::

            sage: cube = polytopes.cube()
            sage: v = cube.vertices()[0]
            sage: ops_cube = cube.one_point_suspension(v)
            sage: ops_cube.f_vector()
            (1, 9, 24, 24, 9, 1)

            sage: pentagon  = polytopes.regular_polygon(5)
            sage: v = pentagon.vertices()[0]
            sage: ops_pentagon = pentagon.one_point_suspension(v)
            sage: ops_pentagon.f_vector()
            (1, 6, 12, 8, 1)

        It works with a polyhedral face as well::

            sage: vv = cube.faces(0)[1]
            sage: ops_cube2 = cube.one_point_suspension(vv)
            sage: ops_cube == ops_cube2
            True

        .. SEEALSO::

            :meth:`face_split`

        TESTS::

            sage: e = cube.faces(1)[0]
            sage: cube.one_point_suspension(e)
            Traceback (most recent call last):
            ...
            TypeError: the vertex A 1-dimensional face of a Polyhedron in ZZ^3 defined as the convex hull of 2 vertices should be a Vertex or PolyhedronFace of dimension 0
        """
        from sage.geometry.polyhedron.representation import Vertex
        from sage.geometry.polyhedron.face import PolyhedronFace
        if isinstance(vertex, Vertex):
            return self.face_split(vertex)
        elif isinstance(vertex, PolyhedronFace) and vertex.dim() == 0:
            return self.face_split(vertex)
        else:
            raise TypeError("the vertex {} should be a Vertex or PolyhedronFace of dimension 0".format(vertex))

    def face_split(self, face):
        """
        Return the face splitting of the face ``face``.

        Splitting a face correspond to the bipyramid (see :meth:`bipyramid`)
        of ``self`` where the two new vertices are placed above and below
        the center of ``face`` instead of the center of the whole polyhedron.
        The two new vertices are placed in the new dimension at height `-1` and
        `1`.

        INPUT:

        - ``face`` -- a PolyhedronFace or a Vertex

        EXAMPLES::

            sage: pentagon  = polytopes.regular_polygon(5)
            sage: f = pentagon.faces(1)[0]
            sage: fsplit_pentagon = pentagon.face_split(f)
            sage: fsplit_pentagon.f_vector()
            (1, 7, 14, 9, 1)

        TESTS:

        Check that :trac:`28668` is fixed::

            sage: P = polytopes.octahedron()
            sage: P.face_split(P.faces(2)[0])
            A 4-dimensional polyhedron in QQ^4 defined as the convex hull of 8 vertices

        .. SEEALSO::

            :meth:`one_point_suspension`
        """
        from sage.geometry.polyhedron.representation import Vertex
        from sage.geometry.polyhedron.face import PolyhedronFace
        if isinstance(face, Vertex):
            new_vertices = [list(x) + [0] for x in self.vertex_generator()] + \
                           [list(face) + [x] for x in [-1, 1]]  # Splitting the vertex
        elif isinstance(face, PolyhedronFace):
            new_vertices = [list(x) + [0] for x in self.vertex_generator()] + \
                           [list(face.as_polyhedron().center()) + [x] for x in [-1, 1]]  # Splitting the face
        else:
            raise TypeError("the face {} should be a Vertex or PolyhedronFace".format(face))

        new_rays = []
        new_rays.extend( [ r + [0] for r in self.ray_generator() ] )

        new_lines = []
        new_lines.extend( [ l + [0] for l in self.line_generator() ] )

        parent = self.parent().change_ring(self.base_ring().fraction_field(), ambient_dim=self.ambient_dim()+1)
        return parent.element_class(parent, [new_vertices, new_rays, new_lines], None)

    def projection(self, projection=None):
        """
        Return a projection object.

        INPUT:

        - ``proj`` -- a projection function

        OUTPUT:

        The identity projection. This is useful for plotting
        polyhedra.

        .. SEEALSO::

            :meth:`~sage.geometry.polyhedron.base.Polyhedron_base.schlegel_projection` for a more interesting projection.

        EXAMPLES::

            sage: p = polytopes.hypercube(3)
            sage: proj = p.projection()
            sage: proj
            The projection of a polyhedron into 3 dimensions
        """
        from .plot import Projection
        if projection is not None:
            self.projection = Projection(self, projection)
        else:
            self.projection = Projection(self)
        return self.projection

    def render_solid(self, **kwds):
        """
        Return a solid rendering of a 2- or 3-d polytope.

        EXAMPLES::

            sage: p = polytopes.hypercube(3)
            sage: p_solid = p.render_solid(opacity = .7)
            sage: type(p_solid)
            <type 'sage.plot.plot3d.index_face_set.IndexFaceSet'>
        """
        proj = self.projection()
        if self.ambient_dim() == 3:
            return proj.render_solid_3d(**kwds)
        if self.ambient_dim() == 2:
            return proj.render_fill_2d(**kwds)
        raise ValueError("render_solid is only defined for 2 and 3 dimensional polyhedra")

    def render_wireframe(self, **kwds):
        """
        For polytopes in 2 or 3 dimensions, return the edges
        as a list of lines.

        EXAMPLES::

            sage: p = Polyhedron([[1,2,],[1,1],[0,0]])
            sage: p_wireframe = p.render_wireframe()
            sage: p_wireframe._objects
            [Line defined by 2 points, Line defined by 2 points, Line defined by 2 points]
        """
        proj = self.projection()
        if self.ambient_dim() == 3:
            return proj.render_wireframe_3d(**kwds)
        if self.ambient_dim() == 2:
            return proj.render_outline_2d(**kwds)
        raise ValueError("render_wireframe is only defined for 2 and 3 dimensional polyhedra")

    def schlegel_projection(self, facet=None, position=None):
        """
        Return the Schlegel projection.

        * The facet is orthonormally transformed into its affine hull.

        * The position specifies a point coming out of the barycenter of the
          facet from which the other vertices will be projected into the facet.

        INPUT:

        - ``facet`` -- a PolyhedronFace. The facet into which the Schlegel
          diagram is created. The default is the first facet.

        - ``position`` -- a positive number. Determines a relative distance
          from the barycenter of ``facet``. A value close to 0 will place the
          projection point close to the facet and a large value further away.
          Default is `1`. If the given value is too large, an error is returned.

        OUTPUT:

        A :class:`~sage.geometry.polyhedron.plot.Projection` object.

        EXAMPLES::

            sage: p = polytopes.hypercube(3)
            sage: sch_proj = p.schlegel_projection()
            sage: schlegel_edge_indices = sch_proj.lines
            sage: schlegel_edges = [sch_proj.coordinates_of(x) for x in schlegel_edge_indices]
            sage: len([x for x in schlegel_edges if x[0][0] > 0])
            8

        The Schlegel projection preserves the convexity of facets, see :trac:`30015`::

            sage: fcube = polytopes.hypercube(4)
            sage: tfcube = fcube.face_truncation(fcube.faces(0)[0])
            sage: tfcube.facets()[-1]
            A 3-dimensional face of a Polyhedron in QQ^4 defined as the convex hull of 8 vertices
            sage: sp = tfcube.schlegel_projection(tfcube.facets()[-1])
            sage: sp.plot()
            Graphics3d Object

        The same truncated cube but see inside the tetrahedral facet::

            sage: tfcube.facets()[4]
            A 3-dimensional face of a Polyhedron in QQ^4 defined as the convex hull of 4 vertices
            sage: sp = tfcube.schlegel_projection(tfcube.facets()[4])
            sage: sp.plot()
            Graphics3d Object

        A different values of ``position`` changes the projection::

            sage: sp = tfcube.schlegel_projection(tfcube.facets()[4],1/2)
            sage: sp.plot()
            Graphics3d Object
            sage: sp = tfcube.schlegel_projection(tfcube.facets()[4],4)
            sage: sp.plot()
            Graphics3d Object

        A value which is too large give a projection point that sees more than
        one facet resulting in a error::

            sage: sp = tfcube.schlegel_projection(tfcube.facets()[4],5)
            Traceback (most recent call last):
            ...
            ValueError: the chosen position is too large
        """
        proj = self.projection()
        return proj.schlegel(facet, position)

    def _volume_lrs(self, verbose=False):
        """
        Computes the volume of a polytope using lrs.

        OUTPUT:

        The volume, cast to RDF (although lrs seems to output a
        rational value this must be an approximation in some cases).

        EXAMPLES::

            sage: polytopes.hypercube(3)._volume_lrs() # optional - lrslib
            8.0
            sage: (polytopes.hypercube(3)*2)._volume_lrs() # optional - lrslib
            64.0
            sage: polytopes.twenty_four_cell()._volume_lrs() # optional - lrslib
            2.0

        REFERENCES:

        - David Avis's lrs program.
        """
        from sage.features.lrs import Lrs
        Lrs().require()

        from sage.misc.temporary_file import tmp_filename
        from subprocess import Popen, PIPE

        in_str = self.cdd_Vrepresentation()
        in_str += 'volume'
        in_filename = tmp_filename()
        in_file = open(in_filename, 'w')
        in_file.write(in_str)
        in_file.close()
        if verbose:
            print(in_str)

        lrs_procs = Popen(['lrs', in_filename],
                          stdin=PIPE, stdout=PIPE, stderr=PIPE)
        ans, err = lrs_procs.communicate()
        ans = bytes_to_str(ans)
        err = bytes_to_str(err)
        if verbose:
            print(ans)
        # FIXME: check err

        for a_line in ans.splitlines():
            if 'Volume=' in a_line:
                volume = a_line.split('Volume=')[1]
                volume = RDF(QQ(volume))
                return volume

        raise ValueError("lrs did not return a volume")

    def _volume_latte(self, verbose=False, algorithm='triangulate', **kwargs):
        """
        Computes the volume of a polytope using LattE integrale.

        INPUT:

        - ``arg`` -- a cdd or LattE description string

        - ``algorithm`` -- (default: 'triangulate') the integration method. Use 'triangulate' for
          polytope triangulation or 'cone-decompose' for tangent cone decomposition method.

        - ``raw_output`` -- if ``True`` then return directly the output string from LattE.

        - ``verbose`` -- if ``True`` then return directly verbose output from LattE.

        - For all other options, consult the LattE manual.

        OUTPUT:

        A rational value, or a string if ``raw_output`` if set to ``True``.

        .. NOTE::

            This function depends on LattE (i.e., the ``latte_int`` optional
            package). See the LattE documentation for further details.

        EXAMPLES::

            sage: polytopes.hypercube(3)._volume_latte() # optional - latte_int
            8
            sage: (polytopes.hypercube(3)*2)._volume_latte() # optional - latte_int
            64
            sage: polytopes.twenty_four_cell()._volume_latte() # optional - latte_int
            2
            sage: polytopes.cuboctahedron()._volume_latte() # optional - latte_int
            20/3

        TESTS:

        Testing triangulate algorithm::

            sage: polytopes.cuboctahedron()._volume_latte(algorithm='triangulate') # optional - latte_int
            20/3

        Testing cone decomposition algorithm::

            sage: polytopes.cuboctahedron()._volume_latte(algorithm='cone-decompose') # optional - latte_int
            20/3

        Testing raw output::

            sage: polytopes.cuboctahedron()._volume_latte(raw_output=True) # optional - latte_int
            '20/3'

        Testing inexact rings::

            sage: P = Polyhedron(vertices=[[0,0],[1,0],[0,1]],base_ring=RDF)
            sage: P.volume(engine='latte')
            Traceback (most recent call last):
            ...
            ValueError: LattE integrale cannot be applied over inexact rings
        """
        from sage.interfaces.latte import integrate
        if self.base_ring() == RDF:
            raise ValueError("LattE integrale cannot be applied over inexact rings")
        else:
            return integrate(self.cdd_Hrepresentation(), algorithm=algorithm, cdd=True, verbose=verbose, **kwargs)

    def _volume_normaliz(self, measure='induced'):
        r"""
        Computes the volume of a polytope using normaliz.

        INPUT:

        - ``measure`` -- (default: 'induced') the measure to take. 'induced'
          correspond to ``EuclideanVolume`` in normaliz and 'induced_lattice'
          correspond to ``Volume`` in normaliz

        OUTPUT:

        A float value (when ``measure`` is 'induced') or a rational number
        (when ``measure`` is 'induced_lattice')

        .. NOTE::

            This function depends on Normaliz (i.e., the ``pynormaliz`` optional
            package). See the Normaliz documentation for further details.

        TESTS::

            sage: P = Polyhedron(vertices=[[0,0],[1,0],[0,1],[1,1]])
            sage: P._volume_normaliz()
            Traceback (most recent call last):
            ...
            TypeError: the backend should be normaliz
        """
        raise TypeError("the backend should be normaliz")

    @cached_method(do_pickle=True)
    def volume(self, measure='ambient', engine='auto', **kwds):
        """
        Return the volume of the polytope.

        INPUT:

        - ``measure`` -- string. The measure to use. Allowed values are:

          * ``ambient`` (default): Lebesgue measure of ambient space (volume)
          * ``induced``: Lebesgue measure of the affine hull (relative volume)
          * ``induced_rational``: Scaling of the Lebesgue measure for rational
            polytopes, such that the unit hypercube has volume 1
          * ``induced_lattice``: Scaling of the Lebesgue measure, such that the
            volume of the hypercube is factorial(n)

        - ``engine`` -- string. The backend to use. Allowed values are:

          * ``'auto'`` (default): choose engine according to measure
          * ``'internal'``: see :meth:`triangulate`
          * ``'TOPCOM'``: see :meth:`triangulate`
          * ``'lrs'``: use David Avis's lrs program (optional)
          * ``'latte'``: use LattE integrale program (optional)
          * ``'normaliz'``: use Normaliz program (optional)

        - ``**kwds`` -- keyword arguments that are passed to the
          triangulation engine

        OUTPUT:

        The volume of the polytope

        EXAMPLES::

            sage: polytopes.hypercube(3).volume()
            8
            sage: (polytopes.hypercube(3)*2).volume()
            64
            sage: polytopes.twenty_four_cell().volume()
            2

        Volume of the same polytopes, using the optional package lrslib
        (which requires a rational polytope).  For mysterious historical
        reasons, Sage casts lrs's exact answer to a float::

            sage: I3 = polytopes.hypercube(3)
            sage: I3.volume(engine='lrs') # optional - lrslib
            8.0
            sage: C24 = polytopes.twenty_four_cell()
            sage: C24.volume(engine='lrs') # optional - lrslib
            2.0

        If the base ring is exact, the answer is exact::

            sage: P5 = polytopes.regular_polygon(5)
            sage: P5.volume()
            2.377641290737884?

            sage: polytopes.icosahedron().volume()
            5/12*sqrt5 + 5/4
            sage: numerical_approx(_) # abs tol 1e9
            2.18169499062491

        When considering lower-dimensional polytopes, we can ask for the
        ambient (full-dimensional), the induced measure (of the affine
        hull) or, in the case of lattice polytopes, for the induced rational measure.
        This is controlled by the parameter `measure`. Different engines
        may have different ideas on the definition of volume of a
        lower-dimensional object::

            sage: P = Polyhedron([[0, 0], [1, 1]])
            sage: P.volume()
            0
            sage: P.volume(measure='induced')
            1.414213562373095?
            sage: P.volume(measure='induced_rational') # optional -- latte_int
            1

            sage: S = polytopes.regular_polygon(6); S
            A 2-dimensional polyhedron in AA^2 defined as the convex hull of 6 vertices
            sage: edge = S.faces(1)[4].as_polyhedron()
            sage: edge.vertices()
            (A vertex at (0.866025403784439?, 1/2), A vertex at (0, 1))
            sage: edge.volume()
            0
            sage: edge.volume(measure='induced')
            1

            sage: P = Polyhedron(backend='normaliz',vertices=[[1,0,0],[0,0,1],[-1,1,1],[-1,2,0]]) # optional - pynormaliz
            sage: P.volume()  # optional - pynormaliz
            0
            sage: P.volume(measure='induced')  # optional - pynormaliz
            2.598076211353316?
            sage: P.volume(measure='induced',engine='normaliz')  # optional - pynormaliz
            2.598076211353316
            sage: P.volume(measure='induced_rational')  # optional - pynormaliz, latte_int
            3/2
            sage: P.volume(measure='induced_rational',engine='normaliz')  # optional - pynormaliz
            3/2
            sage: P.volume(measure='induced_lattice')  # optional - pynormaliz
            3

        The same polytope without normaliz backend::

            sage: P = Polyhedron(vertices=[[1,0,0],[0,0,1],[-1,1,1],[-1,2,0]])
            sage: P.volume(measure='induced_lattice',engine='latte')  # optional - latte_int
            3

            sage: Dexact = polytopes.dodecahedron()
            sage: v = Dexact.faces(2)[0].as_polyhedron().volume(measure='induced', engine='internal'); v
            1.53406271079097?
            sage: v = Dexact.faces(2)[4].as_polyhedron().volume(measure='induced', engine='internal'); v
            1.53406271079097?
            sage: RDF(v)    # abs tol 1e-9
            1.53406271079044

            sage: Dinexact = polytopes.dodecahedron(exact=False)
            sage: w = Dinexact.faces(2)[2].as_polyhedron().volume(measure='induced', engine='internal'); RDF(w) # abs tol 1e-9
            1.5340627082974878

            sage: [polytopes.simplex(d).volume(measure='induced') for d in range(1,5)] == [sqrt(d+1)/factorial(d) for d in range(1,5)]
            True

            sage: I = Polyhedron([[-3, 0], [0, 9]])
            sage: I.volume(measure='induced')
            9.48683298050514?
            sage: I.volume(measure='induced_rational') # optional -- latte_int
            3

            sage: T = Polyhedron([[3, 0, 0], [0, 4, 0], [0, 0, 5]])
            sage: T.volume(measure='induced')
            13.86542462386205?
            sage: T.volume(measure='induced_rational') # optional -- latte_int
            1/2

            sage: Q = Polyhedron(vertices=[(0, 0, 1, 1), (0, 1, 1, 0), (1, 1, 0, 0)])
            sage: Q.volume(measure='induced')
            1
            sage: Q.volume(measure='induced_rational') # optional -- latte_int
            1/2

        The volume of a full-dimensional unbounded polyhedron is infinity::

            sage: P = Polyhedron(vertices = [[1, 0], [0, 1]], rays = [[1, 1]])
            sage: P.volume()
            +Infinity

        The volume of a non full-dimensional unbounded polyhedron depends on the measure used::

            sage: P = Polyhedron(ieqs = [[1,1,1],[-1,-1,-1],[3,1,0]]); P
            A 1-dimensional polyhedron in QQ^2 defined as the convex hull of 1 vertex and 1 ray
            sage: P.volume()
            0
            sage: P.volume(measure='induced')
            +Infinity
            sage: P.volume(measure='ambient')
            0
            sage: P.volume(measure='induced_rational')  # optional - pynormaliz
            +Infinity
            sage: P.volume(measure='induced_rational',engine='latte')  # optional - latte_int
            +Infinity

        The volume in `0`-dimensional space is taken by counting measure::

            sage: P = Polyhedron(vertices=[[]]); P
            A 0-dimensional polyhedron in ZZ^0 defined as the convex hull of 1 vertex
            sage: P.volume()
            1
            sage: P = Polyhedron(vertices=[]); P
            The empty polyhedron in ZZ^0
            sage: P.volume()
            0

        TESTS:

        The cache of the volume is being pickled::

            sage: P = polytopes.cube()
            sage: P.volume()
            8
            sage: Q = loads(dumps(P))
            sage: Q.volume.is_in_cache()
            True
        """
        from sage.features import FeatureNotPresentError, PythonModule
        if measure == 'induced_rational' and engine not in ['auto', 'latte', 'normaliz']:
            raise RuntimeError("the induced rational measure can only be computed with the engine set to `auto`, `latte`, or `normaliz`")
        if measure == 'induced_lattice' and engine not in ['auto', 'latte', 'normaliz']:
            raise RuntimeError("the induced lattice measure can only be computed with the engine set to `auto`, `latte`, or `normaliz`")
        if engine == 'auto' and measure == 'induced_rational':
            # Enforce a default choice, change if a better engine is found.
            from sage.features.latte import Latte
            try:
                Latte().require()
                engine = 'latte'
            except FeatureNotPresentError:
                try:
                    PythonModule("PyNormaliz", spkg="pynormaliz").require()
                    engine = 'normaliz'
                except FeatureNotPresentError:
                    raise RuntimeError("the induced rational measure can only be computed with the optional packages `latte_int`, or `pynormaliz`")

        if engine == 'auto' and measure == 'induced_lattice':
            # Enforce a default choice, change if a better engine is found.
            try:
                PythonModule("PyNormaliz", spkg="pynormaliz").require()
                engine = 'normaliz'
            except FeatureNotPresentError:
                try:
                    from sage.features.latte import Latte
                    Latte().require()
                    engine = 'latte'
                except FeatureNotPresentError:
                    raise RuntimeError("the induced rational measure can only be computed with the optional packages `latte_int`, or `pynormaliz`")

        if engine == 'auto' and measure == 'ambient' and self.backend() == 'normaliz':
            engine = 'normaliz'

        if measure == 'ambient':
            if self.dim() < self.ambient_dim():
                return self.base_ring().zero()
            elif self.dim() == 0:
                return 1
            # if the polyhedron is unbounded, return infinity
            if not self.is_compact():
                from sage.rings.infinity import infinity
                return infinity
            if engine == 'lrs':
                return self._volume_lrs(**kwds)
            elif engine == 'latte':
                return self._volume_latte(**kwds)
            elif engine == 'normaliz':
                return self._volume_normaliz(measure='ambient')

            triangulation = self.triangulate(engine=engine, **kwds)
            pc = triangulation.point_configuration()
            return sum([pc.volume(simplex) for simplex in triangulation]) / ZZ(self.dim()).factorial()
        elif measure == 'induced':
            # if polyhedron is actually full-dimensional, return volume with ambient measure
            if self.dim() == self.ambient_dim():
                return self.volume(measure='ambient', engine=engine, **kwds)
            # if the polyhedron is unbounded, return infinity
            if not self.is_compact():
                from sage.rings.infinity import infinity
                return infinity
            if engine == 'normaliz':
                return self._volume_normaliz(measure='euclidean')
            # use an orthogonal transformation, which preserves volume up to a factor provided by the transformation matrix
            affine_hull_data = self.affine_hull_projection(orthogonal=True, as_polyhedron=True, as_affine_map=True)
            A = affine_hull_data.projection_linear_map.matrix()
            Adet = (A.transpose() * A).det()
            scaled_volume = affine_hull_data.polyhedron.volume(measure='ambient', engine=engine, **kwds)
            if Adet.is_square():
                sqrt_Adet = Adet.sqrt()
            else:
                sqrt_Adet = AA(Adet).sqrt()
                scaled_volume = AA(scaled_volume)
            return scaled_volume / sqrt_Adet
        elif measure == 'induced_rational':
            # if the polyhedron is unbounded, return infinity
            if not self.is_compact():
                from sage.rings.infinity import infinity
                return infinity
            if engine == 'latte':
                return self._volume_latte(**kwds)
            else:  # engine is 'normaliz'
                return self._volume_normaliz(measure='induced_lattice') / ZZ(self.dim()).factorial()
        elif measure == 'induced_lattice':
            # if the polyhedron is unbounded, return infinity
            if not self.is_compact():
                from sage.rings.infinity import infinity
                return infinity
            if engine == 'latte':
                return self._volume_latte(**kwds) * ZZ(self.dim()).factorial()
            else:  # engine is 'normaliz'
                return self._volume_normaliz(measure='induced_lattice')
        else:
            raise TypeError("the measure should be `ambient`, `induced`, `induced_rational`, or `induced_lattice`")

    def integrate(self, function, measure='ambient', **kwds):
        r"""
        Return the integral of ``function`` over this polytope.

        INPUT:

        - ``self`` -- Polyhedron

        - ``function`` -- a multivariate polynomial or
          a valid LattE description string for polynomials

        - ``measure`` -- string, the measure to use

          Allowed values are:

          * ``ambient`` (default): Lebesgue measure of ambient space,
          * ``induced``: Lebesgue measure of the affine hull,
          * ``induced_nonnormalized``: Lebesgue measure of the affine hull
            without the normalization by `\sqrt{\det(A^\top A)}` (with
            `A` being the affine transformation matrix; see :meth:`affine_hull`).

        - ``**kwds`` -- additional keyword arguments that
          are passed to the engine

        OUTPUT:

        The integral of the polynomial over the polytope

        .. NOTE::

            The polytope triangulation algorithm is used. This function depends
            on LattE (i.e., the ``latte_int`` optional package).

        EXAMPLES::

            sage: P = polytopes.cube()
            sage: x, y, z = polygens(QQ, 'x, y, z')
            sage: P.integrate(x^2*y^2*z^2)    # optional - latte_int
            8/27

        If the polyhedron has floating point coordinates, an inexact result can
        be obtained if we transform to rational coordinates::

            sage: P = 1.4142*polytopes.cube()
            sage: P_QQ = Polyhedron(vertices=[[QQ(vi) for vi in v] for v in P.vertex_generator()])
            sage: RDF(P_QQ.integrate(x^2*y^2*z^2))                  # optional - latte_int
            6.703841212195228

        Integral over a non full-dimensional polytope::

            sage: x, y = polygens(QQ, 'x, y')
            sage: P = Polyhedron(vertices=[[0,0],[1,1]])
            sage: P.integrate(x*y)    # optional - latte_int
            0
            sage: ixy = P.integrate(x*y, measure='induced'); ixy    # optional - latte_int
            0.4714045207910317?
            sage: ixy.parent()                                      # optional - latte_int
            Algebraic Real Field

        Convert to a symbolic expression::

            sage: ixy.radical_expression()                          # optional - latte_int
            1/3*sqrt(2)

        Another non full-dimensional polytope integration::

            sage: R.<x, y, z> = QQ[]
            sage: P = polytopes.simplex(2)
            sage: V = AA(P.volume(measure='induced')); V.radical_expression()
            1/2*sqrt(3)
            sage: P.integrate(R(1), measure='induced') == V                      # optional - latte_int
            True

        Computing the mass center::

            sage: (P.integrate(x, measure='induced') / V).radical_expression()   # optional - latte_int
            1/3
            sage: (P.integrate(y, measure='induced') / V).radical_expression()   # optional - latte_int
            1/3
            sage: (P.integrate(z, measure='induced') / V).radical_expression()   # optional - latte_int
            1/3

        TESTS:

        Testing a three-dimensional integral::

            sage: P = polytopes.octahedron()
            sage: x, y, z = polygens(QQ, 'x, y, z')
            sage: P.integrate(2*x^2*y^4*z^6+z^2)    # optional - latte_int
            630632/4729725

        Testing a polytope with non-rational vertices::

            sage: P = polytopes.icosahedron()
            sage: P.integrate(x^2*y^2*z^2)    # optional - latte_int
            Traceback (most recent call last):
            ...
            TypeError: the base ring must be ZZ, QQ, or RDF

        Testing a univariate polynomial::

            sage: P = Polyhedron(vertices=[[0],[1]])
            sage: x = polygen(QQ, 'x')
            sage: P.integrate(x)    # optional - latte_int
            1/2

        Testing a polytope with floating point coordinates::

            sage: P = Polyhedron(vertices = [[0, 0], [1, 0], [1.1, 1.1], [0, 1]])
            sage: P.integrate('[[1,[2,2]]]')    # optional - latte_int
            Traceback (most recent call last):
            ...
            TypeError: LattE integrale cannot be applied over inexact rings

        Integration of zero-polynomial::

            sage: R.<x, y, z> = QQ[]
            sage: P = polytopes.simplex(2)
            sage: P.integrate(R(0))
            0
            sage: P.integrate('[]')  # with LattE description string
            0

        ::

            sage: R.<x, y, z> = QQ[]
            sage: P = Polyhedron(vertices=[(0, 0, 1), (0, 1, 0)])
            sage: P.integrate(x^2)
            0
        """
        if function == 0 or function == '[]':
            return self.base_ring().zero()

        if not self.is_compact():
            raise NotImplementedError(
                'integration over non-compact polyhedra not allowed')

        if measure == 'ambient':
            if not self.is_full_dimensional():
                return self.base_ring().zero()

            return self._integrate_latte_(function, **kwds)

        elif measure == 'induced' or measure == 'induced_nonnormalized':
            # if polyhedron is actually full-dimensional,
            # return with ambient measure
            if self.is_full_dimensional():
                return self.integrate(function, measure='ambient', **kwds)

            if isinstance(function, str):
                raise NotImplementedError(
                    'LattE description strings for polynomials not allowed '
                    'when using measure="induced"')

            # use an orthogonal transformation
            affine_hull_data = self.affine_hull_projection(orthogonal=True, return_all_data=True)
            polyhedron = affine_hull_data.polyhedron
            from sage.rings.polynomial.polynomial_ring_constructor import PolynomialRing
            R = PolynomialRing(affine_hull_data.section_linear_map.base_ring(), 'x', self.dim())
            coordinate_images = affine_hull_data.section_linear_map.matrix().transpose() * vector(R.gens()) + affine_hull_data.section_translation

            hom = function.parent().hom(coordinate_images)
            function_in_affine_hull = hom(function)

            I = polyhedron.integrate(function_in_affine_hull,
                                     measure='ambient', **kwds)
            if measure == 'induced_nonnormalized':
                return I
            else:
                A = affine_hull_data.projection_linear_map.matrix()
                Adet = (A.transpose() * A).det()
                try:
                    Adet = AA.coerce(Adet)
                except TypeError:
                    pass
                return I / sqrt(Adet)

        else:
            raise ValueError('unknown measure "{}"'.format(measure))

    def _integrate_latte_(self, polynomial, **kwds):
        r"""
        Return the integral of a polynomial over this polytope by calling LattE.

        INPUT:

        - ``polynomial`` -- a multivariate polynomial or
          a valid LattE description string for polynomials

        - ``**kwds`` -- additional keyword arguments that are passed
          to the engine

        OUTPUT:

        The integral of the polynomial over the polytope.

        .. NOTE::

            The polytope triangulation algorithm is used. This function depends
            on LattE (i.e., the ``latte_int`` optional package).

        TESTS::

            sage: P = polytopes.cube()
            sage: x, y, z = polygens(QQ, 'x, y, z')
            sage: P._integrate_latte_(x^2 + y^2*z^2)    # optional - latte_int
            32/9

        ::

            sage: R = PolynomialRing(QQ, '', 0)
            sage: Polyhedron(vertices=[()]).integrate(R(42))
            42
        """
        from sage.interfaces.latte import integrate

        if self.base_ring() == RDF:
            raise TypeError("LattE integrale cannot be applied over inexact rings")
        if self.dimension() == 0:
            vertices = self.vertices()
            assert len(self.vertices()) == 1
            vertex = tuple(vertices[0])
            return polynomial(vertex)
        return integrate(self.cdd_Hrepresentation(),
                         polynomial,
                         cdd=True, **kwds)

    def contains(self, point):
        """
        Test whether the polyhedron contains the given ``point``.

        .. SEEALSO::

            :meth:`interior_contains`, :meth:`relative_interior_contains`.

        INPUT:

        - ``point`` -- coordinates of a point (an iterable)

        OUTPUT:

        Boolean.

        EXAMPLES::

            sage: P = Polyhedron(vertices=[[1,1],[1,-1],[0,0]])
            sage: P.contains( [1,0] )
            True
            sage: P.contains( P.center() )  # true for any convex set
            True

        As a shorthand, one may use the usual ``in`` operator::

            sage: P.center() in P
            True
            sage: [-1,-1] in P
            False

        The point need not have coordinates in the same field as the
        polyhedron::

            sage: ray = Polyhedron(vertices=[(0,0)], rays=[(1,0)], base_ring=QQ)
            sage: ray.contains([sqrt(2)/3,0])        # irrational coordinates are ok
            True
            sage: a = var('a')
            sage: ray.contains([a,0])                # a might be negative!
            False
            sage: assume(a>0)
            sage: ray.contains([a,0])
            True
            sage: ray.contains(['hello', 'kitty'])   # no common ring for coordinates
            False

        The empty polyhedron needs extra care, see :trac:`10238`::

            sage: empty = Polyhedron(); empty
            The empty polyhedron in ZZ^0
            sage: empty.contains([])
            False
            sage: empty.contains([0])               # not a point in QQ^0
            False
            sage: full = Polyhedron(vertices=[()]); full
            A 0-dimensional polyhedron in ZZ^0 defined as the convex hull of 1 vertex
            sage: full.contains([])
            True
            sage: full.contains([0])
            False
        """
        try:
            p = vector(point)
        except TypeError:  # point not iterable or no common ring for elements
            if len(point) > 0:
                return False
            else:
                p = vector(self.base_ring(), [])

        if len(p) != self.ambient_dim():
            return False

        for H in self.Hrep_generator():
            if not H.contains(p):
                return False
        return True

    __contains__ = contains

    def interior_contains(self, point):
        """
        Test whether the interior of the polyhedron contains the
        given ``point``.

        .. SEEALSO::

            :meth:`contains`, :meth:`relative_interior_contains`.

        INPUT:

        - ``point`` -- coordinates of a point

        OUTPUT:

        ``True`` or ``False``.

        EXAMPLES::

            sage: P = Polyhedron(vertices=[[0,0],[1,1],[1,-1]])
            sage: P.contains( [1,0] )
            True
            sage: P.interior_contains( [1,0] )
            False

        If the polyhedron is of strictly smaller dimension than the
        ambient space, its interior is empty::

            sage: P = Polyhedron(vertices=[[0,1],[0,-1]])
            sage: P.contains( [0,0] )
            True
            sage: P.interior_contains( [0,0] )
            False

        The empty polyhedron needs extra care, see :trac:`10238`::

            sage: empty = Polyhedron(); empty
            The empty polyhedron in ZZ^0
            sage: empty.interior_contains([])
            False
        """
        try:
            p = vector(point)
        except TypeError:  # point not iterable or no common ring for elements
            if len(point) > 0:
                return False
            else:
                p = vector(self.base_ring(), [])

        if len(p) != self.ambient_dim():
            return False

        for H in self.Hrep_generator():
            if not H.interior_contains(p):
                return False
        return True

    def relative_interior_contains(self, point):
        """
        Test whether the relative interior of the polyhedron
        contains the given ``point``.

        .. SEEALSO::

            :meth:`contains`, :meth:`interior_contains`.

        INPUT:

        - ``point`` -- coordinates of a point

        OUTPUT:

        ``True`` or ``False``

        EXAMPLES::

            sage: P = Polyhedron(vertices=[(1,0), (-1,0)])
            sage: P.contains( (0,0) )
            True
            sage: P.interior_contains( (0,0) )
            False
            sage: P.relative_interior_contains( (0,0) )
            True
            sage: P.relative_interior_contains( (1,0) )
            False

        The empty polyhedron needs extra care, see :trac:`10238`::

            sage: empty = Polyhedron(); empty
            The empty polyhedron in ZZ^0
            sage: empty.relative_interior_contains([])
            False
        """
        try:
            p = vector(point)
        except TypeError:  # point not iterable or no common ring for elements
            if len(point) > 0:
                return False
            else:
                p = vector(self.base_ring(), [])

        if len(p) != self.ambient_dim():
            return False

        for eq in self.equation_generator():
            if not eq.contains(p):
                return False

        for ine in self.inequality_generator():
            if not ine.interior_contains(p):
                return False

        return True

    def is_simplex(self):
        r"""
        Return whether the polyhedron is a simplex.

        A simplex is a bounded polyhedron with `d+1` vertices, where
        `d` is the dimension.

        EXAMPLES::

            sage: Polyhedron([(0,0,0), (1,0,0), (0,1,0)]).is_simplex()
            True
            sage: polytopes.simplex(3).is_simplex()
            True
            sage: polytopes.hypercube(3).is_simplex()
            False
        """
        return self.is_compact() and (self.dim()+1 == self.n_vertices())

    def neighborliness(self):
        r"""
        Return the largest ``k``, such that the polyhedron is ``k``-neighborly.

        A polyhedron is `k`-neighborly if every set of `n` vertices forms a face
        for `n` up to `k`.

        In case of the `d`-dimensional simplex, it returns `d + 1`.

        .. SEEALSO::

            :meth:`is_neighborly`

        EXAMPLES::

            sage: cube = polytopes.cube()
            sage: cube.neighborliness()
            1
            sage: P = Polyhedron(); P
            The empty polyhedron in ZZ^0
            sage: P.neighborliness()
            0
            sage: P = Polyhedron([[0]]); P
            A 0-dimensional polyhedron in ZZ^1 defined as the convex hull of 1 vertex
            sage: P.neighborliness()
            1
            sage: S = polytopes.simplex(5); S
            A 5-dimensional polyhedron in ZZ^6 defined as the convex hull of 6 vertices
            sage: S.neighborliness()
            6
            sage: C = polytopes.cyclic_polytope(7,10); C
            A 7-dimensional polyhedron in QQ^7 defined as the convex hull of 10 vertices
            sage: C.neighborliness()
            3
            sage: C = polytopes.cyclic_polytope(6,11); C
            A 6-dimensional polyhedron in QQ^6 defined as the convex hull of 11 vertices
            sage: C.neighborliness()
            3
            sage: [polytopes.cyclic_polytope(5,n).neighborliness() for n in range(6,10)]
            [6, 2, 2, 2]

        """
        return self.combinatorial_polyhedron().neighborliness()

    def is_neighborly(self, k=None):
        r"""
        Return whether the polyhedron is neighborly.

        If the input ``k`` is provided, then return whether the polyhedron is ``k``-neighborly

        A polyhedron is neighborly if every set of `n` vertices forms a face
        for `n` up to floor of half the dimension of the polyhedron.
        It is `k`-neighborly if this is true for `n` up to `k`.

        INPUT:

        - ``k`` -- the dimension up to which to check if every set of ``k``
          vertices forms a face. If no ``k`` is provided, check up to floor
          of half the dimension of the polyhedron.

        OUTPUT:

        - ``True`` if every set of up to ``k`` vertices forms a face,
        - ``False`` otherwise

        .. SEEALSO::

            :meth:`neighborliness`

        EXAMPLES::

            sage: cube = polytopes.hypercube(3)
            sage: cube.is_neighborly()
            True
            sage: cube = polytopes.hypercube(4)
            sage: cube.is_neighborly()
            False

        Cyclic polytopes are neighborly::

            sage: all(polytopes.cyclic_polytope(i, i + 1 + j).is_neighborly() for i in range(5) for j in range(3))
            True

        The neighborliness of a polyhedron equals floor of dimension half
        (or larger in case of a simplex) if and only if the polyhedron
        is neighborly::

            sage: testpolys = [polytopes.cube(), polytopes.cyclic_polytope(6, 9), polytopes.simplex(6)]
            sage: [(P.neighborliness()>=floor(P.dim()/2)) == P.is_neighborly() for P in  testpolys]
            [True, True, True]

        """
        return self.combinatorial_polyhedron().is_neighborly()

    @cached_method
    def is_lattice_polytope(self):
        r"""
        Return whether the polyhedron is a lattice polytope.

        OUTPUT:

        ``True`` if the polyhedron is compact and has only integral
        vertices, ``False`` otherwise.

        EXAMPLES::

            sage: polytopes.cross_polytope(3).is_lattice_polytope()
            True
            sage: polytopes.regular_polygon(5).is_lattice_polytope()
            False
        """
        if not self.is_compact():
            return False
        if self.base_ring() is ZZ:
            return True
        return all(v.is_integral() for v in self.vertex_generator())

    @cached_method
    def lattice_polytope(self, envelope=False):
        r"""
        Return an encompassing lattice polytope.

        INPUT:

        - ``envelope`` -- boolean (default: ``False``). If the
          polyhedron has non-integral vertices, this option decides
          whether to return a strictly larger lattice polytope or
          raise a ``ValueError``. This option has no effect if the
          polyhedron has already integral vertices.

        OUTPUT:

        A :class:`LatticePolytope
        <sage.geometry.lattice_polytope.LatticePolytopeClass>`. If the
        polyhedron is compact and has integral vertices, the lattice
        polytope equals the polyhedron. If the polyhedron is compact
        but has at least one non-integral vertex, a strictly larger
        lattice polytope is returned.

        If the polyhedron is not compact, a ``NotImplementedError`` is
        raised.

        If the polyhedron is not integral and ``envelope=False``, a
        ``ValueError`` is raised.

        ALGORITHM:

        For each non-integral vertex, a bounding box of integral
        points is added and the convex hull of these integral points
        is returned.

        EXAMPLES:

        First, a polyhedron with integral vertices::

            sage: P = Polyhedron( vertices = [(1, 0), (0, 1), (-1, 0), (0, -1)])
            sage: lp = P.lattice_polytope(); lp
            2-d reflexive polytope #3 in 2-d lattice M
            sage: lp.vertices()
            M(-1,  0),
            M( 0, -1),
            M( 0,  1),
            M( 1,  0)
            in 2-d lattice M

        Here is a polyhedron with non-integral vertices::

            sage: P = Polyhedron( vertices = [(1/2, 1/2), (0, 1), (-1, 0), (0, -1)])
            sage: lp = P.lattice_polytope()
            Traceback (most recent call last):
            ...
            ValueError: Some vertices are not integral. You probably want
            to add the argument "envelope=True" to compute an enveloping
            lattice polytope.
            sage: lp = P.lattice_polytope(True); lp
            2-d reflexive polytope #5 in 2-d lattice M
            sage: lp.vertices()
            M(-1,  0),
            M( 0, -1),
            M( 1,  1),
            M( 0,  1),
            M( 1,  0)
            in 2-d lattice M
        """
        if not self.is_compact():
            raise NotImplementedError('only compact lattice polytopes are allowed')

        try:
            vertices = self.vertices_matrix(ZZ).columns()
        except TypeError:
            if not envelope:
                raise ValueError('Some vertices are not integral. '
                    'You probably want to add the argument '
                    '"envelope=True" to compute an enveloping lattice polytope.')
            vertices = []
            for v in self.vertex_generator():
                vbox = [ set([floor(x), ceil(x)]) for x in v ]
                vertices.extend( itertools.product(*vbox) )

        # construct the (enveloping) lattice polytope
        from sage.geometry.lattice_polytope import LatticePolytope
        return LatticePolytope(vertices)

    def _integral_points_PALP(self):
        r"""
        Return the integral points in the polyhedron using PALP.

        This method is for testing purposes and will eventually be removed.

        OUTPUT:

        The list of integral points in the polyhedron. If the
        polyhedron is not compact, a ``ValueError`` is raised.

        EXAMPLES::

            sage: Polyhedron(vertices=[(-1,-1),(1,0),(1,1),(0,1)])._integral_points_PALP()
            [M(-1, -1), M(0, 1), M(1, 0), M(1, 1), M(0, 0)]
            sage: Polyhedron(vertices=[(-1/2,-1/2),(1,0),(1,1),(0,1)]).lattice_polytope(True).points()
            M(-1, -1),
            M(-1,  0),
            M( 0, -1),
            M( 1,  1),
            M( 0,  1),
            M( 1,  0),
            M( 0,  0)
            in 2-d lattice M
            sage: Polyhedron(vertices=[(-1/2,-1/2),(1,0),(1,1),(0,1)])._integral_points_PALP()
            [M(1, 1), M(0, 1), M(1, 0), M(0, 0)]
        """
        if not self.is_compact():
            raise ValueError('can only enumerate points in a compact polyhedron')
        lp = self.lattice_polytope(True)
        # remove cached values to get accurate timings
        try:
            del lp._points
            del lp._npoints
        except AttributeError:
            pass
        if self.is_lattice_polytope():
            return list(lp.points())
        return [p for p in lp.points() if self.contains(p)]

    @cached_method(do_pickle=True)
    def h_star_vector(self):
        r"""
        Return the `h^*`-vector of the lattice polytope.

        The `h^*`-vector records the coefficients of the polynomial in the
        numerator of the Ehrhart series of a lattice polytope.

        INPUT:

        - ``self`` -- A lattice polytope.

        OUTPUT:

        A list whose entries give the `h^*`-vector.

        .. NOTE:

            The backend of ``self`` should be ``'normaliz'``.
            This function depends on Normaliz (i.e. the ``'pynormaliz'`` optional
            package). See the Normaliz documentation for further details.

        EXAMPLES:

        The `h^*`-vector of a unimodular simplex S (a simplex with
        volume = `\frac{1}{dim(S)!}`) is always 1. Here we test this on
        simplices up to dimension 3::

            sage: s1 = polytopes.simplex(1,backend='normaliz')              # optional - pynormaliz
            sage: s2 = polytopes.simplex(2,backend='normaliz')              # optional - pynormaliz
            sage: s3 = polytopes.simplex(3,backend='normaliz')              # optional - pynormaliz
            sage: [s1.h_star_vector(),s2.h_star_vector(),s3.h_star_vector()]  # optional - pynormaliz
            [[1], [1], [1]]

        For a less trivial example, we compute the `h^*`-vector of the
        `0/1`-cube, which has the Eulerian numbers `(3,i)` for `i \in [0,2]`
        as an `h^*`-vector::

            sage: cube = polytopes.cube(intervals='zero_one', backend='normaliz') # optional - pynormaliz
            sage: cube.h_star_vector()   # optional - pynormaliz
            [1, 4, 1]
            sage: from sage.combinat.combinat import eulerian_number
            sage: [eulerian_number(3,i) for i in range(3)]
            [1, 4, 1]

        TESTS::

            sage: s3 = polytopes.simplex(3)
            sage: s3.h_star_vector()
            Traceback (most recent call last):
            ...
            TypeError: The backend of self must be normaliz

            sage: t = Polyhedron(vertices=[[0],[1/2]])
            sage: t.h_star_vector()
            Traceback (most recent call last):
            ...
            TypeError: The h_star vector is only defined for lattice polytopes

            sage: t2 = Polyhedron(vertices=[[AA(sqrt(2))],[1/2]])
            sage: t2.h_star_vector()
            Traceback (most recent call last):
            ...
            TypeError: The h_star vector is only defined for lattice polytopes

        Check that the `h^*`-vector is pickled::

            sage: new_cube = loads(dumps(cube))         # optional - pynormaliz
            sage: new_cube.h_star_vector.is_in_cache()  # optional - pynormaliz
            True
        """
        if self.is_empty():
            return 0
        if not self.is_lattice_polytope():
            raise TypeError('The h_star vector is only defined for lattice polytopes')
        if not self.backend() == 'normaliz':
            raise TypeError('The backend of self must be normaliz')
        return self._h_star_vector_normaliz()

    def _h_star_vector_normaliz(self):
        r"""
        Return the `h^*`-vector of a lattice polytope with backend = 'normaliz'.

        INPUT:

        - ``self`` -- A lattice polytope.

        OUTPUT:

        The `h^*`-vector as a list.

        .. NOTE:

        The backend of ``self`` should be ``'normaliz'``.

        TESTS::

            sage: s3 = polytopes.simplex(3)
            sage: s3._h_star_vector_normaliz()
            Traceback (most recent call last):
            ...
            TypeError: the backend should be normaliz
        """
        raise TypeError("the backend should be normaliz")

    @cached_method
    def bounding_box(self, integral=False, integral_hull=False):
        r"""
        Return the coordinates of a rectangular box containing the non-empty polytope.

        INPUT:

        - ``integral`` -- Boolean (default: ``False``). Whether to
          only allow integral coordinates in the bounding box.

        - ``integral_hull`` -- Boolean (default: ``False``). If ``True``, return a
          box containing the integral points of the polytope, or ``None, None`` if it
          is known that the polytope has no integral points.

        OUTPUT:

        A pair of tuples ``(box_min, box_max)`` where ``box_min`` are
        the coordinates of a point bounding the coordinates of the
        polytope from below and ``box_max`` bounds the coordinates
        from above.

        EXAMPLES::

            sage: Polyhedron([ (1/3,2/3), (2/3, 1/3) ]).bounding_box()
            ((1/3, 1/3), (2/3, 2/3))
            sage: Polyhedron([ (1/3,2/3), (2/3, 1/3) ]).bounding_box(integral=True)
            ((0, 0), (1, 1))
            sage: Polyhedron([ (1/3,2/3), (2/3, 1/3) ]).bounding_box(integral_hull=True)
            (None, None)
            sage: Polyhedron([ (1/3,2/3), (3/3, 4/3) ]).bounding_box(integral_hull=True)
            ((1, 1), (1, 1))
            sage: polytopes.buckyball(exact=False).bounding_box()
            ((-0.8090169944, -0.8090169944, -0.8090169944), (0.8090169944, 0.8090169944, 0.8090169944))

        TESTS::

            sage: Polyhedron().bounding_box()
            Traceback (most recent call last):
            ...
            ValueError: empty polytope is not allowed
        """
        box_min = []
        box_max = []
        if not self.is_compact():
            raise ValueError("only polytopes (compact polyhedra) are allowed")
        if self.n_vertices() == 0:
            raise ValueError("empty polytope is not allowed")
        for i in range(self.ambient_dim()):
            coords = [v[i] for v in self.vertex_generator()]
            max_coord = max(coords)
            min_coord = min(coords)
            if integral_hull:
                a = ceil(min_coord)
                b = floor(max_coord)
                if a > b:
                    return None, None
                box_max.append(b)
                box_min.append(a)
            elif integral:
                box_max.append(ceil(max_coord))
                box_min.append(floor(min_coord))
            else:
                box_max.append(max_coord)
                box_min.append(min_coord)
        return (tuple(box_min), tuple(box_max))

    def integral_points_count(self, **kwds):
        r"""
        Return the number of integral points in the polyhedron.

        This generic version of this method simply calls ``integral_points``.

        EXAMPLES::

            sage: P = polytopes.cube()
            sage: P.integral_points_count()
            27

        We shrink the polyhedron a little bit::

            sage: Q = P*(8/9)
            sage: Q.integral_points_count()
            1

        Same for a polyhedron whose coordinates are not rationals.  Note that
        the answer is an integer even though there are no guarantees for
        exactness::

            sage: Q = P*RDF(8/9)
            sage: Q.integral_points_count()
            1

        Unbounded polyhedra (with or without lattice points) are not supported::

            sage: P = Polyhedron(vertices=[[1/2, 1/3]], rays=[[1, 1]])
            sage: P.integral_points_count()
            Traceback (most recent call last):
            ...
            NotImplementedError: ...
            sage: P = Polyhedron(vertices=[[1, 1]], rays=[[1, 1]])
            sage: P.integral_points_count()
            Traceback (most recent call last):
            ...
            NotImplementedError: ...

        """
        return len(self.integral_points())

    def integral_points(self, threshold=100000):
        r"""
        Return the integral points in the polyhedron.

        Uses either the naive algorithm (iterate over a rectangular
        bounding box) or triangulation + Smith form.

        INPUT:

        - ``threshold`` -- integer (default: 100000). Use the naive
          algorithm as long as the bounding box is smaller than this.

        OUTPUT:

        The list of integral points in the polyhedron. If the
        polyhedron is not compact, a ``ValueError`` is raised.

        EXAMPLES::

            sage: Polyhedron(vertices=[(-1,-1),(1,0),(1,1),(0,1)]).integral_points()
            ((-1, -1), (0, 0), (0, 1), (1, 0), (1, 1))

            sage: simplex = Polyhedron([(1,2,3), (2,3,7), (-2,-3,-11)])
            sage: simplex.integral_points()
            ((-2, -3, -11), (0, 0, -2), (1, 2, 3), (2, 3, 7))

        The polyhedron need not be full-dimensional::

            sage: simplex = Polyhedron([(1,2,3,5), (2,3,7,5), (-2,-3,-11,5)])
            sage: simplex.integral_points()
            ((-2, -3, -11, 5), (0, 0, -2, 5), (1, 2, 3, 5), (2, 3, 7, 5))

            sage: point = Polyhedron([(2,3,7)])
            sage: point.integral_points()
            ((2, 3, 7),)

            sage: empty = Polyhedron()
            sage: empty.integral_points()
            ()

        Here is a simplex where the naive algorithm of running over
        all points in a rectangular bounding box no longer works fast
        enough::

            sage: v = [(1,0,7,-1), (-2,-2,4,-3), (-1,-1,-1,4), (2,9,0,-5), (-2,-1,5,1)]
            sage: simplex = Polyhedron(v); simplex
            A 4-dimensional polyhedron in ZZ^4 defined as the convex hull of 5 vertices
            sage: len(simplex.integral_points())
            49

        A case where rounding in the right direction goes a long way::

            sage: P = 1/10*polytopes.hypercube(14, backend='field')
            sage: P.integral_points()
            ((0, 0, 0, 0, 0, 0, 0, 0, 0, 0, 0, 0, 0, 0),)

        Finally, the 3-d reflexive polytope number 4078::

            sage: v = [(1,0,0), (0,1,0), (0,0,1), (0,0,-1), (0,-2,1),
            ....:      (-1,2,-1), (-1,2,-2), (-1,1,-2), (-1,-1,2), (-1,-3,2)]
            sage: P = Polyhedron(v)
            sage: pts1 = P.integral_points()                     # Sage's own code
            sage: all(P.contains(p) for p in pts1)
            True
            sage: pts2 = LatticePolytope(v).points()          # PALP
            sage: for p in pts1: p.set_immutable()
            sage: set(pts1) == set(pts2)
            True

            sage: timeit('Polyhedron(v).integral_points()')   # not tested - random
            625 loops, best of 3: 1.41 ms per loop
            sage: timeit('LatticePolytope(v).points()')       # not tested - random
            25 loops, best of 3: 17.2 ms per loop

        TESTS:

        Test some trivial cases (see :trac:`17937`)::

            sage: P = Polyhedron(ambient_dim=1)  # empty polyhedron in 1 dimension
            sage: P.integral_points()
            ()
            sage: P = Polyhedron(ambient_dim=0)  # empty polyhedron in 0 dimensions
            sage: P.integral_points()
            ()
            sage: P = Polyhedron([[3]])  # single point in 1 dimension
            sage: P.integral_points()
            ((3),)
            sage: P = Polyhedron([[1/2]])  # single non-integral point in 1 dimension
            sage: P.integral_points()
            ()
            sage: P = Polyhedron([[]])  # single point in 0 dimensions
            sage: P.integral_points()
            ((),)

        Test unbounded polyhedron::

            sage: P = Polyhedron(rays=[[1,0,0]])
            sage: P.integral_points()
            Traceback (most recent call last):
            ...
            ValueError: can only enumerate points in a compact polyhedron
        """
        if not self.is_compact():
            raise ValueError('can only enumerate points in a compact polyhedron')
        # Trivial cases: polyhedron with 0 or 1 vertices
        if self.n_vertices() == 0:
            return ()
        if self.n_vertices() == 1:
            v = self.vertices_list()[0]
            try:
                return (vector(ZZ, v),)
            except TypeError:  # vertex not integral
                return ()

        # for small bounding boxes, it is faster to naively iterate over the points of the box
        box_min, box_max = self.bounding_box(integral_hull=True)
        if box_min is None:
            return ()
        box_points = prod(max_coord-min_coord+1 for min_coord, max_coord in zip(box_min, box_max))
        if not self.is_lattice_polytope() or \
                (self.is_simplex() and box_points < 1000) or \
                box_points < threshold:
            from sage.geometry.integral_points import rectangular_box_points
            return rectangular_box_points(list(box_min), list(box_max), self)

        # for more complicate polytopes, triangulate & use smith normal form
        from sage.geometry.integral_points import simplex_points
        if self.is_simplex():
            return simplex_points(self.Vrepresentation())
        triangulation = self.triangulate()
        points = set()
        for simplex in triangulation:
            triang_vertices = [self.Vrepresentation(i) for i in simplex]
            new_points = simplex_points(triang_vertices)
            for p in new_points:
                p.set_immutable()
            points.update(new_points)
        # assert all(self.contains(p) for p in points)   # slow
        return tuple(points)

    def get_integral_point(self, index, **kwds):
        r"""
        Return the ``index``-th integral point in this polyhedron.

        This is equivalent to ``sorted(self.integral_points())[index]``.
        However, so long as self.integral_points_count() does not need to
        enumerate all integral points, neither does this method. Hence it can
        be significantly faster. If the polyhedron is not compact, a
        ``ValueError`` is raised.

        INPUT:

        - ``index`` -- integer. The index of the integral point to be found. If
          this is not in [0, ``self.integral_point_count()``), an ``IndexError``
          is raised.

        - ``**kwds`` -- optional keyword parameters that are passed to
          :meth:`self.integral_points_count`.

        ALGORITHM:

        The function computes each of the components of the requested point in
        turn. To compute x_i, the ith component, it bisects the upper and lower
        bounds on x_i given by the bounding box. At each bisection, it uses
        :meth:`integral_points_count` to determine on which side of the
        bisecting hyperplane the requested point lies.

        .. SEEALSO::

            :meth:`integral_points_count`.

        EXAMPLES::

            sage: P = Polyhedron(vertices=[(-1,-1),(1,0),(1,1),(0,1)])
            sage: P.get_integral_point(1)
            (0, 0)
            sage: P.get_integral_point(4)
            (1, 1)
            sage: sorted(P.integral_points())
            [(-1, -1), (0, 0), (0, 1), (1, 0), (1, 1)]
            sage: P.get_integral_point(5)
            Traceback (most recent call last):
            ...
            IndexError: ...

            sage: Q = Polyhedron([(1,3), (2, 7), (9, 77)])
            sage: [Q.get_integral_point(i) for i in range(Q.integral_points_count())] == sorted(Q.integral_points())
            True
            sage: Q.get_integral_point(0, explicit_enumeration_threshold=0, triangulation='cddlib')  # optional - latte_int
            (1, 3)
            sage: Q.get_integral_point(0, explicit_enumeration_threshold=0, triangulation='cddlib', foo=True)  # optional - latte_int
            Traceback (most recent call last):
            ...
            RuntimeError: ...

            sage: R = Polyhedron(vertices=[[1/2, 1/3]], rays=[[1, 1]])
            sage: R.get_integral_point(0)
            Traceback (most recent call last):
            ...
            ValueError: ...
        """

        if not self.is_compact():
            raise ValueError('can only enumerate points in a compact polyhedron')

        if not 0 <= index < self.integral_points_count(**kwds):
            raise IndexError('polytope index out of range')

        D = self.ambient_dim()
        lower_bounds, upper_bounds = self.bounding_box()
        coordinate = []
        P = self
        S = self.parent()
        for i in range(D):  # Now compute x_i, the ith component of coordinate.
            lower, upper = ceil(lower_bounds[i]), floor(upper_bounds[i]) + 1  # So lower <= x_i < upper.
            while lower < upper-1:
                guess = (lower + upper) // 2  # > lower.
                # Build new polyhedron by intersecting P with the halfspace {x_i < guess}.
                P_lt_guess = P.intersection(S(None, ([[guess-1] + [0] * i + [-1] + [0] * (D - i - 1)], [])))
                # Avoid computing P_geq_guess = P.intersection({x_i >= guess}) right now, it might not be needed.
                P_lt_guess_count = P_lt_guess.integral_points_count(**kwds)
                if P_lt_guess_count > index:  # Move upper down to guess.
                    upper = guess
                    index -= 0
                    P = P_lt_guess
                else:  # P_lt_guess_count <= index:  # Move lower up to guess.
                    lower = guess
                    index -= P_lt_guess_count
                    P_geq_guess = P.intersection(S(None, ([[-guess] + [0] * i + [1] + [0] * (D - i - 1)], [])))
                    P = P_geq_guess
            coordinate.append(lower)  # Record the new component that we have found.
        point = vector(ZZ, coordinate)
        point.set_immutable()
        return point

    def random_integral_point(self, **kwds):
        r"""
        Return an integral point in this polyhedron chosen uniformly at random.

        INPUT:

        - ``**kwds`` -- optional keyword parameters that are passed to
          :meth:`self.get_integral_point`.

        OUTPUT:

        The integral point in the polyhedron chosen uniformly at random. If the
        polyhedron is not compact, a ``ValueError`` is raised. If the
        polyhedron does not contain any integral points, an ``EmptySetError`` is
        raised.

        .. SEEALSO::

            :meth:`get_integral_point`.

        EXAMPLES::

            sage: P = Polyhedron(vertices=[(-1,-1),(1,0),(1,1),(0,1)])
            sage: P.random_integral_point()  # random
            (0, 0)
            sage: P.random_integral_point() in P.integral_points()
            True
            sage: P.random_integral_point(explicit_enumeration_threshold=0, triangulation='cddlib')  # random, optional - latte_int
            (1, 1)
            sage: P.random_integral_point(explicit_enumeration_threshold=0, triangulation='cddlib', foo=7)  # optional - latte_int
            Traceback (most recent call last):
            ...
            RuntimeError: ...

            sage: Q = Polyhedron(vertices=[(2, 1/3)], rays=[(1, 2)])
            sage: Q.random_integral_point()
            Traceback (most recent call last):
            ...
            ValueError: ...

            sage: R = Polyhedron(vertices=[(1/2, 0), (1, 1/2), (0, 1/2)])
            sage: R.random_integral_point()
            Traceback (most recent call last):
            ...
            EmptySetError: ...
        """

        if not self.is_compact():
            raise ValueError('can only sample integral points in a compact polyhedron')

        count = self.integral_points_count()
        if count == 0:
            raise EmptySetError('polyhedron does not contain any integral points')

        return self.get_integral_point(current_randstate().python_random().randint(0, count-1), **kwds)

    @cached_method
    def combinatorial_automorphism_group(self, vertex_graph_only=False):
        """
        Computes the combinatorial automorphism group.

        If ``vertex_graph_only`` is ``True``,  the automorphism group
        of the vertex-edge graph of the polyhedron is returned. Otherwise
        the automorphism group of the vertex-facet graph, which is
        isomorphic to the automorphism group of the face lattice is returned.

        INPUT:

        - ``vertex_graph_only`` -- boolean (default: ``False``); whether
          to return the automorphism group of the vertex edges graph or
          of the lattice

        OUTPUT:

        A
        :class:`PermutationGroup<sage.groups.perm_gps.permgroup.PermutationGroup_generic_with_category'>`
        that is isomorphic to the combinatorial automorphism group is
        returned.

        - if ``vertex_graph_only`` is ``True``:
          The automorphism group of the vertex-edge graph of the polyhedron

        - if ``vertex_graph_only`` is ``False`` (default):
          The automorphism group of the vertex-facet graph of the polyhedron,
          see :meth:`vertex_facet_graph`. This group is isomorphic to the
          automorphism group of the face lattice of the polyhedron.

        NOTE:

            Depending on ``vertex_graph_only``, this method returns groups
            that are not necessarily isomorphic, see the examples below.

        .. SEEALSO::

            :meth:`is_combinatorially_isomorphic`,
            :meth:`graph`,
            :meth:`vertex_facet_graph`.

        EXAMPLES::

            sage: quadrangle = Polyhedron(vertices=[(0,0),(1,0),(0,1),(2,3)])
            sage: quadrangle.combinatorial_automorphism_group().is_isomorphic(groups.permutation.Dihedral(4))
            True
            sage: quadrangle.restricted_automorphism_group()
            Permutation Group with generators [()]

        Permutations of the vertex graph only exchange vertices with vertices::

            sage: P = Polyhedron(vertices=[(1,0), (1,1)], rays=[(1,0)])
            sage: P.combinatorial_automorphism_group(vertex_graph_only=True)
            Permutation Group with generators [(A vertex at (1,0),A vertex at (1,1))]

        This shows an example of two polytopes whose vertex-edge graphs are isomorphic,
        but their face_lattices are not isomorphic::

            sage: Q=Polyhedron([[-123984206864/2768850730773, -101701330976/922950243591, -64154618668/2768850730773, -2748446474675/2768850730773],
            ....: [-11083969050/98314591817, -4717557075/98314591817, -32618537490/98314591817, -91960210208/98314591817],
            ....: [-9690950/554883199, -73651220/554883199, 1823050/554883199, -549885101/554883199], [-5174928/72012097, 5436288/72012097, -37977984/72012097, 60721345/72012097],
            ....: [-19184/902877, 26136/300959, -21472/902877, 899005/902877], [53511524/1167061933, 88410344/1167061933, 621795064/1167061933, 982203941/1167061933],
            ....: [4674489456/83665171433, -4026061312/83665171433, 28596876672/83665171433, -78383796375/83665171433], [857794884940/98972360190089, -10910202223200/98972360190089, 2974263671400/98972360190089, -98320463346111/98972360190089]])
            sage: C = polytopes.cyclic_polytope(4,8)
            sage: C.is_combinatorially_isomorphic(Q)
            False
            sage: C.combinatorial_automorphism_group(vertex_graph_only=True).is_isomorphic(Q.combinatorial_automorphism_group(vertex_graph_only=True))
            True
            sage: C.combinatorial_automorphism_group(vertex_graph_only=False).is_isomorphic(Q.combinatorial_automorphism_group(vertex_graph_only=False))
            False

        The automorphism group of the face lattice is isomorphic to the combinatorial automorphism group::

            sage: CG = C.hasse_diagram().automorphism_group()
            sage: C.combinatorial_automorphism_group().is_isomorphic(CG)
            True
            sage: QG = Q.hasse_diagram().automorphism_group()
            sage: Q.combinatorial_automorphism_group().is_isomorphic(QG)
            True

        """
        if vertex_graph_only:
            G = self.graph()
        else:
            G = self.vertex_facet_graph()
        return G.automorphism_group(edge_labels=True)

    @cached_method
    def restricted_automorphism_group(self, output="abstract"):
        r"""
        Return the restricted automorphism group.

        First, let the linear automorphism group be the subgroup of
        the affine group `AGL(d,\RR) = GL(d,\RR) \ltimes \RR^d`
        preserving the `d`-dimensional polyhedron. The affine group
        acts in the usual way `\vec{x}\mapsto A\vec{x}+b` on the
        ambient space.

        The restricted automorphism group is the subgroup of the linear
        automorphism group generated by permutations of the generators
        of the same type. That is, vertices can only be permuted with
        vertices, ray generators with ray generators, and line
        generators with line generators.

        For example, take the first quadrant

        .. MATH::

            Q = \Big\{ (x,y) \Big| x\geq 0,\; y\geq0 \Big\}
            \subset \QQ^2

        Then the linear automorphism group is

        .. MATH::

            \mathrm{Aut}(Q) =
            \left\{
            \begin{pmatrix}
            a & 0 \\ 0 & b
            \end{pmatrix}
            ,~
            \begin{pmatrix}
            0 & c \\ d & 0
            \end{pmatrix}
            :~
            a, b, c, d \in \QQ_{>0}
            \right\}
            \subset
            GL(2,\QQ)
            \subset
            E(d)

        Note that there are no translations that map the quadrant `Q`
        to itself, so the linear automorphism group is contained in
        the general linear group (the subgroup of transformations
        preserving the origin). The restricted automorphism group is

        .. MATH::

            \mathrm{Aut}(Q) =
            \left\{
            \begin{pmatrix}
            1 & 0 \\ 0 & 1
            \end{pmatrix}
            ,~
            \begin{pmatrix}
            0 & 1 \\ 1 & 0
            \end{pmatrix}
            \right\}
            \simeq \ZZ_2

        INPUT:

        - ``output`` -- how the group should be represented:

          - ``"abstract"`` (default) -- return an abstract permutation
            group without further meaning.

          - ``"permutation"`` -- return a permutation group on the
            indices of the polyhedron generators. For example, the
            permutation ``(0,1)`` would correspond to swapping
            ``self.Vrepresentation(0)`` and ``self.Vrepresentation(1)``.

          - ``"matrix"`` -- return a matrix group representing affine
            transformations. When acting on affine vectors, you should
            append a `1` to every vector. If the polyhedron is not full
            dimensional, the returned matrices act as the identity on
            the orthogonal complement of the affine space spanned by
            the polyhedron.

          - ``"matrixlist"`` -- like ``matrix``, but return the list of
            elements of the matrix group. Useful for fields without a
            good implementation of matrix groups or to avoid the
            overhead of creating the group.

        OUTPUT:

        - For ``output="abstract"`` and ``output="permutation"``:
          a :class:`PermutationGroup<sage.groups.perm_gps.permgroup.PermutationGroup_generic>`.

        - For ``output="matrix"``: a :class:`MatrixGroup`.

        - For ``output="matrixlist"``: a list of matrices.

        REFERENCES:

        - [BSS2009]_

        EXAMPLES:

        A cross-polytope example::

            sage: P = polytopes.cross_polytope(3)
            sage: P.restricted_automorphism_group() == PermutationGroup([[(3,4)], [(2,3),(4,5)],[(2,5)],[(1,2),(5,6)],[(1,6)]])
            True
            sage: P.restricted_automorphism_group(output="permutation") == PermutationGroup([[(2,3)],[(1,2),(3,4)],[(1,4)],[(0,1),(4,5)],[(0,5)]])
            True
            sage: mgens = [[[1,0,0,0],[0,1,0,0],[0,0,-1,0],[0,0,0,1]], [[1,0,0,0],[0,0,1,0],[0,1,0,0],[0,0,0,1]], [[0,1,0,0],[1,0,0,0],[0,0,1,0],[0,0,0,1]]]

        We test groups for equality in a fool-proof way; they can have different generators, etc::

            sage: poly_g = P.restricted_automorphism_group(output="matrix")
            sage: matrix_g = MatrixGroup([matrix(QQ,t) for t in mgens])
            sage: all(t.matrix() in poly_g for t in matrix_g.gens())
            True
            sage: all(t.matrix() in matrix_g for t in poly_g.gens())
            True

        24-cell example::

            sage: P24 = polytopes.twenty_four_cell()
            sage: AutP24 = P24.restricted_automorphism_group()
            sage: PermutationGroup([
            ....:     '(1,20,2,24,5,23)(3,18,10,19,4,14)(6,21,11,22,7,15)(8,12,16,17,13,9)',
            ....:     '(1,21,8,24,4,17)(2,11,6,15,9,13)(3,20)(5,22)(10,16,12,23,14,19)'
            ....: ]).is_isomorphic(AutP24)
            True
            sage: AutP24.order()
            1152

        Here is the quadrant example mentioned in the beginning::

            sage: P = Polyhedron(rays=[(1,0),(0,1)])
            sage: P.Vrepresentation()
            (A vertex at (0, 0), A ray in the direction (0, 1), A ray in the direction (1, 0))
            sage: P.restricted_automorphism_group(output="permutation")
            Permutation Group with generators [(1,2)]

        Also, the polyhedron need not be full-dimensional::

            sage: P = Polyhedron(vertices=[(1,2,3,4,5),(7,8,9,10,11)])
            sage: P.restricted_automorphism_group()
            Permutation Group with generators [(1,2)]
            sage: G = P.restricted_automorphism_group(output="matrixlist")
            sage: G
            (
            [1 0 0 0 0 0]  [ -87/55  -82/55    -2/5   38/55   98/55   12/11]
            [0 1 0 0 0 0]  [-142/55  -27/55    -2/5   38/55   98/55   12/11]
            [0 0 1 0 0 0]  [-142/55  -82/55     3/5   38/55   98/55   12/11]
            [0 0 0 1 0 0]  [-142/55  -82/55    -2/5   93/55   98/55   12/11]
            [0 0 0 0 1 0]  [-142/55  -82/55    -2/5   38/55  153/55   12/11]
            [0 0 0 0 0 1], [      0       0       0       0       0       1]
            )
            sage: g = AffineGroup(5, QQ)(G[1])
            sage: g
                  [ -87/55  -82/55    -2/5   38/55   98/55]     [12/11]
                  [-142/55  -27/55    -2/5   38/55   98/55]     [12/11]
            x |-> [-142/55  -82/55     3/5   38/55   98/55] x + [12/11]
                  [-142/55  -82/55    -2/5   93/55   98/55]     [12/11]
                  [-142/55  -82/55    -2/5   38/55  153/55]     [12/11]
            sage: g^2
                  [1 0 0 0 0]     [0]
                  [0 1 0 0 0]     [0]
            x |-> [0 0 1 0 0] x + [0]
                  [0 0 0 1 0]     [0]
                  [0 0 0 0 1]     [0]
            sage: g(list(P.vertices()[0]))
            (7, 8, 9, 10, 11)
            sage: g(list(P.vertices()[1]))
            (1, 2, 3, 4, 5)

        Affine transformations do not change the restricted automorphism
        group. For example, any non-degenerate triangle has the
        dihedral group with 6 elements, `D_6`, as its automorphism
        group::

            sage: initial_points = [vector([1,0]), vector([0,1]), vector([-2,-1])]
            sage: points = initial_points
            sage: Polyhedron(vertices=points).restricted_automorphism_group()
            Permutation Group with generators [(2,3), (1,2)]
            sage: points = [pt - initial_points[0] for pt in initial_points]
            sage: Polyhedron(vertices=points).restricted_automorphism_group()
            Permutation Group with generators [(2,3), (1,2)]
            sage: points = [pt - initial_points[1] for pt in initial_points]
            sage: Polyhedron(vertices=points).restricted_automorphism_group()
            Permutation Group with generators [(2,3), (1,2)]
            sage: points = [pt - 2*initial_points[1] for pt in initial_points]
            sage: Polyhedron(vertices=points).restricted_automorphism_group()
            Permutation Group with generators [(2,3), (1,2)]

        The ``output="matrixlist"`` can be used over fields without a
        complete implementation of matrix groups::

            sage: P = polytopes.dodecahedron(); P
            A 3-dimensional polyhedron in (Number Field in sqrt5 with defining polynomial x^2 - 5 with sqrt5 = 2.236067977499790?)^3 defined as the convex hull of 20 vertices
            sage: G = P.restricted_automorphism_group(output="matrixlist")
            sage: len(G)
            120

        Floating-point computations are supported with a simple fuzzy
        zero implementation::

            sage: P = Polyhedron(vertices=[(1/3,0,0,1),(0,1/4,0,1),(0,0,1/5,1)], base_ring=RDF)
            sage: P.restricted_automorphism_group()
            Permutation Group with generators [(2,3), (1,2)]
            sage: len(P.restricted_automorphism_group(output="matrixlist"))
            6

        TESTS::

            sage: P = Polyhedron(vertices=[(1,0), (1,1)], rays=[(1,0)])
            sage: P.restricted_automorphism_group(output="permutation")
            Permutation Group with generators [(1,2)]
            sage: P.restricted_automorphism_group(output="matrix")
            Matrix group over Rational Field with 1 generators (
            [ 1  0  0]
            [ 0 -1  1]
            [ 0  0  1]
            )
            sage: P.restricted_automorphism_group(output="foobar")
            Traceback (most recent call last):
            ...
            ValueError: unknown output 'foobar', valid values are ('abstract', 'permutation', 'matrix', 'matrixlist')

        Check that :trac:`28828` is fixed::

            sage: P.restricted_automorphism_group(output="matrixlist")[0].is_immutable()
            True
        """
        # The algorithm works as follows:
        #
        # Let V be the matrix where every column is a homogeneous
        # coordinate of a V-representation object (vertex, ray, line).
        # Let us assume that V has full rank, that the polyhedron is
        # full dimensional.
        #
        # Let Q = V Vt and C = Vt Q^-1 V. The rows and columns of C
        # can be thought of as being indexed by the V-rep objects of the
        # polytope.
        #
        # It turns out that we can identify the restricted automorphism
        # group with the automorphism group of the edge-colored graph
        # on the V-rep objects with colors determined by the symmetric
        # matrix C.
        #
        # An automorphism of this graph is equivalent to a permutation
        # matrix P such that C = Pt C P. If we now define
        # A = V P Vt Q^-1, then one can check that V P = A V.
        # In other words: permuting the generators is the same as
        # applying the affine transformation A on the generators.
        #
        # If the given polyhedron is not fully-dimensional,
        # then Q will be not invertible. In this case, we use a
        # pseudoinverse Q+ instead of Q^-1. The formula for A acting on
        # the space spanned by V then simplifies to A = V P V+ where V+
        # denotes the pseudoinverse of V, which also equals V+ = Vt Q+.
        #
        # If we are asked to return the (group of) transformation
        # matrices to the user, we also require that those
        # transformations act as the identity on the orthogonal
        # complement of the space spanned by V. This complement is the
        # space spanned by the columns of W = 1 - V V+. One can check
        # that B = (V P V+) + W is the correct matrix: it acts the same
        # as A on V and it satisfies B W = W.

        outputs = ("abstract", "permutation", "matrix", "matrixlist")
        if output not in outputs:
            raise ValueError("unknown output {!r}, valid values are {}".format(output, outputs))

        # For backwards compatibility, we treat "abstract" as
        # "permutation", but where we add 1 to the indices of the
        # permutations.
        index0 = 0
        if output == "abstract":
            index0 = 1
            output = "permutation"

        if self.base_ring().is_exact():
            def rational_approximation(c):
                return c
        else:
            c_list = []

            def rational_approximation(c):
                # Implementation detail: Return unique integer if two
                # c-values are the same up to machine precision. But
                # you can think of it as a uniquely-chosen rational
                # approximation.
                for i, x in enumerate(c_list):
                    if self._is_zero(x - c):
                        return i
                c_list.append(c)
                return len(c_list) - 1

        if self.is_compact():
            def edge_label(i, j, c_ij):
                return c_ij
        else:
            # In the non-compact case, we also label the edges by the
            # type of the V-representation object. This ensures that
            # vertices, rays, and lines are only permuted amongst
            # themselves.
            def edge_label(i, j, c_ij):
                return (self.Vrepresentation(i).type(), c_ij, self.Vrepresentation(j).type())

        # Homogeneous coordinates for the V-representation objects.
        # Mathematically, V is a matrix. For efficiency however, we
        # represent it as a list of column vectors.
        V = [v.homogeneous_vector() for v in self.Vrepresentation()]

        # Pseudoinverse of V Vt
        Qplus = sum(v.column() * v.row() for v in V).pseudoinverse()

        # Construct the graph.
        G = Graph()
        for i in range(len(V)):
            for j in range(i+1, len(V)):
                c_ij = rational_approximation(V[i] * Qplus * V[j])
                G.add_edge(index0+i, index0+j, edge_label(i, j, c_ij))

        permgroup = G.automorphism_group(edge_labels=True)
        if output == "permutation":
            return permgroup
        elif output == "matrix":
            permgroup = permgroup.gens()

        # Compute V+ = Vt Q+ as list of row vectors
        Vplus = list(matrix(V) * Qplus)  # matrix(V) is Vt

        # Compute W = 1 - V V+
        W = 1 - sum(V[i].column() * Vplus[i].row() for i in range(len(V)))

        # Convert the permutation group to a matrix group.
        # If P is a permutation, then we return the matrix
        # B = (V P V+) + W.
        #
        # If output == "matrix", we loop over the generators of the group.
        # Otherwise, we loop over all elements.
        matrices = []
        for perm in permgroup:
            A = sum(V[perm(i)].column() * Vplus[i].row() for i in range(len(V)))
            matrices.append(A + W)

        for mat in matrices:
            mat.set_immutable()

        if output == "matrixlist":
            return tuple(matrices)
        else:
            return MatrixGroup(matrices)

    def is_full_dimensional(self):
        """
        Return whether the polyhedron is full dimensional.

        OUTPUT:

        Boolean. Whether the polyhedron is not contained in any strict
        affine subspace.

        EXAMPLES::

            sage: polytopes.hypercube(3).is_full_dimensional()
            True
            sage: Polyhedron(vertices=[(1,2,3)], rays=[(1,0,0)]).is_full_dimensional()
            False
        """
        return self.dim() == self.ambient_dim()

    def is_combinatorially_isomorphic(self, other, algorithm='bipartite_graph'):
        r"""
        Return whether the polyhedron is combinatorially isomorphic to another polyhedron.

        We only consider bounded polyhedra. By definition, they are
        combinatorially isomorphic if their face lattices are isomorphic.

        INPUT:

        - ``other`` -- a polyhedron object
        - ``algorithm`` (default = ``bipartite_graph``) -- the algorithm to use.
          The other possible value is ``face_lattice``.

        OUTPUT:

        - ``True`` if the two polyhedra are combinatorially isomorphic
        - ``False`` otherwise

        .. SEEALSO::

            :meth:`combinatorial_automorphism_group`,
            :meth:`vertex_facet_graph`.

        REFERENCES:

        For the equivalence of the two algorithms see [KK1995]_, p. 877-878

        EXAMPLES:

        The square is combinatorially isomorphic to the 2-dimensional cube::

            sage: polytopes.hypercube(2).is_combinatorially_isomorphic(polytopes.regular_polygon(4))
            True

        All the faces of the 3-dimensional permutahedron are either
        combinatorially isomorphic to a square or a hexagon::

            sage: H = polytopes.regular_polygon(6)
            sage: S = polytopes.hypercube(2)
            sage: P = polytopes.permutahedron(4)
            sage: all(F.as_polyhedron().is_combinatorially_isomorphic(S) or F.as_polyhedron().is_combinatorially_isomorphic(H) for F in P.faces(2))
            True

        Checking that a regular simplex intersected with its reflection
        through the origin is combinatorially isomorphic to the intersection
        of a cube with a hyperplane perpendicular to its long diagonal::

            sage: def simplex_intersection(k):
            ....:   S1 = Polyhedron([vector(v)-vector(polytopes.simplex(k).center()) for v in polytopes.simplex(k).vertices_list()])
            ....:   S2 = Polyhedron([-vector(v) for v in S1.vertices_list()])
            ....:   return S1.intersection(S2)
            sage: def cube_intersection(k):
            ....:    C = polytopes.hypercube(k+1)
            ....:    H = Polyhedron(eqns=[[0]+[1 for i in range(k+1)]])
            ....:    return C.intersection(H)
            sage: [simplex_intersection(k).is_combinatorially_isomorphic(cube_intersection(k)) for k in range(2,5)]
            [True, True, True]
            sage: simplex_intersection(2).is_combinatorially_isomorphic(polytopes.regular_polygon(6))
            True
            sage: simplex_intersection(3).is_combinatorially_isomorphic(polytopes.octahedron())
            True

        Two polytopes with the same `f`-vector, but different combinatorial types::

            sage: P = Polyhedron([[-605520/1525633, -605520/1525633, -1261500/1525633, -52200/1525633, 11833/1525633],\
             [-720/1769, -600/1769, 1500/1769, 0, -31/1769], [-216/749, 240/749, -240/749, -432/749, 461/749], \
             [-50/181, 50/181, 60/181, -100/181, -119/181], [-32/51, -16/51, -4/51, 12/17, 1/17],\
             [1, 0, 0, 0, 0], [16/129, 128/129, 0, 0, 1/129], [64/267, -128/267, 24/89, -128/267, 57/89],\
             [1200/3953, -1200/3953, -1440/3953, -360/3953, -3247/3953], [1512/5597, 1512/5597, 588/5597, 4704/5597, 2069/5597]])
            sage: C = polytopes.cyclic_polytope(5,10)
            sage: C.f_vector() == P.f_vector(); C.f_vector()
            True
            (1, 10, 45, 100, 105, 42, 1)
            sage: C.is_combinatorially_isomorphic(P)
            False

            sage: S = polytopes.simplex(3)
            sage: S = S.face_truncation(S.faces(0)[3])
            sage: S = S.face_truncation(S.faces(0)[4])
            sage: S = S.face_truncation(S.faces(0)[5])
            sage: T = polytopes.simplex(3)
            sage: T = T.face_truncation(T.faces(0)[3])
            sage: T = T.face_truncation(T.faces(0)[4])
            sage: T = T.face_truncation(T.faces(0)[4])
            sage: T.is_combinatorially_isomorphic(S)
            False
            sage: T.f_vector(), S.f_vector()
            ((1, 10, 15, 7, 1), (1, 10, 15, 7, 1))

            sage: C = polytopes.hypercube(5)
            sage: C.is_combinatorially_isomorphic(C)
            True
            sage: C.is_combinatorially_isomorphic(C, algorithm='magic')
            Traceback (most recent call last):
            ...
            AssertionError: `algorithm` must be 'bipartite graph' or 'face_lattice'

            sage: G = Graph()
            sage: C.is_combinatorially_isomorphic(G)
            Traceback (most recent call last):
            ...
            AssertionError: input `other` must be a polyhedron

            sage: H = Polyhedron(eqns=[[0,1,1,1,1]]); H
            A 3-dimensional polyhedron in QQ^4 defined as the convex hull of 1 vertex and 3 lines
            sage: C.is_combinatorially_isomorphic(H)
            Traceback (most recent call last):
            ...
            AssertionError: polyhedron `other` must be bounded

        """
        assert isinstance(other, Polyhedron_base), "input `other` must be a polyhedron"
        assert self.is_compact(), "polyhedron `self` must be bounded"
        assert other.is_compact(), "polyhedron `other` must be bounded"
        assert algorithm in ['bipartite_graph', 'face_lattice'], "`algorithm` must be 'bipartite graph' or 'face_lattice'"

        # For speed, we check if the polyhedra have the same number of facets and vertices.
        # This is faster than building the bipartite graphs first and
        # then check that they won't be isomorphic.
        if self.n_vertices() != other.n_vertices() or self.n_facets() != other.n_facets():
            return False

        if algorithm == 'bipartite_graph':
            G_self = self.vertex_facet_graph(False)
            G_other = other.vertex_facet_graph(False)

            return G_self.is_isomorphic(G_other)
        else:
            return self.face_lattice().is_isomorphic(other.face_lattice())

    def _test_is_combinatorially_isomorphic(self, tester=None, **options):
        """
        Run tests on the method :meth:`.is_combinatorially_isomorphic`.

        TESTS::

            sage: polytopes.cross_polytope(3)._test_is_combinatorially_isomorphic()
        """
        if tester is None:
            tester = self._tester(**options)

        if not self.is_compact():
            with tester.assertRaises(AssertionError):
                self.is_combinatorially_isomorphic(self)
            return

        if self.n_vertices() > 200 or self.n_facets() > 200:
            # Avoid very long doctests.
            return

        tester.assertTrue(self.is_combinatorially_isomorphic(ZZ(4)*self))
        if self.n_vertices():
            tester.assertTrue(self.is_combinatorially_isomorphic(self + self.center()))

        if self.n_vertices() < 20 and self.n_facets() < 20:
            tester.assertTrue(self.is_combinatorially_isomorphic(ZZ(4)*self, algorithm='face_lattice'))
            if self.n_vertices():
                tester.assertTrue(self.is_combinatorially_isomorphic(self + self.center(), algorithm='face_lattice'))

    @dataclass
    class AffineHullProjectionData:
        polyhedron: Any = None
        projection_linear_map: Any = None
        projection_translation: Any = None
        section_linear_map: Any = None
        section_translation: Any = None

    @cached_method
    def affine_hull_projection(self, as_polyhedron=None, as_affine_map=False, orthogonal=False,
                               orthonormal=False, extend=False, minimal=False, return_all_data=False):
        """Return the polyhedron projected into its affine hull.

        Each polyhedron is contained in some smallest affine subspace
        (possibly the entire ambient space) -- its affine hull.  We
        provide an affine linear map that projects the ambient space of
        the polyhedron to the standard Euclidean space of dimension of
        the polyhedron, which restricts to a bijection from the affine
        hull.

        The projection map is not unique; some parameters control the
        choice of the map.  Other parameters control the output of the
        function.

        INPUT:

        - ``as_polyhedron`` -- (boolean or the default ``None``) and

        - ``as_affine_map`` -- (boolean, default ``False``) control the output

          The default ``as_polyhedron=None`` translates to
          ``as_polyhedron=not as_affine_map``,
          therefore to ``as_polyhedron=True`` if nothing is specified.

          If exactly one of either ``as_polyhedron`` or ``as_affine_map`` is
          set, then either a polyhedron or the affine transformation
          is returned. The affine transformation
          sends the embedded polytope to a fulldimensional one.
          It is given as a pair ``(A, b)``, where A is a linear transformation
          and `b` is a vector, and the affine transformation sends ``v`` to
          ``A(v)+b``.

          If both ``as_polyhedron`` and ``as_affine_map`` are set, then
          both are returned, encapsulated in an instance of ``AffineHullProjectionData``.

        - ``return_all_data`` -- (boolean, default ``False``)

          If set, then ``as_polyhedron`` and ``as_affine_map`` will set
          (possibly overridden) and additional (internal) data concerning
          the transformation is returned. Everything is encapsulated
          in an instance of ``AffineHullProjectionData`` in this case.

        - ``orthogonal`` -- boolean (default: ``False``); if ``True``,
          provide an orthogonal transformation.

        - ``orthonormal`` -- boolean (default: ``False``); if ``True``,
          provide an orthonormal transformation. If the base ring does not
          provide the necessary square roots, the extend parameter
          needs to be set to ``True``.

        - ``extend`` -- boolean (default: ``False``); if ``True``,
          allow base ring to be extended if necessary. This becomes
          relevant when requiring an orthonormal transformation.

        - ``minimal`` -- boolean (default: ``False``); if ``True``,
          when doing an extension, it computes the minimal base ring of the
          extension, otherwise the base ring is ``AA``.

        OUTPUT:

        A full-dimensional polyhedron or an affine transformation,
        depending on the parameters ``as_polyhedron`` and ``as_affine_map``,
        or an instance of ``AffineHullProjectionData`` containing all data
        (parameter ``return_all_data``).

        If the output is an instance of ``AffineHullProjectionData``, the
        following fields may be set:

        - ``polyhedron`` -- the projection of the original polyhedron

        - ``projection_map`` -- the affine map as a pair whose first component
          is a linear transformation and its second component a shift;
          see above.

        - ``section_map`` -- an affine map as a pair whose first component
          is a linear transformation and its second component a shift.
          It maps the codomain of ``affine_map`` to the affine hull of
          ``self``.  It is a right inverse of ``projection_map``.

        Note that all of these data are compatible.

         .. TODO::

            - make the parameters ``orthogonal`` and ``orthonormal`` work
              with unbounded polyhedra.

        EXAMPLES::

            sage: triangle = Polyhedron([(1,0,0), (0,1,0), (0,0,1)]);  triangle
            A 2-dimensional polyhedron in ZZ^3 defined as the convex hull of 3 vertices
            sage: triangle.affine_hull_projection()
            A 2-dimensional polyhedron in ZZ^2 defined as the convex hull of 3 vertices

            sage: half3d = Polyhedron(vertices=[(3,2,1)], rays=[(1,0,0)])
            sage: half3d.affine_hull_projection().Vrepresentation()
            (A ray in the direction (1), A vertex at (3))

        The resulting affine hulls depend on the parameter ``orthogonal`` and ``orthonormal``::

            sage: L = Polyhedron([[1,0],[0,1]]); L
            A 1-dimensional polyhedron in ZZ^2 defined as the convex hull of 2 vertices
            sage: A = L.affine_hull_projection(); A
            A 1-dimensional polyhedron in ZZ^1 defined as the convex hull of 2 vertices
            sage: A.vertices()
            (A vertex at (0), A vertex at (1))
            sage: A = L.affine_hull_projection(orthogonal=True); A
            A 1-dimensional polyhedron in QQ^1 defined as the convex hull of 2 vertices
            sage: A.vertices()
            (A vertex at (0), A vertex at (2))
            sage: A = L.affine_hull_projection(orthonormal=True)
            Traceback (most recent call last):
            ...
            ValueError: the base ring needs to be extended; try with "extend=True"
            sage: A = L.affine_hull_projection(orthonormal=True, extend=True); A
            A 1-dimensional polyhedron in AA^1 defined as the convex hull of 2 vertices
            sage: A.vertices()
            (A vertex at (1.414213562373095?), A vertex at (0.?e-18))

        More generally::

            sage: S = polytopes.simplex(); S
            A 3-dimensional polyhedron in ZZ^4 defined as the convex hull of 4 vertices
            sage: S.vertices()
            (A vertex at (0, 0, 0, 1),
             A vertex at (0, 0, 1, 0),
             A vertex at (0, 1, 0, 0),
             A vertex at (1, 0, 0, 0))
            sage: A = S.affine_hull_projection(); A
            A 3-dimensional polyhedron in ZZ^3 defined as the convex hull of 4 vertices
            sage: A.vertices()
            (A vertex at (0, 0, 0),
             A vertex at (0, 0, 1),
             A vertex at (0, 1, 0),
             A vertex at (1, 0, 0))
            sage: A = S.affine_hull_projection(orthogonal=True); A
            A 3-dimensional polyhedron in QQ^3 defined as the convex hull of 4 vertices
            sage: A.vertices()
            (A vertex at (0, 0, 0),
             A vertex at (2, 0, 0),
             A vertex at (1, 3/2, 0),
             A vertex at (1, 1/2, 4/3))
            sage: A = S.affine_hull_projection(orthonormal=True, extend=True); A
            A 3-dimensional polyhedron in AA^3 defined as the convex hull of 4 vertices
            sage: A.vertices()
            (A vertex at (0.7071067811865475?, 0.4082482904638630?, 1.154700538379252?),
             A vertex at (0.7071067811865475?, 1.224744871391589?, 0.?e-18),
             A vertex at (1.414213562373095?, 0.?e-18, 0.?e-18),
             A vertex at (0.?e-18, 0.?e-18, 0.?e-18))

        With the parameter ``minimal`` one can get a minimal base ring::

            sage: s = polytopes.simplex(3)
            sage: s_AA = s.affine_hull_projection(orthonormal=True, extend=True)
            sage: s_AA.base_ring()
            Algebraic Real Field
            sage: s_full = s.affine_hull_projection(orthonormal=True, extend=True, minimal=True)
            sage: s_full.base_ring()
            Number Field in a with defining polynomial y^4 - 4*y^2 + 1 with a = 0.5176380902050415?

        More examples with the ``orthonormal`` parameter::

            sage: P = polytopes.permutahedron(3); P
            A 2-dimensional polyhedron in ZZ^3 defined as the convex hull of 6 vertices
            sage: set([F.as_polyhedron().affine_hull_projection(orthonormal=True, extend=True).volume() for F in P.affine_hull_projection().faces(1)]) == {1, sqrt(AA(2))}
            True
            sage: set([F.as_polyhedron().affine_hull_projection(orthonormal=True, extend=True).volume() for F in P.affine_hull_projection(orthonormal=True, extend=True).faces(1)]) == {sqrt(AA(2))}
            True
            sage: D = polytopes.dodecahedron()
            sage: F = D.faces(2)[0].as_polyhedron()
            sage: F.affine_hull_projection(orthogonal=True)
            A 2-dimensional polyhedron in (Number Field in sqrt5 with defining polynomial x^2 - 5 with sqrt5 = 2.236067977499790?)^2 defined as the convex hull of 5 vertices
            sage: F.affine_hull_projection(orthonormal=True, extend=True)
            A 2-dimensional polyhedron in AA^2 defined as the convex hull of 5 vertices
            sage: K.<sqrt2> = QuadraticField(2)
            sage: P = Polyhedron([2*[K.zero()],2*[sqrt2]])
            sage: K.<sqrt2> = QuadraticField(2)
            sage: P = Polyhedron([2*[K.zero()],2*[sqrt2]]); P
            A 1-dimensional polyhedron in (Number Field in sqrt2 with defining polynomial x^2 - 2 with sqrt2 = 1.414213562373095?)^2 defined as the convex hull of 2 vertices
            sage: P.vertices()
            (A vertex at (0, 0), A vertex at (sqrt2, sqrt2))
            sage: A = P.affine_hull_projection(orthonormal=True); A
            A 1-dimensional polyhedron in (Number Field in sqrt2 with defining polynomial x^2 - 2 with sqrt2 = 1.414213562373095?)^1 defined as the convex hull of 2 vertices
            sage: A.vertices()
            (A vertex at (0), A vertex at (2))
            sage: K.<sqrt3> = QuadraticField(3)
            sage: P = Polyhedron([2*[K.zero()],2*[sqrt3]]); P
            A 1-dimensional polyhedron in (Number Field in sqrt3 with defining polynomial x^2 - 3 with sqrt3 = 1.732050807568878?)^2 defined as the convex hull of 2 vertices
            sage: P.vertices()
            (A vertex at (0, 0), A vertex at (sqrt3, sqrt3))
            sage: A = P.affine_hull_projection(orthonormal=True)
            Traceback (most recent call last):
            ...
            ValueError: the base ring needs to be extended; try with "extend=True"
            sage: A = P.affine_hull_projection(orthonormal=True, extend=True); A
            A 1-dimensional polyhedron in AA^1 defined as the convex hull of 2 vertices
            sage: A.vertices()
            (A vertex at (0), A vertex at (2.449489742783178?))
            sage: sqrt(6).n()
            2.44948974278318

        The affine hull is combinatorially equivalent to the input::

            sage: P.is_combinatorially_isomorphic(P.affine_hull_projection())
            True
            sage: P.is_combinatorially_isomorphic(P.affine_hull_projection(orthogonal=True))
            True
            sage: P.is_combinatorially_isomorphic(P.affine_hull_projection(orthonormal=True, extend=True))
            True

        The ``orthonormal=True`` parameter preserves volumes;
        it provides an isometric copy of the polyhedron::

            sage: Pentagon = polytopes.dodecahedron().faces(2)[0].as_polyhedron()
            sage: P = Pentagon.affine_hull_projection(orthonormal=True, extend=True)
            sage: _, c= P.is_inscribed(certificate=True)
            sage: c
            (0.4721359549995794?, 0.6498393924658126?)
            sage: circumradius = (c-vector(P.vertices()[0])).norm()
            sage: p = polytopes.regular_polygon(5)
            sage: p.volume()
            2.377641290737884?
            sage: P.volume()
            1.53406271079097?
            sage: p.volume()*circumradius^2
            1.534062710790965?
            sage: P.volume() == p.volume()*circumradius^2
            True

        One can also use ``orthogonal`` parameter to calculate volumes;
        in this case we don't need to switch base rings. One has to divide
        by the square root of the determinant of the linear part of the
        affine transformation times its transpose::

            sage: Pentagon = polytopes.dodecahedron().faces(2)[0].as_polyhedron()
            sage: Pnormal = Pentagon.affine_hull_projection(orthonormal=True, extend=True)
            sage: Pgonal = Pentagon.affine_hull_projection(orthogonal=True)
            sage: A, b = Pentagon.affine_hull_projection(orthogonal=True, as_affine_map=True)
            sage: Adet = (A.matrix().transpose()*A.matrix()).det()
            sage: Pnormal.volume()
            1.53406271079097?
            sage: Pgonal.volume()/Adet.sqrt(extend=True)
            -80*(55*sqrt(5) - 123)/sqrt(-6368*sqrt(5) + 14240)
            sage: Pgonal.volume()/AA(Adet).sqrt().n(digits=20)
            1.5340627107909646813
            sage: AA(Pgonal.volume()^2) == (Pnormal.volume()^2)*AA(Adet)
            True

        Another example with ``as_affine_map=True``::

            sage: P = polytopes.permutahedron(4)
            sage: A, b = P.affine_hull_projection(orthonormal=True, as_affine_map=True, extend=True)
            sage: Q = P.affine_hull_projection(orthonormal=True, extend=True)
            sage: Q.center()
            (0.7071067811865475?, 1.224744871391589?, 1.732050807568878?)
            sage: A(P.center()) + b == Q.center()
            True

        For unbounded, non full-dimensional polyhedra, the ``orthogonal=True`` and ``orthonormal=True``
        is not implemented::

            sage: P = Polyhedron(ieqs=[[0, 1, 0], [0, 0, 1], [0, 0, -1]]); P
            A 1-dimensional polyhedron in QQ^2 defined as the convex hull of 1 vertex and 1 ray
            sage: P.is_compact()
            False
            sage: P.is_full_dimensional()
            False
            sage: P.affine_hull_projection(orthogonal=True)
            Traceback (most recent call last):
            ...
            NotImplementedError: "orthogonal=True" and "orthonormal=True" work only for compact polyhedra
            sage: P.affine_hull_projection(orthonormal=True)
            Traceback (most recent call last):
            ...
            NotImplementedError: "orthogonal=True" and "orthonormal=True" work only for compact polyhedra

        Setting ``as_affine_map`` to ``True``
        without ``orthogonal`` or ``orthonormal`` set to ``True``::

            sage: S = polytopes.simplex()
            sage: S.affine_hull_projection(as_affine_map=True)
            (Vector space morphism represented by the matrix:
             [1 0 0]
             [0 1 0]
             [0 0 1]
             [0 0 0]
             Domain: Vector space of dimension 4 over Rational Field
             Codomain: Vector space of dimension 3 over Rational Field,
             (0, 0, 0))

        If the polyhedron is full-dimensional, it is returned::

            sage: polytopes.cube().affine_hull_projection()
            A 3-dimensional polyhedron in ZZ^3 defined as the convex hull of 8 vertices
            sage: polytopes.cube().affine_hull_projection(as_affine_map=True)
            (Vector space morphism represented by the matrix:
             [1 0 0]
             [0 1 0]
             [0 0 1]
             Domain: Vector space of dimension 3 over Rational Field
             Codomain: Vector space of dimension 3 over Rational Field,
             (0, 0, 0))

        Return polyhedron and affine map::

            sage: S = polytopes.simplex(2)
            sage: data = S.affine_hull_projection(orthogonal=True,
            ....:                                 as_polyhedron=True,
            ....:                                 as_affine_map=True); data
            Polyhedron_base.AffineHullProjectionData(polyhedron=A 2-dimensional polyhedron in QQ^2
                    defined as the convex hull of 3 vertices,
                projection_linear_map=Vector space morphism represented by the matrix:
                    [  -1 -1/2]
                    [   1 -1/2]
                    [   0    1]
                    Domain: Vector space of dimension 3 over Rational Field
                    Codomain: Vector space of dimension 2 over Rational Field,
                projection_translation=(1, 1/2),
                section_linear_map=None,
                section_translation=None)

        Return all data::

            sage: data = S.affine_hull_projection(orthogonal=True, return_all_data=True); data
            Polyhedron_base.AffineHullProjectionData(polyhedron=A 2-dimensional polyhedron in QQ^2
                    defined as the convex hull of 3 vertices,
                projection_linear_map=Vector space morphism represented by the matrix:
                    [  -1 -1/2]
                    [   1 -1/2]
                    [   0    1]
                    Domain: Vector space of dimension 3 over Rational Field
                    Codomain: Vector space of dimension 2 over Rational Field,
                projection_translation=(1, 1/2),
                section_linear_map=Vector space morphism represented by the matrix:
                    [-1/2  1/2    0]
                    [-1/3 -1/3  2/3]
                    Domain: Vector space of dimension 2 over Rational Field
                    Codomain: Vector space of dimension 3 over Rational Field, section_translation=(1, 0, 0))

        The section map is a right inverse of the projection map::

            sage: data.polyhedron.linear_transformation(data.section_linear_map.matrix().transpose()) + data.section_translation == S
            True

        Same without ``orthogonal=True``::

            sage: data = S.affine_hull_projection(return_all_data=True); data
            Polyhedron_base.AffineHullProjectionData(polyhedron=A 2-dimensional polyhedron in ZZ^2
                    defined as the convex hull of 3 vertices,
                projection_linear_map=Vector space morphism represented by the matrix:
                    [1 0]
                    [0 1]
                    [0 0]
                    Domain: Vector space of dimension 3 over Rational Field
                    Codomain: Vector space of dimension 2 over Rational Field, projection_translation=(0, 0),
                section_linear_map=Vector space morphism represented by the matrix:
                    [ 1  0 -1]
                    [ 0  1 -1]
                    Domain: Vector space of dimension 2 over Rational Field
                    Codomain: Vector space of dimension 3 over Rational Field, section_translation=(0, 0, 1))
            sage: data.polyhedron.linear_transformation(data.section_linear_map.matrix().transpose()) + data.section_translation == S
            True

        ::

            sage: P0 = Polyhedron(
            ....:     ieqs=[(0, -1, 0, 1, 1, 1), (0, 1, 1, 0, -1, -1), (0, -1, 1, 1, 0, 0),
            ....:           (0, 1, 0, 0, 0, 0), (0, 0, 1, 1, -1, -1), (0, 0, 0, 0, 0, 1),
            ....:           (0, 0, 0, 0, 1, 0), (0, 0, 0, 1, 0, -1), (0, 0, 1, 0, 0, 0)])
            sage: P = P0.intersection(Polyhedron(eqns=[(-1, 1, 1, 1, 1, 1)]))
            sage: P.dim()
            4
            sage: P.affine_hull_projection(orthogonal=True, as_affine_map=True)[0]
            Vector space morphism represented by the matrix:
            [    0     0     0   1/3]
            [ -2/3  -1/6     0 -1/12]
            [  1/3  -1/6   1/2 -1/12]
            [    0   1/2     0 -1/12]
            [  1/3  -1/6  -1/2 -1/12]
            Domain: Vector space of dimension 5 over Rational Field
            Codomain: Vector space of dimension 4 over Rational Field

        TESTS:

        Check that :trac:`23355` is fixed::

            sage: P = Polyhedron([[7]]); P
            A 0-dimensional polyhedron in ZZ^1 defined as the convex hull of 1 vertex
            sage: P.affine_hull_projection()
            A 0-dimensional polyhedron in ZZ^0 defined as the convex hull of 1 vertex
            sage: P.affine_hull_projection(orthonormal='True')
            A 0-dimensional polyhedron in QQ^0 defined as the convex hull of 1 vertex
            sage: P.affine_hull_projection(orthogonal='True')
            A 0-dimensional polyhedron in QQ^0 defined as the convex hull of 1 vertex

        Check that :trac:`24047` is fixed::

            sage: P1 = Polyhedron(vertices=([[-1, 1], [0, -1], [0, 0], [-1, -1]]))
            sage: P2 = Polyhedron(vertices=[[1, 1], [1, -1], [0, -1], [0, 0]])
            sage: P = P1.intersection(P2)
            sage: A, b = P.affine_hull_projection(as_affine_map=True, orthonormal=True, extend=True)

            sage: Polyhedron([(2,3,4)]).affine_hull_projection()
            A 0-dimensional polyhedron in ZZ^0 defined as the convex hull of 1 vertex

        Check that backend is preserved::

            sage: polytopes.simplex(backend='field').affine_hull_projection().backend()
            'field'

            sage: P = Polyhedron(vertices=[[0,0], [1,0]], backend='field')
            sage: P.affine_hull_projection(orthogonal=True, orthonormal=True, extend=True).backend()
            'field'

        Check that :trac:`29116` is fixed::

            sage: V =[
            ....:    [1, 0, -1, 0, 0],
            ....:    [1, 0, 0, -1, 0],
            ....:    [1, 0, 0, 0, -1],
            ....:    [1, 0, 0, +1, 0],
            ....:    [1, 0, 0, 0, +1],
            ....:    [1, +1, 0, 0, 0]
            ....:     ]
            sage: P = Polyhedron(V)
            sage: P.affine_hull_projection()
            A 4-dimensional polyhedron in ZZ^4 defined as the convex hull of 6 vertices
            sage: P.affine_hull_projection(orthonormal=True)
            Traceback (most recent call last):
            ...
            ValueError: the base ring needs to be extended; try with "extend=True"
            sage: P.affine_hull_projection(orthonormal=True, extend=True)
            A 4-dimensional polyhedron in AA^4 defined as the convex hull of 6 vertices

        ``affine_hull`` is a deprecated alias::

            sage: _ = P.affine_hull()
            doctest:...: DeprecationWarning: affine_hull is deprecated. Please use affine_hull_projection instead.
            See https://trac.sagemath.org/29326 for details.
        """
        if as_polyhedron is None:
            as_polyhedron = not as_affine_map
        if not as_affine_map and not as_polyhedron:
            raise ValueError('combining "as_affine_map=False" and '
                             '"as_polyhedron=False" not allowed')
        if return_all_data:
            as_polyhedron = True
            as_affine_map = True

        result = self.AffineHullProjectionData()

        if self.is_empty():
            raise ValueError('affine hull projection of an empty polyhedron is undefined')

        # handle trivial full-dimensional case
        if self.ambient_dim() == self.dim():
            if as_polyhedron:
                result.polyhedron = self
            if as_affine_map:
                identity = linear_transformation(matrix(self.base_ring(),
                                                        self.dim(),
                                                        self.dim(),
                                                        self.base_ring().one()))
                result.projection_linear_map = result.section_linear_map = identity
                result.projection_translation = result.section_translation = self.ambient_space().zero()
        elif orthogonal or orthonormal:
            # see TODO
            if not self.is_compact():
                raise NotImplementedError('"orthogonal=True" and "orthonormal=True" work only for compact polyhedra')
            affine_basis = self.an_affine_basis()
            v0 = affine_basis[0].vector()
            # We implicitly translate the first vertex of the affine basis to zero.
            vi = tuple(v.vector() - v0 for v in affine_basis[1:])
            M = matrix(self.base_ring(), self.dim(), self.ambient_dim(), vi)

            # Switch base_ring to AA if necessary,
            # since gram_schmidt needs to be able to take square roots.
            # Pick orthonormal basis and transform all vertices accordingly
            # if the orthonormal transform makes it necessary, change base ring.
            try:
                A, G = M.gram_schmidt(orthonormal=orthonormal)
            except TypeError:
                if not extend:
                    raise ValueError('the base ring needs to be extended; try with "extend=True"')
                M = matrix(AA, M)
                A = M.gram_schmidt(orthonormal=orthonormal)[0]
                if minimal:
                    from sage.rings.qqbar import number_field_elements_from_algebraics
                    new_ring = number_field_elements_from_algebraics(A.list(), embedded=True, minimal=True)[0]
                    A = A.change_ring(new_ring)
            L = linear_transformation(A, side='right')
            ambient_translation = -vector(A.base_ring(), affine_basis[0])
            image_translation = A * ambient_translation
            # Note the order. We compute ``A*self`` and then translate the image.
            # ``A*self`` uses the incidence matrix and we avoid recomputation.
            # Also, if the new base ring is ``AA``, we want to avoid computing the incidence matrix in that ring.
            # ``convert=True`` takes care of the case, where there might be no coercion (``AA`` and quadratic field).
            if as_polyhedron:
                result.polyhedron = self.linear_transformation(A, new_base_ring=A.base_ring()) + image_translation
            if as_affine_map:
                result.projection_linear_map = L
                result.projection_translation = image_translation
            if return_all_data:
                L_dagger = linear_transformation(A.transpose() * (A * A.transpose()).inverse(), side='right')
                result.section_linear_map = L_dagger
                result.section_translation = v0.change_ring(A.base_ring())
        else:
            # translate one vertex to the origin
            v0 = self.vertices()[0].vector()
            gens = []
            for v in self.vertices()[1:]:
                gens.append(v.vector() - v0)
            for r in self.rays():
                gens.append(r.vector())
            for l in self.lines():
                gens.append(l.vector())

            # Pick subset of coordinates to coordinatize the affine span
            M = matrix(gens)
            pivots = M.pivots()

            A = matrix(self.base_ring(), len(pivots), self.ambient_dim(),
                       [[1 if j == i else 0 for j in range(self.ambient_dim())] for i in pivots])
            if as_affine_map:
                image_translation = vector(self.base_ring(), self.dim())
                L = linear_transformation(A, side='right')
                result.projection_linear_map = L
                result.projection_translation = image_translation
            if as_polyhedron:
                result.polyhedron = A*self
            if return_all_data:
                if self.dim():
                    B = M.transpose()/(A*M.transpose())
                else:
                    B = matrix(self.ambient_dim(), 0)
                L_section = linear_transformation(B, side='right')
                result.section_linear_map = L_section
                result.section_translation = v0 - L_section(L(v0) + image_translation)

        # assemble result
        if return_all_data or (as_polyhedron and as_affine_map):
            return result
        elif as_affine_map:
            return (result.projection_linear_map, result.projection_translation)
        else:
            return result.polyhedron

    affine_hull = deprecated_function_alias(29326, affine_hull_projection)

    def _test_affine_hull_projection(self, tester=None, verbose=False, **options):
        """
        Run tests on the method :meth:`.affine_hull_projection`.

        TESTS::

            sage: D = polytopes.dodecahedron()
            sage: D.facets()[0].as_polyhedron()._test_affine_hull_projection()
        """
        if tester is None:
            tester = self._tester(**options)

        if self.is_empty():
            # Undefined, nothing to test
            return

        if self.n_vertices() > 30 or self.n_facets() > 30 or self.dim() > 6:
            # Avoid very long doctests.
            return

        data_sets = [None]*4
        data_sets[0] = self.affine_hull_projection(return_all_data=True)
        if self.is_compact():
            data_sets[1] = self.affine_hull_projection(return_all_data=True,
                                                       orthogonal=True,
                                                       extend=True)
            data_sets[2] = self.affine_hull_projection(return_all_data=True,
                                                       orthonormal=True,
                                                       extend=True)
            data_sets[3] = self.affine_hull_projection(return_all_data=True,
                                                       orthonormal=True,
                                                       extend=True,
                                                       minimal=True)
        else:
            data_sets = data_sets[:1]

        for i, data in enumerate(data_sets):
            if verbose:
                print("Running test number {}".format(i))
            M = data.projection_linear_map.matrix().transpose()
            tester.assertEqual(self.linear_transformation(M, new_base_ring=M.base_ring())
                               + data.projection_translation,
                               data.polyhedron)

            M = data.section_linear_map.matrix().transpose()
            if M.base_ring() is AA:
                self_extend = self.change_ring(AA)
            else:
                self_extend = self
            tester.assertEqual(data.polyhedron.linear_transformation(M)
                               + data.section_translation,
                               self_extend)
            if i == 0:
                tester.assertEqual(data.polyhedron.base_ring(), self.base_ring())
            else:
                # Test whether the map is orthogonal.
                M = data.projection_linear_map.matrix()
                tester.assertTrue((M.transpose() * M).is_diagonal())
                if i > 1:
                    # Test whether the map is orthonormal.
                    tester.assertTrue((M.transpose() * M).is_one())
            if i == 3:
                # Test that the extension is indeed minimal.
                if self.base_ring() is not AA:
                    tester.assertFalse(data.polyhedron.base_ring() is AA)

    def affine_hull_manifold(self, name=None, latex_name=None, start_index=0, ambient_space=None,
                             ambient_chart=None, names=None, **kwds):
        r"""
        Return the affine hull of ``self`` as a manifold.

        If ``self`` is full-dimensional, it is just the ambient Euclidean space.
        Otherwise, it is a Riemannian submanifold of the ambient Euclidean space.

        INPUT:

        - ``ambient_space`` -- a :class:`~sage.manifolds.differentiable.examples.euclidean.EuclideanSpace`
          of the ambient dimension (default: the manifold of ``ambient_chart``, if provided;
          otherwise, a new instance of ``EuclideanSpace``).

        - ``ambient_chart`` -- a chart on ``ambient_space``.

        - ``names`` -- names for the coordinates on the affine hull.

        - optional arguments accepted by :meth:`~sage.geometry.polyhedron.base.affine_hull_projection`.

        The default chart is determined by the optional arguments of
        :meth:`~sage.geometry.polyhedron.base.affine_hull_projection`.

        EXAMPLES::

            sage: triangle = Polyhedron([(1,0,0), (0,1,0), (0,0,1)]);  triangle
            A 2-dimensional polyhedron in ZZ^3 defined as the convex hull of 3 vertices
            sage: A = triangle.affine_hull_manifold(name='A'); A
            2-dimensional Riemannian submanifold A embedded in the Euclidean space E^3
            sage: A.embedding().display()
            A --> E^3
               (x0, x1) |--> (x, y, z) = (t0 + x0, t0 + x1, t0 - x0 - x1 + 1)
            sage: A.embedding().inverse().display()
            E^3 --> A
               (x, y, z) |--> (x0, x1) = (x, y)
            sage: A.adapted_chart()
            [Chart (E^3, (x0_E3, x1_E3, t0_E3))]
            sage: A.normal().display()
            n = 1/3*sqrt(3) e_x + 1/3*sqrt(3) e_y + 1/3*sqrt(3) e_z
            sage: A.induced_metric()       # Need to call this before volume_form
            Riemannian metric gamma on the 2-dimensional Riemannian submanifold A embedded in the Euclidean space E^3
            sage: A.volume_form()
            2-form eps_gamma on the 2-dimensional Riemannian submanifold A embedded in the Euclidean space E^3

        Orthogonal version::

            sage: A = triangle.affine_hull_manifold(name='A', orthogonal=True); A
            2-dimensional Riemannian submanifold A embedded in the Euclidean space E^3
            sage: A.embedding().display()
            A --> E^3
               (x0, x1) |--> (x, y, z) = (t0 - 1/2*x0 - 1/3*x1 + 1, t0 + 1/2*x0 - 1/3*x1, t0 + 2/3*x1)
            sage: A.embedding().inverse().display()
            E^3 --> A
               (x, y, z) |--> (x0, x1) = (-x + y + 1, -1/2*x - 1/2*y + z + 1/2)

        Arrangement of affine hull of facets::

            sage: D = polytopes.dodecahedron()
            sage: E3 = EuclideanSpace(3)
            sage: submanifolds = [
            ....:     F.as_polyhedron().affine_hull_manifold(name=f'F{i}', orthogonal=True, ambient_space=E3)
            ....:     for i, F in enumerate(D.facets())]
            sage: sum(FM.plot({}, srange(-2, 2, 0.1), srange(-2, 2, 0.1), opacity=0.2)  # not tested
            ....:     for FM in submanifolds) + D.plot()
            Graphics3d Object

        Full-dimensional case::

            sage: cube = polytopes.cube(); cube
            A 3-dimensional polyhedron in ZZ^3 defined as the convex hull of 8 vertices
            sage: cube.affine_hull_manifold()
            Euclidean space E^3

        """
        if ambient_space is None:
            if ambient_chart is not None:
                ambient_space = ambient_chart.manifold()
            else:
                from sage.manifolds.differentiable.examples.euclidean import EuclideanSpace
                ambient_space = EuclideanSpace(self.ambient_dim(), start_index=start_index)
        if ambient_space.dimension() != self.ambient_dim():
            raise ValueError('ambient_space and ambient_chart must match the ambient dimension')

        if self.is_full_dimensional():
            return ambient_space

        if ambient_chart is None:
            ambient_chart = ambient_space.default_chart()
        CE = ambient_chart

        from sage.manifolds.manifold import Manifold
        if name is None:
            name, latex_name = self._affine_hull_name_latex_name()
        H = Manifold(self.dim(), name, ambient=ambient_space, structure="Riemannian",
                     latex_name=latex_name, start_index=start_index)
        if names is None:
            names = tuple(f'x{i}' for i in range(self.dim()))
        CH = H.chart(names=names)

        data = self.affine_hull_projection(return_all_data=True, **kwds)
        projection_matrix = data.projection_linear_map.matrix().transpose()
        projection_translation_vector = data.projection_translation
        section_matrix = data.section_linear_map.matrix().transpose()
        section_translation_vector = data.section_translation

        from sage.symbolic.ring import SR
        # We use the slacks of the (linear independent) equations as the foliation parameters
        foliation_parameters = vector(SR.var(f't{i}') for i in range(self.ambient_dim() - self.dim()))
        normal_matrix = matrix(equation.A() for equation in self.equation_generator()).transpose()
        slack_matrix = normal_matrix.pseudoinverse()

        phi = H.diff_map(ambient_space, {(CH, CE):
                                         (section_matrix * vector(CH._xx) + section_translation_vector
                                          + normal_matrix * foliation_parameters).list()})
        phi_inv = ambient_space.diff_map(H, {(CE, CH):
                                             (projection_matrix * vector(CE._xx) + projection_translation_vector).list()})

        foliation_scalar_fields = {parameter:
                                   ambient_space.scalar_field({CE: slack_matrix.row(i) * (vector(CE._xx) - section_translation_vector)})
                                   for i, parameter in enumerate(foliation_parameters)}

        H.set_embedding(phi, inverse=phi_inv,
                        var=list(foliation_parameters), t_inverse=foliation_scalar_fields)
        return H

    def _affine_hull_name_latex_name(self, name=None, latex_name=None):
        r"""
        Return the default name of the affine hull.

        EXAMPLES::

            sage: polytopes.cube()._affine_hull_name_latex_name('C', r'\square')
            ('aff_C', '\\mathop{\\mathrm{aff}}(\\square)')

            sage: Polyhedron(vertices=[[0, 1], [1, 0]])._affine_hull_name_latex_name()
            ('aff_P', '\\mathop{\\mathrm{aff}}(P)')
        """

        if name is None:
            name = 'P'
        if latex_name is None:
            latex_name = name
        operator = 'aff'
        aff_name = f'{operator}_{name}'
        aff_latex_name = r'\mathop{\mathrm{' + operator + '}}(' + latex_name + ')'
        return aff_name, aff_latex_name

    def _polymake_init_(self):
        """
        Return a polymake "Polytope" object corresponding to ``self``.

        EXAMPLES::

            sage: P = polytopes.cube()
            sage: PP = polymake(P)         # optional - polymake
            sage: PP.N_VERTICES            # optional - polymake
            8

        Lower-dimensional polyhedron::

            sage: P = Polyhedron(vertices=[[1, 0], [0, 1]])
            sage: PP = polymake(P)         # optional - polymake
            sage: PP.COMBINATORIAL_DIM     # optional - polymake
            1
            sage: PP.AFFINE_HULL           # optional - polymake
            -1 1 1

        Empty polyhedron::

            sage: P = Polyhedron(ambient_dim=2, vertices=[])
            sage: PP = polymake(P)         # optional - polymake
            sage: PP.COMBINATORIAL_DIM     # optional - polymake
            -1

        Pointed unbounded polyhedron::

            sage: P = Polyhedron(vertices=[[1, 0], [0, 1]], rays=[[1, 0]])
            sage: PP = polymake(P)         # optional - polymake
            sage: PP.VERTICES              # optional - polymake
            1 0 1
            1 1 0
            0 1 0
            sage: PP.FACETS                # optional - polymake
            1 0 -1
            -1 1 1
            0 0 1

        Non-pointed polyhedron::

            sage: P = Polyhedron(vertices=[[1, 0], [0, 1]], lines=[[1, 0]])
            sage: PP = polymake(P)         # optional - polymake
            sage: PP.VERTICES              # optional - polymake
            1 0 1
            1 0 0
            sage: PP.FACETS                # optional - polymake
            1 0 -1
            0 0 1
            sage: PP.LINEALITY_SPACE       # optional - polymake
            0 1 0

        Algebraic polyhedron::

            sage: P = polytopes.dodecahedron(); P
            A 3-dimensional polyhedron in (Number Field in sqrt5 with defining polynomial x^2 - 5 with sqrt5 = 2.236067977499790?)^3 defined as the convex hull of 20 vertices
            sage: print("There may be a recompilation warning"); PP = polymake(P); PP # optional - polymake
            There may be a recompilation warning...
            Polytope<QuadraticExtension<Rational>>[...]
            sage: sorted(PP.VERTICES[:], key=repr)[0]  # optional - polymake
            1 -1+1r5 -4+2r5 0

        Floating-point polyhedron::

            sage: P = polytopes.dodecahedron(exact=False); P
            A 3-dimensional polyhedron in RDF^3 defined as the convex hull of 20 vertices
            sage: print("There may be a recompilation warning"); PP = polymake(P); PP # optional - polymake
            There may be a recompilation warning...
            Polytope<Float>[...]
            sage: sorted(PP.VERTICES[:], key=repr)[0] # optional - polymake
            1 -0.472135955 0 -1.236067978

        """
        from sage.interfaces.polymake import polymake
        polymake_field = polymake(self.base_ring().fraction_field())
        polymake_class = "Polytope<{}>".format(polymake_field)
        if self.is_empty():
            # Polymake 3.1 cannot enter an empty polyhedron using
            # FACETS and AFFINE_HULL.  Use corresponding input properties instead.
            # https://forum.polymake.org/viewtopic.php?f=8&t=545
            return polymake.new_object(polymake_class,
                                       INEQUALITIES=self.inequalities_list(),
                                       EQUATIONS=self.equations_list())
        else:
            return polymake.new_object(polymake_class,
                                       FACETS=self.inequalities_list(),
                                       AFFINE_HULL=self.equations_list(),
                                       VERTICES=   [ [1] + v for v in self.vertices_list() ] \
                                                 + [ [0] + r for r in self.rays_list() ],
                                       LINEALITY_SPACE=[ [0] + l for l in self.lines_list() ])<|MERGE_RESOLUTION|>--- conflicted
+++ resolved
@@ -6949,7 +6949,6 @@
             return ()
         return self.faces(self.dimension()-1)
 
-<<<<<<< HEAD
     def join_of_Vrep(self, *Vrepresentatives):
         r"""
         Return the smallest face that contains ``Vrepresentatives``.
@@ -7193,7 +7192,7 @@
         return self.face_generator().meet_of_Hrep(*new_indices)
 
     greatest_common_subface_of_Hrep = meet_of_Hrep
-=======
+
     def _test_combinatorial_face_as_combinatorial_polyhedron(self, tester=None, **options):
         """
         Run tests on obtaining the combinatorial face as combinatorial polyhedron.
@@ -7237,7 +7236,6 @@
             D2._test_bitsets(tester, **options)
             tester.assertTrue(P.combinatorial_polyhedron().vertex_facet_graph().is_isomorphic(D1.vertex_facet_graph()))
             tester.assertTrue(P.combinatorial_polyhedron().vertex_facet_graph().is_isomorphic(D2.vertex_facet_graph()))
->>>>>>> 3e0229f2
 
     @cached_method(do_pickle=True)
     def f_vector(self):
