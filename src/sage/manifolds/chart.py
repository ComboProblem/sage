--- conflicted
+++ resolved
@@ -1211,13 +1211,8 @@
     Coordinate are also accessible by their indices::
 
         sage: x1 = c_spher[1]; x2 = c_spher[2]; x3 = c_spher[3]
-<<<<<<< HEAD
         sage: [x1, x2, x3]
         [r, th, ph]
-=======
-        sage: print((x1, x2, x3))
-        (r, th, ph)
->>>>>>> 573e76aa
         sage: (x1, x2, x3) == (r, th, ph)
         True
 
