r"""
Mixed Differential Forms

Let `M` and `N` be differentiable manifolds and `\varphi : M \longrightarrow N`
a differentiable map. A *mixed differential form along* `\varphi` is an element
of the graded algebra represented by
:class:`~sage.manifolds.differentiable.mixed_form_algebra.MixedFormAlgebra`.
Its homogeneous components consist of differential forms along `\varphi`. Mixed
forms are useful to represent characteristic classes and perform computations
of such.

AUTHORS:

- Michael Jung (2019) : initial version

"""

#******************************************************************************
#       Copyright (C) 2019 Michael Jung <micjung@uni-potsdam.de>
#
#  Distributed under the terms of the GNU General Public License (GPL)
#  as published by the Free Software Foundation; either version 2 of
#  the License, or (at your option) any later version.
#                  https://www.gnu.org/licenses/
#******************************************************************************

from sage.misc.cachefunc import cached_method
from sage.structure.element import AlgebraElement
from sage.rings.integer import Integer
from sage.structure.richcmp import richcmp

class MixedForm(AlgebraElement):
    r"""
    An instance of this class is a mixed form along some differentiable map
    `\varphi: M \to N` between two differentiable manifolds `M` and `N`. More
    precisely, a mixed form `a` along `\varphi: M \to N` can be considered as a
    differentiable map

    .. MATH::

        a: M \longrightarrow \bigoplus^n_{k=0} T^{(0,k)}N,

    where `T^{(0,k)}` denotes the tensor bundle of type `(0,k)`, `\bigoplus`
    the Whitney sum and `n` the dimension of `N`, such that

    .. MATH::

        \forall x\in M, \quad a(x) \in \bigoplus^n_{k=0} \Lambda^k\left( T_{\varphi(x)}^* N \right),

    where `\Lambda^k(T^*_{\varphi(x)} N)` is the `k`-th exterior power of the
    dual of the tangent space `T_{\varphi(x)} N`.

    The standard case of a mixed form *on* `M` corresponds to `M=N` with
    `\varphi = \mathrm{Id}_M`.

    INPUT:

    - ``parent`` -- graded algebra of mixed forms represented by
      :class:`~sage.manifolds.differentiable.mixed_form_algebra.MixedFormAlgebra`
      where the mixed form ``self`` shall belong to
    - ``comp`` -- (default: ``None``) homogeneous components of the mixed form
      as a list; if none is provided, the components are set to innocent unnamed
      differential forms
    - ``name`` -- (default: ``None``) name given to the mixed form
    - ``latex_name`` -- (default: ``None``) LaTeX symbol to denote the
      mixed form; if none is provided, the LaTeX symbol is set to ``name``

    EXAMPLES:

    Initialize a mixed form on a 2-dimensional parallelizable differentiable
    manifold::

        sage: M = Manifold(2, 'M')
        sage: c_xy.<x,y> = M.chart()
        sage: e_xy = c_xy.frame()
        sage: A = M.mixed_form(name='A'); A
        Mixed differential form A on the 2-dimensional differentiable manifold M
        sage: A.parent()
        Graded algebra Omega^*(M) of mixed differential forms on the
         2-dimensional differentiable manifold M

    One convenient way to define the homogeneous components of a mixed form is
    to define some differential forms first::

        sage: f = M.scalar_field(x, name='f'); f
        Scalar field f on the 2-dimensional differentiable manifold M
        sage: omega = M.diff_form(1, name='omega'); omega
        1-form omega on the 2-dimensional differentiable manifold M
        sage: omega[e_xy,0] = y*x; omega.display()
        omega = x*y dx
        sage: eta = M.diff_form(2, name='eta'); eta
        2-form eta on the 2-dimensional differentiable manifold M
        sage: eta[e_xy,0,1] = y^2*x; eta.display()
        eta = x*y^2 dx/\dy

    The components of the mixed form ``F`` can be set very easily::

        sage: A[:] = [f, omega, eta]; A.display() # display names
        A = f + omega + eta
        sage: A.display_expansion() # display in coordinates
        A = [x] + [x*y dx] + [x*y^2 dx/\dy]
        sage: A[0]
        Scalar field f on the 2-dimensional differentiable manifold M
        sage: A[0] is f
        True
        sage: A[1]
        1-form omega on the 2-dimensional differentiable manifold M
        sage: A[1] is omega
        True
        sage: A[2]
        2-form eta on the 2-dimensional differentiable manifold M
        sage: A[2] is eta
        True

    Alternatively, the components can be determined from scratch::

        sage: B = M.mixed_form([f, omega, eta], name='B')
        sage: A == B
        True

    Mixed forms are elements of an algebra, so they can be added, and multiplied
    via the wedge product::

        sage: C = x*A; C
        Mixed differential form x/\A on the 2-dimensional differentiable
         manifold M
        sage: C.display_expansion()
        x/\A = [x^2] + [x^2*y dx] + [x^2*y^2 dx/\dy]
        sage: D = A+C; D
        Mixed differential form A+x/\A on the 2-dimensional differentiable
         manifold M
        sage: D.display_expansion()
        A+x/\A = [x^2 + x] + [(x^2 + x)*y dx] + [(x^2 + x)*y^2 dx/\dy]
        sage: E = A*C; E
        Mixed differential form A/\(x/\A) on the 2-dimensional differentiable
         manifold M
        sage: E.display_expansion()
        A/\(x/\A) = [x^3] + [2*x^3*y dx] + [2*x^3*y^2 dx/\dy]

    Coercions are fully implemented::

        sage: F = omega*A
        sage: F.display_expansion()
        omega/\A = [0] + [x^2*y dx] + [0]
        sage: G = omega+A
        sage: G.display_expansion()
        omega+A = [x] + [2*x*y dx] + [x*y^2 dx/\dy]

    Moreover, it is possible to compute the exterior derivative of a
    mixed form::

        sage: dA = A.exterior_derivative(); dA.display()
        dA = zero + df + domega
        sage: dA.display_expansion()
        dA = [0] + [dx] + [-x dx/\dy]

    Initialize a mixed form on a 2-dimensional non-parallelizable differentiable
    manifold::

        sage: M = Manifold(2, 'M')
        sage: U = M.open_subset('U') ; V = M.open_subset('V')
        sage: M.declare_union(U,V)   # M is the union of U and V
        sage: c_xy.<x,y> = U.chart() ; c_uv.<u,v> = V.chart()
        sage: transf = c_xy.transition_map(c_uv, (x+y, x-y),
        ....:                   intersection_name='W', restrictions1= x>0,
        ....:                   restrictions2= u+v>0)
        sage: inv = transf.inverse()
        sage: W = U.intersection(V)
        sage: e_xy = c_xy.frame(); e_uv = c_uv.frame() # define frames
        sage: A = M.mixed_form(name='A')
        sage: A[0].set_name('f')
        sage: A[0].set_expr(x, c_xy)
        sage: A[0].display()
        f: M --> R
        on U: (x, y) |--> x
        on W: (u, v) |--> 1/2*u + 1/2*v
        sage: A[1].set_name('omega')
        sage: A[1][0] = y*x; A[1].display(e_xy)
        omega = x*y dx
        sage: A[2].set_name('eta')
        sage: A[2][e_uv,0,1] = u*v^2; A[2].display(e_uv)
        eta = u*v^2 du/\dv
        sage: A.add_comp_by_continuation(e_uv, W, c_uv)
        sage: A.display_expansion(e_uv)
        A = [1/2*u + 1/2*v] + [(1/8*u^2 - 1/8*v^2) du + (1/8*u^2 - 1/8*v^2) dv]
         + [u*v^2 du/\dv]
        sage: A.add_comp_by_continuation(e_xy, W, c_xy)
        sage: A.display_expansion(e_xy)
        A = [x] + [x*y dx] + [(-2*x^3 + 2*x^2*y + 2*x*y^2 - 2*y^3) dx/\dy]

    Since zero and one are special elements, their components cannot be
    changed::

        sage: z = M.mixed_form_algebra().zero()
        sage: z[0] = 1
        Traceback (most recent call last):
        ...
        AssertionError: the components of the element zero cannot be changed
        sage: one = M.mixed_form_algebra().one()
        sage: one[0] = 0
        Traceback (most recent call last):
        ...
        AssertionError: the components of the element one cannot be changed

    """
    def __init__(self, parent, name=None, latex_name=None):
        r"""
        Construct a mixed form.

        TESTS::

            sage: M = Manifold(2, 'M')
            sage: U = M.open_subset('U') ; V = M.open_subset('V')
            sage: M.declare_union(U,V)
            sage: c_xy.<x,y> = U.chart() ; c_uv.<u,v> = V.chart()
            sage: transf = c_xy.transition_map(c_uv, (x+y, x-y),
            ....:                   intersection_name='W', restrictions1= x>0,
            ....:                   restrictions2= u+v>0)
            sage: inv = transf.inverse()
            sage: W = U.intersection(V)
            sage: e_xy = c_xy.frame(); e_uv = c_uv.frame()
            sage: omega = M.diff_form(1, name='omega')
            sage: omega[e_xy,0] = y*x
            sage: omega.add_comp_by_continuation(e_uv, W, c_uv)
            sage: eta = M.diff_form(2, name='eta')
            sage: eta[e_uv,0,1] = u*v^2
            sage: eta.add_comp_by_continuation(e_xy, W, c_xy)
            sage: A = M.mixed_form_algebra()
            sage: F = A([x, omega, eta], name='F')
            sage: TestSuite(F).run(skip='_test_pickling')

        """
        if parent is None:
            raise ValueError("a parent must be provided")
        # Add this element (instance) to the set of parent algebra:
        AlgebraElement.__init__(self, parent)
        # Get the underlying vector field module:
        vmodule = parent._vmodule
        # Define attributes:
        self._vmodule = vmodule
        self._dest_map = vmodule._dest_map
        self._domain = vmodule._domain
        self._ambient_domain = vmodule._ambient_domain
        self._max_deg = vmodule._ambient_domain.dim()
        self._is_zero = False # a priori, may be changed below or via
                              # method __bool__()
        # Set components:
        self._comp = [self._domain.diff_form(j) for j in self.irange()]
        # Set names:
        self._name = name
        if latex_name is None:
            self._latex_name = self._name
        else:
            self._latex_name = latex_name

    def _repr_(self):
        r"""
        String representation of ``self``.

        TESTS::

            sage: M = Manifold(3, 'M')
            sage: F = M.mixed_form(name='F')
            sage: F._repr_()
            'Mixed differential form F on the 3-dimensional differentiable
             manifold M'
            sage: repr(F)  # indirect doctest
            'Mixed differential form F on the 3-dimensional differentiable
             manifold M'

        """
        desc = "Mixed differential form "
        if self._name is not None:
            desc += self._name + " "
        if self._dest_map is self._domain.identity_map():
            desc += "on the {}".format(self._domain)
        else:
            desc += "along the {} with values on the {} "
            desc += desc.format(self._domain, self._ambient_domain)
            if self._dest_map._name is None:
                dm_name = "unnamed map"
            else:
                dm_name = self._dest_map._name
            desc += "via the map " + dm_name
        return desc

    def _latex_(self):
        r"""
        Return a LaTeX representation of the object.

        TESTS::

            sage: M = Manifold(3, 'M', latex_name=r'\mathcal{M}')
            sage: omega = M.mixed_form(name='omega', latex_name=r'\omega')
            sage: omega._latex_()
            '\\omega'
            sage: latex(omega)  # indirect doctest
            \omega

        """
        if self._name is None:
            return r'\mbox{' + repr(self) + r'}'
        else:
            return self._latex_name

    def _new_instance(self, name=None, latex_name=None):
        r"""
        Return a new instance of ``self``.

        TESTS::

            sage: M = Manifold(2, 'M')
            sage: F = M.mixed_form(name='F')
            sage: F1 = F._new_instance(); F1
            Mixed differential form on the 2-dimensional differentiable
             manifold M
            sage: type(F1) == type(F)
            True
            sage: F1.parent() is F.parent()
            True

        """
        return type(self)(self.parent(), name=name, latex_name=latex_name)

    def display_expansion(self, frame=None, chart=None, from_chart=None):
        r"""
        Display the expansion in a particular basis and chart of mixed forms.

        The output is either text-formatted (console mode) or LaTeX-formatted
        (notebook mode).

        INPUT:

        - ``frame`` -- (default: ``None``) vector frame with respect to
          which the mixed form is expanded; if ``None``, only the names
          of the components are displayed
        - ``chart`` -- (default: ``None``) chart with respect to which the
          components of the mixed form in the selected frame are expressed;
          if ``None``, the default chart of the vector frame domain is assumed

        EXAMPLES:

        Display the expansion of a mixed form on a 2-dimensional
        non-parallelizable differentiable manifold::

            sage: M = Manifold(2, 'M')
            sage: U = M.open_subset('U') ; V = M.open_subset('V')
            sage: M.declare_union(U,V)   # M is the union of U and V
            sage: c_xy.<x,y> = U.chart() ; c_uv.<u,v> = V.chart()
            sage: transf = c_xy.transition_map(c_uv, (x-y, x+y),
            ....:                   intersection_name='W', restrictions1= x>0,
            ....:                   restrictions2= u+v>0)
            sage: inv = transf.inverse()
            sage: W = U.intersection(V)
            sage: e_xy = c_xy.frame(); e_uv = c_uv.frame() # define frames
            sage: omega = M.diff_form(1, name='omega')
            sage: omega[e_xy,0] = x; omega.display(e_xy)
            omega = x dx
            sage: omega.add_comp_by_continuation(e_uv, W, c_uv) # continuation onto M
            sage: eta = M.diff_form(2, name='eta')
            sage: eta[e_uv,0,1] = u*v; eta.display(e_uv)
            eta = u*v du/\dv
            sage: eta.add_comp_by_continuation(e_xy, W, c_xy) # continuation onto M
            sage: F = M.mixed_form([0, omega, eta], name='F'); F
            Mixed differential form F on the 2-dimensional differentiable
             manifold M
            sage: F.display() # display names of homogeneous components
            F = zero + omega + eta
            sage: F.display_expansion(e_uv)
            F = [0] + [(1/4*u + 1/4*v) du + (1/4*u + 1/4*v) dv] + [u*v du/\dv]
            sage: F.display_expansion(e_xy)
            F = [0] + [x dx] + [(2*x^2 - 2*y^2) dx/\dy]

        """
        from sage.misc.latex import latex
        from sage.tensor.modules.format_utilities import FormattedExpansion
        ###
        # In case, no frame is given:
        if frame is None:
            frame = self._domain._def_frame
        ###
        # In case, no chart is given:
        if chart is None:
            chart = frame._chart
        ###
        # Check names:
        if self._name is not None:
            resu_txt = self._name + " = "
        else:
            resu_txt = ""
        if self._latex_name is not None:
            resu_latex = self._latex_name + r" = "
        else:
            resu_latex = ""
        ###
        # Scalar field:
        resu_txt += "[" + repr(self[0].expr(chart, from_chart)) + "]"
        resu_latex += r"\left[" + latex(self[0].expr(chart, from_chart)) + \
                      r"\right]_0"
        ###
        # Differential forms:
        for j in self.irange(1):
            rst = self[j].restrict(frame._domain, dest_map=frame._dest_map)
            rst_exp = rst._display_expansion(basis=frame, format_spec=chart)
            resu_txt += " + [" + repr(rst_exp) + "]"
            resu_latex += r"+ \left[" + latex(rst_exp) + r"\right]_{}".format(j)
        return FormattedExpansion(resu_txt, resu_latex)

    disp_exp = display_expansion
    display_exp = display_expansion

    def display(self):
        r"""
        Display the homogeneous components of the mixed form.

        The output is either text-formatted (console mode) or LaTeX-formatted
        (notebook mode).

        EXAMPLES::

            sage: M = Manifold(2, 'M')
            sage: f = M.scalar_field(name='f')
            sage: omega = M.diff_form(1, name='omega')
            sage: eta = M.diff_form(2, name='eta')
            sage: F = M.mixed_form([f, omega, eta], name='F'); F
            Mixed differential form F on the 2-dimensional differentiable
             manifold M
            sage: F.display() # display names of homogeneous components
            F = f + omega + eta

        """
        from sage.misc.latex import latex
        from sage.tensor.modules.format_utilities import FormattedExpansion
        ###
        # Mixed form name:
        if self._name is not None:
            resu_txt = self._name + " = "
        else:
            resu_txt = ""
        if self._latex_name is not None:
            resu_latex = self._latex_name + r" = "
        else:
            resu_latex = ""
        ###
        # Scalar field:
        if self[0]._name is None:
            resu_txt += "(unnamed scalar field) "
        else:
            resu_txt += self[0]._name
        if self[0]._latex_name is None:
            resu_latex += r"\mbox{(unnamed scalar field)}"
        else:
            resu_latex += latex(self[0])
        ###
        # Differential forms:
        for j in self.irange(1):
            if self[j]._name is None:
                resu_txt += " + (unnamed " + str(j) + "-form)"
            else:
                resu_txt += " + " + self[j]._name
            if self[j]._latex_name is None:
                resu_latex += r"+\mbox{(unnamed " + str(j) + r"-form)}"
            else:
                resu_latex += r"+" + latex(self[j])
        return FormattedExpansion(resu_txt, resu_latex)

    disp = display

    def set_name(self, name=None, latex_name=None):
        r"""
        Redefine the string and LaTeX representation of the object.

        INPUT:

        - ``name`` -- (default: ``None``) name given to the mixed form
        - ``latex_name`` -- (default: ``None``) LaTeX symbol to denote the
          mixed form; if none is provided, the LaTeX symbol is set to ``name``

        EXAMPLES::

            sage: M = Manifold(4, 'M')
            sage: F = M.mixed_form(name='dummy', latex_name=r'\ugly'); F
            Mixed differential form dummy on the 4-dimensional differentiable
             manifold M
            sage: latex(F)
            \ugly
            sage: F.set_name(name='fancy', latex_name=r'\eta'); F
            Mixed differential form fancy on the 4-dimensional differentiable
             manifold M
            sage: latex(F)
            \eta

        """
        if name is not None:
            self._name = name
            if latex_name is None:
                self._latex_name = self._name
        if latex_name is not None:
            self._latex_name = latex_name

    def __bool__(self):
        r"""
        Return ``True`` if ``self`` is nonzero and ``False`` otherwise.

        This method is called by :meth:`is_zero`.

        EXAMPLES:

        Mixed form defined by parts on a 2-dimensional manifold::

            sage: M = Manifold(2, 'M')
            sage: U = M.open_subset('U')
            sage: c_xy.<x,y> = U.chart()
            sage: V = M.open_subset('V')
            sage: c_uv.<u,v> = V.chart()
            sage: M.declare_union(U,V)   # M is the union of U and V
            sage: F = M.mixed_form(name='F')
            sage: FU = U.mixed_form(name='F')
            sage: FV = V.mixed_form(name='F')
            sage: FU[:] = [0,0,0]
            sage: FV[:] = [0,0,0]
            sage: F.set_restriction(FU)
            sage: F.set_restriction(FV)
            sage: bool(F)
            False
            sage: F.is_zero()  # indirect doctest
            True
            sage: FU[0] = 1
            sage: F.set_restriction(FU)
            sage: bool(F)
            True
            sage: F.is_zero()  # indirect doctest
            False

        """
        if self._is_zero:
            return False
        if any(bool(form) for form in self._comp):
            self._is_zero = False
            return True
        self._is_zero = True
        return False

    __nonzero__ = __bool__  # For Python2 compatibility

    def _richcmp_(self, other, op):
        r"""
        Comparison method for sage objects.

        INPUT:

        - ``other`` -- a mixed form
        - ``op`` -- comparison operator for which ``self`` and ``other`` shall
          be compared with.

        TESTS::

            sage: M = Manifold(2, 'M')
            sage: U = M.open_subset('U') ; V = M.open_subset('V')
            sage: M.declare_union(U,V)   # M is the union of U and V
            sage: c_xy.<x,y> = U.chart() ; c_uv.<u,v> = V.chart()
            sage: xy_to_uv = c_xy.transition_map(c_uv, (x+y, x-y),
            ....:                    intersection_name='W', restrictions1= x>0,
            ....:                    restrictions2= u+v>0)
            sage: uv_to_xy = xy_to_uv.inverse()
            sage: W = U.intersection(V)
            sage: e_xy = c_xy.frame(); e_uv = c_uv.frame()
            sage: f = M.scalar_field(x, name='f')
            sage: f.add_expr_by_continuation(c_uv, W)
            sage: eta = M.diff_form(1, name='eta')
            sage: eta[e_xy,0] = x+y
            sage: eta.add_comp_by_continuation(e_uv, W, c_uv)
            sage: F = M.mixed_form([f, eta, 0])
            sage: F == F
            True
            sage: F == F.copy()
            True
            sage: G = M.mixed_form()
            sage: G.set_restriction(F.restrict(U))
            sage: F == G  # False since G has not been defined on V
            False
            sage: G.set_restriction(F.restrict(V))
            sage: F == G  # True now
            True
            sage: F.parent().zero() == 0
            True

        """
        # Compare all elements separately:
        for j in self.irange():
            if not richcmp(self[j], other[j], op):
                return False
        return True

    def _add_(self, other):
        r"""
        Addition of two mixed forms.

        INPUT:

        - ``other`` -- a mixed form, in the same algebra as ``self``

        OUTPUT:

        - the mixed form resulting from the addition of ``self``
          and ``other``

        TESTS::

            sage: M = Manifold(2, 'M')
            sage: U = M.open_subset('U') ; V = M.open_subset('V')
            sage: M.declare_union(U,V)   # M is the union of U and V
            sage: c_xy.<x,y> = U.chart() ; c_uv.<u,v> = V.chart()
            sage: xy_to_uv = c_xy.transition_map(c_uv, (x+y, x-y),
            ....:                    intersection_name='W', restrictions1= x>0,
            ....:                    restrictions2= u+v>0)
            sage: uv_to_xy = xy_to_uv.inverse()
            sage: W = U.intersection(V)
            sage: e_xy = c_xy.frame(); e_uv = c_uv.frame()
            sage: f = M.scalar_field(x, name='f')
            sage: f.add_expr_by_continuation(c_uv, W) # continuation onto M
            sage: a = M.diff_form(1, name='a')
            sage: a[e_xy,0] = x
            sage: a.add_comp_by_continuation(e_uv, W, c_uv) # continuation onto M
            sage: A = M.mixed_form([f, a, 0], name='A')
            sage: g = M.scalar_field(u, name='g', chart=c_uv)
            sage: g.add_expr_by_continuation(c_xy, W) # continuation onto M
            sage: b = M.diff_form(1, name='b')
            sage: b[e_uv,1] = v
            sage: b.add_comp_by_continuation(e_xy, W, c_xy) # continuation onto M
            sage: B = M.mixed_form([g, b, 0], name='B')
            sage: C = A._add_(B); C
            Mixed differential form A+B on the 2-dimensional differentiable
             manifold M
            sage: A.display_expansion(e_uv)
            A = [1/2*u + 1/2*v] + [(1/4*u + 1/4*v) du + (1/4*u + 1/4*v) dv]
             + [0]
            sage: B.display_expansion(e_xy)
            B = [x + y] + [(x - y) dx + (-x + y) dy] + [0]
            sage: C.display_expansion(e_xy)
            A+B = [2*x + y] + [(2*x - y) dx + (-x + y) dy] + [0]
            sage: C.display_expansion(e_uv)
            A+B = [3/2*u + 1/2*v] + [(1/4*u + 1/4*v) du + (1/4*u + 5/4*v) dv]
             + [0]
            sage: C == A + B  # indirect doctest
            True
            sage: Z = A.parent().zero(); Z
            Mixed differential form zero on the 2-dimensional differentiable
             manifold M
            sage: A._add_(Z) == A
            True
            sage: Z._add_(A) == A
            True

        """
        # Case zero:
        if self._is_zero:
            return other
        if other._is_zero:
            return self
        # Generic case:
        resu = self._new_instance()
        resu[:] = [self[j] + other[j] for j in self.irange()]
        # Compose name:
        if self._name is not None and other._name is not None:
            resu._name = self._name + '+' + other._name
        if self._latex_name is not None and other._latex_name is not None:
            resu._latex_name = self._latex_name + '+' + other._latex_name
        return resu

    def _sub_(self, other):
        r"""
        Subtraction of two mixed forms.

        INPUT:

        - ``other`` -- a mixed form, in the same algebra as ``self``

        OUTPUT:

        - the mixed form resulting from the subtraction of ``self``
          and ``other``

        TESTS::

            sage: M = Manifold(2, 'M')
            sage: U = M.open_subset('U') ; V = M.open_subset('V')
            sage: M.declare_union(U,V)   # M is the union of U and V
            sage: c_xy.<x,y> = U.chart() ; c_uv.<u,v> = V.chart()
            sage: xy_to_uv = c_xy.transition_map(c_uv, (x+y, x-y),
            ....:                    intersection_name='W', restrictions1= x>0,
            ....:                    restrictions2= u+v>0)
            sage: uv_to_xy = xy_to_uv.inverse()
            sage: W = U.intersection(V)
            sage: e_xy = c_xy.frame(); e_uv = c_uv.frame()
            sage: f = M.scalar_field(x, name='f')
            sage: f.add_expr_by_continuation(c_uv, W) # continuation onto M
            sage: a = M.diff_form(1, name='a')
            sage: a[e_xy,0] = x
            sage: a.add_comp_by_continuation(e_uv, W, c_uv) # continuation onto M
            sage: A = M.mixed_form([f, a, 0], name='A')
            sage: g = M.scalar_field(u, name='g', chart=c_uv)
            sage: g.add_expr_by_continuation(c_xy, W) # continuation onto M
            sage: b = M.diff_form(1, name='b')
            sage: b[e_uv,1] = v
            sage: b.add_comp_by_continuation(e_xy, W, c_xy) # continuation onto M
            sage: B = M.mixed_form([g, b, 0], name='B')
            sage: C = A._sub_(B); C
            Mixed differential form A-B on the 2-dimensional differentiable
             manifold M
            sage: A.display_expansion(e_uv)
            A = [1/2*u + 1/2*v] + [(1/4*u + 1/4*v) du + (1/4*u + 1/4*v) dv] + [0]
            sage: B.display_expansion(e_xy)
            B = [x + y] + [(x - y) dx + (-x + y) dy] + [0]
            sage: C.display_expansion(e_xy)
            A-B = [-y] + [y dx + (x - y) dy] + [0]
            sage: C.display_expansion(e_uv)
            A-B = [-1/2*u + 1/2*v] + [(1/4*u + 1/4*v) du + (1/4*u - 3/4*v) dv] + [0]
            sage: C == A - B  # indirect doctest
            True
            sage: Z = A.parent().zero(); Z
            Mixed differential form zero on the 2-dimensional differentiable
             manifold M
            sage: A._sub_(Z) == A
            True
            sage: Z._sub_(A) == -A
            True

        """
        # Case zero:
        if self._is_zero:
            return -other
        if other._is_zero:
            return self
        # Generic case:
        resu = self._new_instance()
        resu[:] = [self[j] - other[j] for j in self.irange()]
        # Compose name:
        from sage.tensor.modules.format_utilities import is_atomic

        if self._name is not None and other._name is not None:
            sname = self._name
            oname = other._name
            if not is_atomic(oname):
                oname = '(' + oname + ')'
            resu._name = sname + '-' + oname
        if self._latex_name is not None and other._latex_name is not None:
            slname = self._latex_name
            olname = other._latex_name
            if not is_atomic(olname):
                olname = '(' + olname + ')'
            resu._latex_name = slname + '-' + olname
        return resu

    def wedge(self, other):
        r"""
        Wedge product on the graded algebra of mixed forms.

        More precisely, the wedge product is a bilinear map

        .. MATH::

            \wedge: \Omega^k(M,\varphi) \times \Omega^l(M,\varphi) \to \Omega^{k+l}(M,\varphi),

        where `\Omega^k(M,\varphi)` denotes the space of differential forms of
        degree `k` along `\varphi`. By bilinear extension, this induces a map

        .. MATH::

            \wedge: \Omega^*(M,\varphi) \times \Omega^*(M,\varphi) \to \Omega^*(M,\varphi) ``

        and equips `\Omega^*(M,\varphi)` with a multiplication such that it
        becomes a graded algebra.

        INPUT:

        - ``other`` -- mixed form in the same algebra as ``self``

        OUTPUT:

        - the mixed form resulting from the wedge product of ``self``
          with ``other``

        EXAMPLES:

        Initialize a mixed form on a 3-dimensional manifold::

            sage: M = Manifold(3, 'M')
            sage: c_xyz.<x,y,z> = M.chart()
            sage: f = M.scalar_field(x, name='f')
            sage: f.display()
            f: M --> R
               (x, y, z) |--> x
            sage: g = M.scalar_field(y, name='g')
            sage: g.display()
            g: M --> R
               (x, y, z) |--> y
            sage: omega = M.diff_form(1, name='omega')
            sage: omega[0] = x
            sage: omega.display()
            omega = x dx
            sage: eta = M.diff_form(1, name='eta')
            sage: eta[1] = y
            sage: eta.display()
            eta = y dy
            sage: mu = M.diff_form(2, name='mu')
            sage: mu[0,2] = z
            sage: mu.display()
            mu = z dx/\dz
            sage: A = M.mixed_form([f, omega, mu, 0], name='A')
            sage: A.display_expansion()
            A = [x] + [x dx] + [z dx/\dz] + [0]
            sage: B = M.mixed_form([g, eta, mu, 0], name='B')
            sage: B.display_expansion()
            B = [y] + [y dy] + [z dx/\dz] + [0]

        The wedge product of ``A`` and ``B`` yields::

            sage: C = A.wedge(B); C
            Mixed differential form A/\B on the 3-dimensional differentiable
             manifold M
            sage: C.display_expansion()
            A/\B = [x*y] + [x*y dx + x*y dy] + [x*y dx/\dy + (x + y)*z dx/\dz] +
             [-y*z dx/\dy/\dz]
            sage: D = B.wedge(A); D # Don't even try, it's not commutative!
            Mixed differential form B/\A on the 3-dimensional differentiable
             manifold M
            sage: D.display_expansion() # I told you so!
            B/\A = [x*y] + [x*y dx + x*y dy] + [-x*y dx/\dy + (x + y)*z dx/\dz]
             + [-y*z dx/\dy/\dz]

        Alternatively, the multiplication symbol can be used::

            sage: A*B
            Mixed differential form A/\B on the 3-dimensional differentiable
             manifold M
            sage: A*B == C
            True

        Yet, the multiplication includes coercions::

            sage: E = x*A; E.display_expansion()
            x/\A = [x^2] + [x^2 dx] + [x*z dx/\dz] + [0]
            sage: F = A*eta; F.display_expansion()
            A/\eta = [0] + [x*y dy] + [x*y dx/\dy] + [-y*z dx/\dy/\dz]

        """
        # Case zero:
        if self._is_zero or other._is_zero:
            return self.parent().zero()
        # Case one:
        if self is self.parent().one():
            return other
        if other is self.parent().one():
            return self
        # Generic case:
        resu = self._new_instance()
        for j in self.irange():
            resu[j] = sum(self[k].wedge(other[j - k]) for k in range(j + 1))
        # Compose name:
        from sage.tensor.modules.format_utilities import (format_mul_txt,
                                                          format_mul_latex)
        resu._name = format_mul_txt(self._name, '/\\', other._name)
        resu._latex_name = format_mul_latex(self._latex_name, r'\wedge ',
                                            other._latex_name)
        return resu

    _mul_ = wedge

    def _lmul_(self, other):
        r"""
        Scalar multiplication operator: return ``number * self`` or
        ``self * number``.

        INPUT:

        - ``num`` -- an element of the symbolic ring

        OUTPUT:

        - the mixed form resulting from the wedge product of ``self``
          with ``other``

        TESTS::

            sage: M = Manifold(2, 'M')
            sage: c_xy.<x,y> = M.chart()
            sage: omega = M.diff_form(1, name='omega')
            sage: omega[0] = y*x; omega.display()
            omega = x*y dx
            sage: F = M.mixed_form([0, omega, 0], name='F')
            sage: A = x*F*y; A
            Mixed differential form y/\(x/\F) on the 2-dimensional
             differentiable manifold M
            sage: A.display_expansion()
            y/\(x/\F) = [0] + [x^2*y^2 dx] + [0]

        """
        resu = self._new_instance()
        resu[:] = [other * form for form in self._comp]
        # Compose name:
        from sage.misc.latex import latex
        from sage.tensor.modules.format_utilities import (format_mul_txt,
                                                          format_mul_latex)
        resu._name = format_mul_txt(repr(other), '/\\', self._name)
        resu._latex_name = format_mul_latex(latex(other), r'\wedge ',
                                            self._latex_name)
        return resu

    @cached_method
    def exterior_derivative(self):
        r"""
        Compute the exterior derivative of ``self``.

        More precisely, the *exterior derivative* on `\Omega^k(M,\varphi)` is a
        linear map

        .. MATH::

            \mathrm{d}_{k} : \Omega^k(M,\varphi) \to \Omega^{k+1}(M,\varphi),

        where `\Omega^k(M,\varphi)` denotes the space of differential forms of
        degree `k` along `\varphi`
        (see :meth:`~sage.manifolds.differentiable.diff_form.DiffForm.exterior_derivative`
        for further information). By linear extension, this induces a map on
        `\Omega^*(M,\varphi)`:

        .. MATH::

            \mathrm{d}: \Omega^*(M,\varphi) \to \Omega^*(M,\varphi).

        OUTPUT:

        - a :class:`MixedForm` representing the exterior
          derivative of the mixed form

        EXAMPLES:

        Exterior derivative of a mixed form on a 3-dimensional manifold::

            sage: M = Manifold(3, 'M', start_index=1)
            sage: c_xyz.<x,y,z> = M.chart()
            sage: f = M.scalar_field(z^2, name='f')
            sage: f.disp()
            f: M --> R
                (x, y, z) |--> z^2
            sage: a = M.diff_form(2, 'a')
            sage: a[1,2], a[1,3], a[2,3] = z+y^2, z+x, x^2
            sage: a.disp()
            a = (y^2 + z) dx/\dy + (x + z) dx/\dz + x^2 dy/\dz
            sage: F = M.mixed_form([f, 0, a, 0], name='F'); F.display()
            F = f + zero + a + zero
            sage: dF = F.exterior_derivative()
            sage: dF.display()
            dF = zero + df + dzero + da
            sage: dF = F.exterior_derivative()
            sage: dF.display_expansion()
            dF = [0] + [2*z dz] + [0] + [(2*x + 1) dx/\dy/\dz]

        Due to long calculation times, the result is cached::

            sage: F.exterior_derivative() is dF
            True

        """
        resu = self._new_instance()
        resu[0] = self._domain.zero_scalar_field()
        resu[1:] = [self[j].exterior_derivative()
                    for j in range(0, self._max_deg)]
        # Compose name:
        from sage.tensor.modules.format_utilities import (format_unop_txt,
                                                          format_unop_latex)
        resu._name = format_unop_txt('d', self._name)
        resu._latex_name = format_unop_latex(r'\mathrm{d}', self._latex_name)
        return resu

    def copy(self, name=None, latex_name=None):
        r"""
        Return an exact copy of ``self``.

        .. NOTE::

            The name and names of the components are not copied.

        INPUT:

        - ``name`` -- (default: ``None``) name given to the copy
        - ``latex_name`` -- (default: ``None``) LaTeX symbol to denote the
          copy; if none is provided, the LaTeX symbol is set to ``name``

        EXAMPLES:

        Initialize a 2-dimensional manifold and differential forms::

            sage: M = Manifold(2, 'M')
            sage: U = M.open_subset('U') ; V = M.open_subset('V')
            sage: M.declare_union(U,V)   # M is the union of U and V
            sage: c_xy.<x,y> = U.chart() ; c_uv.<u,v> = V.chart()
            sage: xy_to_uv = c_xy.transition_map(c_uv, (x+y, x-y),
            ....:                    intersection_name='W', restrictions1= x>0,
            ....:                    restrictions2= u+v>0)
            sage: uv_to_xy = xy_to_uv.inverse()
            sage: W = U.intersection(V)
            sage: e_xy = c_xy.frame(); e_uv = c_uv.frame()
            sage: f = M.scalar_field(x, name='f', chart=c_xy)
            sage: f.add_expr_by_continuation(c_uv, W)
            sage: f.display()
            f: M --> R
            on U: (x, y) |--> x
            on V: (u, v) |--> 1/2*u + 1/2*v
            sage: omega = M.diff_form(1, name='omega')
            sage: omega[e_xy,0] = x
            sage: omega.add_comp_by_continuation(e_uv, W, c_uv)
            sage: omega.display()
            omega = x dx
            sage: A = M.mixed_form([f, omega, 0], name='A'); A.display()
            A = f + omega + zero
            sage: A.display_expansion(e_uv)
            A = [1/2*u + 1/2*v] + [(1/4*u + 1/4*v) du + (1/4*u + 1/4*v) dv] + [0]

        An exact copy is made. The copy is an entirely new instance and has a
        different name, but has the very same values::

            sage: B = A.copy(); B.display()
            (unnamed scalar field) + (unnamed 1-form) + (unnamed 2-form)
            sage: B.display_expansion(e_uv)
            [1/2*u + 1/2*v] + [(1/4*u + 1/4*v) du + (1/4*u + 1/4*v) dv] + [0]
            sage: A == B
            True
            sage: A is B
            False

        Notice, that changes in the differential forms usually cause changes in
        the original instance. But for the copy of a mixed form, the components
        are copied as well::

            sage: omega[e_xy,0] = y; omega.display()
            omega = y dx
            sage: A.display_expansion(e_xy)
            A = [x] + [y dx] + [0]
            sage: B.display_expansion(e_xy)
            [x] + [x dx] + [0]

        """
        resu = self._new_instance()
        resu[:] = [form.copy() for form in self]
<<<<<<< HEAD
        resu._is_zero = self._is_zero
=======
        resu.set_name(name=name, latex_name=latex_name)
        resu._is_zero = self._is_zero  # a priori
>>>>>>> 6830d30b

        return resu

    def __setitem__(self, index, values):
        r"""
        Sets a component with respect to some vector frame.

        - ``index`` -- list of indices; if ``[:]`` is provided, all the
          components are set
        - ``values`` -- the values to be set

        TESTS::

            sage: M = Manifold(2, 'M')
            sage: c_xy.<x,y> = M.chart()
            sage: f = M.scalar_field(x, name='f')
            sage: a = M.diff_form(1, name='a')
            sage: a[0] = y
            sage: b = M.diff_form(2, name='b')
            sage: b[0,1] = x*y
            sage: A = M.mixed_form([f, 0, 0], name='A'); A.display()
            A = f + zero + zero
            sage: A[1:3] = [a, b]; A.display()
            A = f + a + b
            sage: A.display_expansion()
            A = [x] + [y dx] + [x*y dx/\dy]

        """
        if self is self.parent().one() or self is self.parent().zero():
            raise AssertionError("the components of the element "
                                 "{} cannot be changed".format(self._name))
        if isinstance(index, (int, Integer)):
            start = index
            stop = index + 1
            step = 1
        elif isinstance(index, slice):
            start, stop, step = index.indices(len(self._comp))
        else:
            raise TypeError("index must be int, Integer or slice")
        if isinstance(values, list):
            form_list = values
        else:
            form_list = [values]
        if len(form_list) != len(range(start, stop, step)):
            raise IndexError("either input or index out of range")
        for deg, j in zip(range(start, stop, step), range(len(form_list))):
            self._comp[deg] = self._domain.diff_form_module(deg,
                                            self._dest_map)(form_list[j])
        self._is_zero = False  # a priori

    def __getitem__(self, deg):
        r"""
        Return a component with respect to some frame.

        INPUT:

        - ``deg`` -- slice of which degrees shall be returned

        TESTS::

            sage: M = Manifold(2, 'M')
            sage: c_xy.<x,y> = M.chart()
            sage: f = M.scalar_field(name='f')
            sage: a = M.diff_form(1, name='a')
            sage: b = M.diff_form(2, name='b')
            sage: A = M.mixed_form([f, a, b], name='A'); A.display()
            A = f + a + b
            sage: A.__getitem__(0)
            Scalar field f on the 2-dimensional differentiable manifold M
            sage: A.__getitem__(1)
            1-form a on the 2-dimensional differentiable manifold M
            sage: A.__getitem__(2)
            2-form b on the 2-dimensional differentiable manifold M
            sage: A.__getitem__(slice(0,3,1))
            [Scalar field f on the 2-dimensional differentiable manifold M,
             1-form a on the 2-dimensional differentiable manifold M,
             2-form b on the 2-dimensional differentiable manifold M]

        """
        return self._comp[deg]

    def set_restriction(self, rst):
        r"""
        Set a (component-wise) restriction of ``self`` to some subdomain.

        INPUT:

        - ``rst`` -- :class:`MixedForm` of the same type as ``self``, defined on
          a subdomain of the domain of ``self``

        EXAMPLES:

        Initialize the 2-sphere::

            sage: M = Manifold(2, 'M') # the 2-dimensional sphere S^2
            sage: U = M.open_subset('U') # complement of the North pole
            sage: c_xy.<x,y> = U.chart() # stereographic coordinates from the North pole
            sage: V = M.open_subset('V') # complement of the South pole
            sage: c_uv.<u,v> = V.chart() # stereographic coordinates from the South pole
            sage: M.declare_union(U,V)   # S^2 is the union of U and V
            sage: xy_to_uv = c_xy.transition_map(c_uv, (x/(x^2+y^2), y/(x^2+y^2)),
            ....:                intersection_name='W', restrictions1= x^2+y^2!=0,
            ....:                restrictions2= u^2+v^2!=0)
            sage: uv_to_xy = xy_to_uv.inverse()
            sage: W = U.intersection(V)
            sage: e_xy = c_xy.frame(); e_uv = c_uv.frame()

        And define some forms on the subset ``U``::

            sage: f = U.scalar_field(x, name='f', chart=c_xy)
            sage: omega = U.diff_form(1, name='omega')
            sage: omega[e_xy,0] = y
            sage: AU = U.mixed_form([f, omega, 0], name='A'); AU
            Mixed differential form A on the Open subset U of the 2-dimensional
             differentiable manifold M
            sage: AU.display_expansion(e_xy)
            A = [x] + [y dx] + [0]

        A mixed form on ``M`` can be specified by some mixed form on a subset::

            sage: A = M.mixed_form(name='A'); A
            Mixed differential form A on the 2-dimensional differentiable
             manifold M
            sage: A.set_restriction(AU)
            sage: A.display_expansion(e_xy)
            A = [x] + [y dx] + [0]
            sage: A.add_comp_by_continuation(e_uv, W, c_uv)
            sage: A.display_expansion(e_uv)
            A = [u/(u^2 + v^2)] + [-(u^2*v - v^3)/(u^6 + 3*u^4*v^2 + 3*u^2*v^4 +
             v^6) du - 2*u*v^2/(u^6 + 3*u^4*v^2 + 3*u^2*v^4 + v^6) dv] + [0]
            sage: A.restrict(U) == AU
            True

        """
        if not isinstance(rst, MixedForm):
            raise TypeError("the argument must be a mixed form")
        if not rst._domain.is_subset(self._domain):
            raise ValueError("the specified domain is not a subset of " +
                             "the domain of definition of the mixed form")
        for j in self.irange():
            self[j].set_restriction(rst[j])
        self._is_zero = False  # a priori

    def restrict(self, subdomain, dest_map=None):
        r"""
        Return the restriction of ``self`` to some subdomain.

        INPUT:

        - ``subdomain`` --
          :class:`~sage.manifolds.differentiable.manifold.DifferentiableManifold`;
          open subset `U` of the domain of ``self``
        - ``dest_map`` --
          :class:`~sage.manifolds.differentiable.diff_map.DiffMap`
          (default: ``None``); destination map `\Psi:\ U \rightarrow V`,
          where `V` is an open subset of the manifold `N` where the mixed form
          takes it values; if ``None``, the restriction of `\Phi` to `U` is
          used, `\Phi` being the differentiable map `S \rightarrow M` associated
          with the mixed form

        OUTPUT:

        - :class:`MixedForm` representing the restriction

        EXAMPLES:

        Initialize the 2-sphere::

            sage: M = Manifold(2, 'M') # the 2-dimensional sphere S^2
            sage: U = M.open_subset('U') # complement of the North pole
            sage: c_xy.<x,y> = U.chart() # stereographic coordinates from the North pole
            sage: V = M.open_subset('V') # complement of the South pole
            sage: c_uv.<u,v> = V.chart() # stereographic coordinates from the South pole
            sage: M.declare_union(U,V)   # S^2 is the union of U and V
            sage: xy_to_uv = c_xy.transition_map(c_uv, (x/(x^2+y^2), y/(x^2+y^2)),
            ....:                intersection_name='W', restrictions1= x^2+y^2!=0,
            ....:                restrictions2= u^2+v^2!=0)
            sage: uv_to_xy = xy_to_uv.inverse()
            sage: W = U.intersection(V)
            sage: e_xy = c_xy.frame(); e_uv = c_uv.frame()

        And predefine some forms::

            sage: f = M.scalar_field(x^2, name='f', chart=c_xy)
            sage: f.add_expr_by_continuation(c_uv, W)
            sage: omega = M.diff_form(1, name='omega')
            sage: omega[e_xy,0] = y^2
            sage: omega.add_comp_by_continuation(e_uv, W, c_uv)
            sage: eta = M.diff_form(2, name='eta')
            sage: eta[e_xy,0,1] = x^2*y^2
            sage: eta.add_comp_by_continuation(e_uv, W, c_uv)

        Now, a mixed form can be restricted to some subdomain::

            sage: F = M.mixed_form([f, omega, eta], name='F')
            sage: FV = F.restrict(V); FV
            Mixed differential form F on the Open subset V of the 2-dimensional
             differentiable manifold M
            sage: FV[:]
            [Scalar field f on the Open subset V of the 2-dimensional
             differentiable manifold M,
             1-form omega on the Open subset V of the 2-dimensional
             differentiable manifold M,
             2-form eta on the Open subset V of the 2-dimensional
             differentiable manifold M]
            sage: FV.display_expansion(e_uv)
            F = [u^2/(u^4 + 2*u^2*v^2 + v^4)] + [-(u^2*v^2 - v^4)/(u^8 +
             4*u^6*v^2 + 6*u^4*v^4 + 4*u^2*v^6 + v^8) du - 2*u*v^3/(u^8 +
             4*u^6*v^2 + 6*u^4*v^4 + 4*u^2*v^6 + v^8) dv] + [-u^2*v^2/(u^12 +
             6*u^10*v^2 + 15*u^8*v^4 + 20*u^6*v^6 + 15*u^4*v^8 + 6*u^2*v^10 +
             v^12) du/\dv]

        """
        resu = type(self)(subdomain.mixed_form_algebra(dest_map=dest_map),
                          name=self._name, latex_name=self._latex_name)
        resu[0] = self[0].restrict(subdomain)
        resu[1:] = [self[j].restrict(subdomain, dest_map)
                    for j in self.irange(1)]
        return resu

    def add_comp_by_continuation(self, frame, subdomain, chart=None):
        r"""
        Set components with respect to a vector frame by continuation of the
        coordinate expression of the components in a subframe.

        The continuation is performed by demanding that the components have
        the same coordinate expression as those on the restriction of the
        frame to a given subdomain.

        INPUT:

        - ``frame`` -- vector frame `e` in which the components are to be set
        - ``subdomain`` -- open subset of `e`'s domain in which the
          components are known or can be evaluated from other components
        - ``chart`` -- (default: ``None``) coordinate chart on `e`'s domain in
          which the extension of the expression of the components is to be
          performed; if ``None``, the default's chart of `e`'s domain is
          assumed

        EXAMPLES:

        Mixed form defined by differential forms with components on different
        parts of the 2-sphere::

            sage: M = Manifold(2, 'M') # the 2-dimensional sphere S^2
            sage: U = M.open_subset('U') # complement of the North pole
            sage: c_xy.<x,y> = U.chart() # stereographic coordinates from the North pole
            sage: V = M.open_subset('V') # complement of the South pole
            sage: c_uv.<u,v> = V.chart() # stereographic coordinates from the South pole
            sage: M.declare_union(U,V)   # S^2 is the union of U and V
            sage: xy_to_uv = c_xy.transition_map(c_uv, (x/(x^2+y^2), y/(x^2+y^2)),
            ....:                intersection_name='W', restrictions1= x^2+y^2!=0,
            ....:                restrictions2= u^2+v^2!=0)
            sage: uv_to_xy = xy_to_uv.inverse()
            sage: W = U.intersection(V)
            sage: e_xy = c_xy.frame(); e_uv = c_uv.frame()
            sage: F = M.mixed_form(name='F') # No predefined components, here
            sage: F[0] = M.scalar_field(x, name='f')
            sage: F[1] = M.diff_form(1, {e_xy: [x,0]}, name='omega')
            sage: F[2].set_name(name='eta')
            sage: F[2][e_uv,0,1] = u*v
            sage: F.add_comp_by_continuation(e_uv, W, c_uv)
            sage: F.add_comp_by_continuation(e_xy, W, c_xy) # Now, F is fully defined
            sage: F.display_expansion(e_xy)
            F = [x] + [x dx] + [-x*y/(x^8 + 4*x^6*y^2 + 6*x^4*y^4 + 4*x^2*y^6 +
             y^8) dx/\dy]
            sage: F.display_expansion(e_uv)
            F = [u/(u^2 + v^2)] + [-(u^3 - u*v^2)/(u^6 + 3*u^4*v^2 + 3*u^2*v^4 +
             v^6) du - 2*u^2*v/(u^6 + 3*u^4*v^2 + 3*u^2*v^4 + v^6) dv] +
             [u*v du/\dv]

        """
        if chart is None:
            chart = frame._chart
        self[0].add_expr_by_continuation(chart, subdomain)
        for j in self.irange(1):
            self[j].add_comp_by_continuation(frame, subdomain, chart)

    def irange(self, start=None):
        r"""
        Single index generator.

        INPUT:

        - ``start`` -- (default: ``None``) initial value `i_0` of the index
          between 0 and `n`, where `n` is the manifold's dimension; if none is
          provided, the value 0 is assumed

        OUTPUT:

        - an iterable index, starting from `i_0` and ending at
          `n`, where `n` is the manifold's dimension

        EXAMPLES::

            sage: M = Manifold(3, 'M')
            sage: a = M.mixed_form(name='a')
            sage: list(a.irange())
            [0, 1, 2, 3]
            sage: list(a.irange(2))
            [2, 3]

        """
        return self.parent().irange(start=start)<|MERGE_RESOLUTION|>--- conflicted
+++ resolved
@@ -1044,12 +1044,8 @@
         """
         resu = self._new_instance()
         resu[:] = [form.copy() for form in self]
-<<<<<<< HEAD
-        resu._is_zero = self._is_zero
-=======
         resu.set_name(name=name, latex_name=latex_name)
         resu._is_zero = self._is_zero  # a priori
->>>>>>> 6830d30b
 
         return resu
 
