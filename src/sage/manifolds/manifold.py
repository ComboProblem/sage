r"""
Topological manifolds

Given a topological field `K` (in most applications, `K = \RR` or
`K = \CC`) and a non-negative integer `n`, a *topological manifold of
dimension* `n` *over K* is a topological space `M` such that

- `M` is a Hausdorff space,
- `M` is second countable,
- every point in `M` has a neighborhood homeomorphic to `K^n`

Topological manifolds are implemented via the class :class:`TopManifold`.
Open subsets of topological manifolds are also implemented via
:class:`TopManifold`, since they are topological manifolds by themselves.

In the current setting, topological manifolds are mostly described by means of
charts (see :class:`~sage.manifolds.chart.Chart`).

:class:`TopManifold` serves as a base class for more specific manifold classes.

.. RUBRIC:: Example 1: the 2-sphere as a topological manifold of dimension
  2 over `\RR`

One starts by declaring `S^2` as a 2-dimensional topological manifold::

    sage: M = TopManifold(2, 'S^2')
    sage: M
    2-dimensional topological manifold S^2

Since the base topological field has not been specified in the argument list
of ``TopManifold``, `\RR` is assumed::

    sage: M.base_field()
    'real'
    sage: dim(M)
    2

Let us consider the complement of a point, the "North pole" say; this is an
open subset of `S^2`, which we call `U`::

    sage: U = M.open_subset('U'); U
    Open subset U of the 2-dimensional topological manifold S^2

A standard chart on `U` is provided by the stereographic projection from the
North pole to the equatorial plane::

    sage: stereoN.<x,y> = U.chart(); stereoN
    Chart (U, (x, y))

Thanks to the operator ``<x,y>`` on the left-hand side, the coordinates
declared in a chart (here `x` and `y`), are accessible by their names; they are
Sage's symbolic variables::

    sage: y
    y
    sage: type(y)
    <type 'sage.symbolic.expression.Expression'>

The South pole is the point of coordinates `(x,y)=(0,0)` in the above
chart::

    sage: S = U.point((0,0), chart=stereoN, name='S'); S
    Point S on the 2-dimensional topological manifold S^2

Let us call `V` the open subset that is the complement of the South pole and
let us introduce on it the chart induced by the stereographic projection from
the South pole to the equatorial plane::

    sage: V = M.open_subset('V'); V
    Open subset V of the 2-dimensional topological manifold S^2
    sage: stereoS.<u,v> = V.chart(); stereoS
    Chart (V, (u, v))

The North pole is the point of coordinates `(u,v)=(0,0)` in this chart::

    sage: N = V.point((0,0), chart=stereoS, name='N'); N
    Point N on the 2-dimensional topological manifold S^2

To fully construct the manifold, we declare that it is the union of `U`
and `V`::

    sage: M.declare_union(U,V)

and we provide the transition map between the charts ``stereoN`` = `(U, (x, y))`
and ``stereoS`` = `(V, (u, v))`, denoting by W the intersection of U and V
(W is the subset of U defined by `x^2+y^2\not=0`, as well as the subset of V
defined by`u^2+v^2\not=0`)::

    sage: stereoN_to_S = stereoN.transition_map(stereoS, [x/(x^2+y^2), y/(x^2+y^2)],
    ....:                intersection_name='W', restrictions1= x^2+y^2!=0, restrictions2= u^2+v^2!=0)
    sage: stereoN_to_S
    Change of coordinates from Chart (W, (x, y)) to Chart (W, (u, v))
    sage: stereoN_to_S.display()
    u = x/(x^2 + y^2)
    v = y/(x^2 + y^2)

We give the name ``W`` to the Python variable representing `W=U\cap V`::

    sage: W = U.intersection(V)

The inverse of the transition map is computed by the method ``inverse()``::

    sage: stereoN_to_S.inverse()
    Change of coordinates from Chart (W, (u, v)) to Chart (W, (x, y))
    sage: stereoN_to_S.inverse().display()
    x = u/(u^2 + v^2)
    y = v/(u^2 + v^2)

At this stage, we have four open subsets on `S^2`::

    sage: M.list_of_subsets()
    [2-dimensional topological manifold S^2,
     Open subset U of the 2-dimensional topological manifold S^2,
     Open subset V of the 2-dimensional topological manifold S^2,
     Open subset W of the 2-dimensional topological manifold S^2]

`W` is the open subset that is the complement of the two poles::

    sage: N in W or S in W
    False


The North pole lies in `V` and the South pole in `U`::

    sage: N in V, N in U
    (True, False)
    sage: S in U, S in V
    (True, False)

The manifold's (user) atlas contains four charts, two of them
being restrictions of charts to a smaller domain::

    sage: M.atlas()
    [Chart (U, (x, y)), Chart (V, (u, v)), Chart (W, (x, y)), Chart (W, (u, v))]

Let us consider the point of coordinates (1,2) in the chart ``stereoN``::

    sage: p = M.point((1,2), chart=stereoN, name='p'); p
    Point p on the 2-dimensional topological manifold S^2
    sage: p.parent()
    2-dimensional topological manifold S^2
    sage: p in W
    True

The coordinates of `p` in the chart ``stereoS`` are::

    sage: stereoS(p)
    (1/5, 2/5)

Given the definition of `p`, we have of course::

    sage: stereoN(p)
    (1, 2)

Similarly::

    sage: stereoS(N)
    (0, 0)
    sage: stereoN(S)
    (0, 0)

A continuous map `S^2\rightarrow \RR` (scalar field)::

    sage: f = M.scalar_field({stereoN: atan(x^2+y^2), stereoS: pi/2-atan(u^2+v^2)},
    ....:                    name='f')
    sage: f
    Scalar field f on the 2-dimensional topological manifold S^2
    sage: f.display()
    f: S^2 --> R
    on U: (x, y) |--> arctan(x^2 + y^2)
    on V: (u, v) |--> 1/2*pi - arctan(u^2 + v^2)
    sage: f(p)
    arctan(5)
    sage: f(N)
    1/2*pi
    sage: f(S)
    0
    sage: f.parent()
    Algebra of scalar fields on the 2-dimensional topological manifold S^2
    sage: f.parent().category()
    Category of commutative algebras over Symbolic Ring


.. RUBRIC:: Example 2: the Riemann sphere as a topological manifold of
  dimension 1 over `\CC`

We declare the Riemann sphere `\CC^*` as a 1-dimensional topological manifold
over `\CC`::

    sage: M = TopManifold(1, 'C*', field='complex'); M
    Complex 1-dimensional topological manifold C*

We introduce a first open subset, which is actually
`\CC = \CC^*\setminus\{\infty\}` if we interpret `\CC^*` as the Alexandroff
one-point compactification of `\CC`::

    sage: U = M.open_subset('U')

A natural chart on `U` is then nothing but the identity map of `\CC`, hence
we denote the associated coordinate by `z`::

    sage: Z.<z> = U.chart()

The origin of the complex plane is the point of coordinate `z=0`::

    sage: O = U.point((0,), chart=Z, name='O'); O
    Point O on the Complex 1-dimensional topological manifold C*

Another open subset of `\CC^*` is `V = \CC^*\setminus\{O\}`::

    sage: V = M.open_subset('V')

We define a chart on `V` such that the point at infinity is the point of
coordinate 0 in this chart::

    sage: W.<w> = V.chart(); W
    Chart (V, (w,))
    sage: inf = M.point((0,), chart=W, name='inf', latex_name=r'\infty')
    sage: inf
    Point inf on the Complex 1-dimensional topological manifold C*

To fully construct the Riemann sphere, we declare that it is the union of `U`
and `V`::

    sage: M.declare_union(U,V)

and we provide the transition map between the two charts as `w=1/z` on
on `A = U\cap V`::

    sage: Z_to_W = Z.transition_map(W, 1/z, intersection_name='A',
    ....:                           restrictions1= z!=0, restrictions2= w!=0)
    sage: Z_to_W
    Change of coordinates from Chart (A, (z,)) to Chart (A, (w,))
    sage: Z_to_W.display()
    w = 1/z
    sage: Z_to_W.inverse()
    Change of coordinates from Chart (A, (w,)) to Chart (A, (z,))
    sage: Z_to_W.inverse().display()
    z = 1/w

Let consider the complex number `i` as a point of the Riemann sphere::

    sage: i = M((I,), chart=Z, name='i'); i
    Point i on the Complex 1-dimensional topological manifold C*

Its coordinates w.r.t. the charts ``Z`` and ``W`` are::

    sage: Z(i)
    (I,)
    sage: W(i)
    (-I,)

and we have::

    sage: i in U
    True
    sage: i in V
    True

The following subsets and charts have been defined::

    sage: M.list_of_subsets()
    [Open subset A of the Complex 1-dimensional topological manifold C*,
     Complex 1-dimensional topological manifold C*,
     Open subset U of the Complex 1-dimensional topological manifold C*,
     Open subset V of the Complex 1-dimensional topological manifold C*]
    sage: M.atlas()
    [Chart (U, (z,)), Chart (V, (w,)), Chart (A, (z,)), Chart (A, (w,))]


AUTHORS:

- Eric Gourgoulhon (2015): initial version

REFERENCES:

- J.M. Lee : *Introduction to Topological Manifolds*, 2nd ed., Springer (New
  York) (2011)
- S. Kobayashi & K. Nomizu : *Foundations of Differential Geometry*, vol. 1,
  Interscience Publishers (New York) (1963)
- D. Huybrechts : *Complex Geometry*, Springer (Berlin) (2005)

"""

#*****************************************************************************
#       Copyright (C) 2015 Eric Gourgoulhon <eric.gourgoulhon@obspm.fr>
#       Copyright (C) 2015 Michal Bejger <bejger@camk.edu.pl>
#
#  Distributed under the terms of the GNU General Public License (GPL)
#  as published by the Free Software Foundation; either version 2 of
#  the License, or (at your option) any later version.
#                  http://www.gnu.org/licenses/
#*****************************************************************************

from sage.categories.fields import Fields
#*# Before #18175:
from sage.categories.sets_cat import Sets
#*# After #18175, this should become
# from sage.categories.manifolds import Manifolds
from sage.categories.homset import Hom
from sage.manifolds.subset import TopManifoldSubset
from sage.manifolds.scalarfield_algebra import ScalarFieldAlgebra

class TopManifold(TopManifoldSubset):
    r"""
    Topological manifold over a topological field `K`.

    Given a topological field `K` (in most applications, `K = \RR` or
    `K = \CC`) and a non-negative integer `n`, a *topological manifold of
    dimension* `n` *over K* is a topological space `M` such that

    - `M` is a Hausdorff space,
    - `M` is second countable,
    - every point in `M` has a neighborhood homeomorphic to `K^n`

    This is a Sage *parent* class, the corresponding *element*
    class being :class:`~sage.manifolds.point.TopManifoldPoint`.

    INPUT:

    - ``n`` -- positive integer; dimension of the manifold
    - ``name`` -- string; name (symbol) given to the manifold
    - ``latex_name`` -- (default: ``None``) string; LaTeX symbol to denote the
      manifold; if none is provided, it is set to ``name``
    - ``field`` -- (default: 'real') field `K` on which the manifold is
      defined; allowed values are

        - 'real' for a manifold over `\RR`
        - 'complex' for a manifold over `\CC`
        - an object in the category of fields (see
          :class:`~sage.categories.fields.Fields`) for more general manifolds

    - ``start_index`` -- (default: 0) integer; lower value of the range of
      indices used for "indexed objects" on the manifold, e.g. coordinates
      in a chart
    - ``category`` -- (default: ``None``) to specify the category; the
      default being ``Sets()`` (``Manifolds()`` after :trac:`18175` is
      implemented)
    - ``ambient_manifold`` -- (default: ``None``) if not ``None``, the created
      object is considered as an open subset of the topological manifold
      ``ambient_manifold``

    EXAMPLES:

    A 4-dimensional topological manifold (over `\RR`)::

        sage: M = TopManifold(4, 'M', latex_name=r'\mathcal{M}')
        sage: M
        4-dimensional topological manifold M
        sage: latex(M)
        \mathcal{M}
        sage: M.base_field()
        'real'
        sage: dim(M)
        4

    The input parameter ``start_index`` defines the range of indices on the
    manifold::

        sage: M = TopManifold(4, 'M')
        sage: list(M.irange())
        [0, 1, 2, 3]
        sage: M = TopManifold(4, 'M', start_index=1)
        sage: list(M.irange())
        [1, 2, 3, 4]
        sage: list(TopManifold(4, 'M', start_index=-2).irange())
        [-2, -1, 0, 1]

    A complex manifold::

        sage: N = TopManifold(3, 'N', field='complex'); N
        Complex 3-dimensional topological manifold N

    A manifold over `\QQ`::

        sage: N = TopManifold(6, 'N', field=QQ); N
        6-dimensional topological manifold N over the Rational Field

    A manifold over `\QQ_5`, the field of 5-adic numbers::

        sage: N = TopManifold(2, 'N', field=Qp(5)); N
        2-dimensional topological manifold N over the 5-adic Field with capped
         relative precision 20

    A manifold is a Sage *parent* object, in the category of sets::

        sage: isinstance(M, Parent)
        True
        sage: M.category()
        Category of sets
        sage: M in Sets()
        True

    The corresponding Sage *elements* are points::

        sage: X.<t, x, y, z> = M.chart()
        sage: p = M.an_element(); p
        Point on the 4-dimensional topological manifold M
        sage: p.parent()
        4-dimensional topological manifold M
        sage: M.is_parent_of(p)
        True
        sage: p in M
        True

    The manifold's points are instances of class
    :class:`~sage.manifolds.point.TopManifoldPoint`::

        sage: isinstance(p, sage.manifolds.point.TopManifoldPoint)
        True

    Manifolds are unique, as long as they are created with the same arguments::

        sage: M is TopManifold(4, 'M', start_index=1)
        True
        sage: M is TopManifold(4, 'M')
        False
        sage: M is TopManifold(4, 'M', latex_name='M', start_index=1)
        False

    Since an open subset of a topological manifold `M` is itself a topological
    manifold, open subsets of `M` are instances of the class
    :class:`TopManifold`::

        sage: U = M.open_subset('U'); U
        Open subset U of the 4-dimensional topological manifold M
        sage: isinstance(U, TopManifold)
        True
        sage: U.base_field() == M.base_field()
        True
        sage: dim(U) == dim(M)
        True

    The manifold passes all the tests of the test suite relative to the
    category of Sets::

        sage: TestSuite(M).run()

    """
    def __init__(self, n, name, latex_name=None, field='real', start_index=0,
                 category=None, ambient_manifold=None):
        r"""
        Construct a topological manifold.

        TESTS::

            sage: M = TopManifold(3, 'M', latex_name=r'\mathbb{M}', start_index=1)
            sage: M
            3-dimensional topological manifold M
            sage: latex(M)
            \mathbb{M}
            sage: dim(M)
            3
            sage: X.<x,y,z> = M.chart()
            sage: TestSuite(M).run()

        """
        # Initialization of the attributes _dim, _field and _start_index:
        from sage.rings.integer import Integer
        if not isinstance(n, (int, Integer)):
            raise TypeError("the manifold dimension must be an integer")
        if n<1:
            raise ValueError("the manifold dimension must be strictly " +
                             "positive")
        self._dim = n
        if field not in ['real', 'complex']:
            if field not in Fields():
                raise TypeError("the argument 'field' must be a field")
        self._field = field
        if not isinstance(start_index, (int, Integer)):
            raise TypeError("the starting index must be an integer")
        self._sindex = start_index
        if category is None:
            category = Sets()
            #*# After #18175, this should become
            # category = Manifolds()
        if ambient_manifold is None:
            ambient_manifold = self
        elif not isinstance(ambient_manifold, TopManifold):
            raise TypeError("the argument 'ambient_manifold' must be " +
                            "a topological manifold")
        # Initialization as a subset of the ambient manifold (possibly itself):
        TopManifoldSubset.__init__(self, ambient_manifold, name,
                                   latex_name=latex_name, category=category)
        self._is_open = True
        self._open_covers = [[self]]  # list of open covers of self
        self._atlas = []  # list of charts defined on subsets of self
        self._top_charts = []  # list of charts defined on subsets of self
                        # that are not subcharts of charts on larger subsets
        self._def_chart = None  # default chart
        self._coord_changes = {} # dictionary of transition maps
        # List of charts that individually cover self, i.e. whose
        # domains are self (if non-empty, self is a coordinate domain):
        self._covering_charts = []
        # Algebra of scalar fields defined on self:
        self._scalar_field_algebra = None # to be set by self.scalar_field_algebra()
        # The zero scalar field:
        self._zero_scalar_field = self.scalar_field_algebra().zero()
        # The unit scalar field:
        self._one_scalar_field = self.scalar_field_algebra().one()
        # The identity map on self:
        self._identity_map = Hom(self, self).one()

    def _repr_(self):
        r"""
        String representation of the manifold.

        TESTS::

            sage: M = TopManifold(3, 'M')
            sage: M._repr_()
            '3-dimensional topological manifold M'
            sage: repr(M)  # indirect doctest
            '3-dimensional topological manifold M'
            sage: M  # indirect doctest
            3-dimensional topological manifold M
            sage: M = TopManifold(3, 'M', field='complex')
            sage: M._repr_()
            'Complex 3-dimensional topological manifold M'
            sage: M = TopManifold(3, 'M', field=QQ)
            sage: M._repr_()
            '3-dimensional topological manifold M over the Rational Field'

        If the manifold is actually an open subset of a larger manifold, the
        string representation is different::

            sage: U = M.open_subset('U')
            sage: U._repr_()
            'Open subset U of the 3-dimensional topological manifold M over the Rational Field'

        """
        if self._manifold is self:
            if self._field == 'real':
                return "{}-dimensional topological manifold {}".format(
                                                         self._dim, self._name)
            elif self._field == 'complex':
                return "Complex {}-dimensional topological manifold {}".format(
                                                         self._dim, self._name)
            return "{}-dimensional topological manifold {} over the {}".format(
                                            self._dim, self._name, self._field)
        else:
            return "Open subset {} of the {}".format(self._name,
                                                     self._manifold)

    def _latex_(self):
        r"""
        LaTeX representation of the manifold.

        TESTS::

            sage: M = TopManifold(3, 'M')
            sage: M._latex_()
            'M'
            sage: latex(M)
            M
            sage: M = TopManifold(3, 'M', latex_name=r'\mathcal{M}')
            sage: M._latex_()
            '\\mathcal{M}'
            sage: latex(M)
            \mathcal{M}

        """
        return self._latex_name

    def _an_element_(self):
        r"""
        Construct some point on the manifold.

        EXAMPLES::

            sage: M = TopManifold(2, 'M')
            sage: X.<x,y> = M.chart()
            sage: p = M._an_element_(); p
            Point on the 2-dimensional topological manifold M
            sage: p.coord()
            (0, 0)
            sage: U = M.open_subset('U', coord_def={X: y>1}); U
            Open subset U of the 2-dimensional topological manifold M
            sage: p = U._an_element_(); p
            Point on the 2-dimensional topological manifold M
            sage: p in U
            True
            sage: p.coord()
            (0, 2)
            sage: V = U.open_subset('V', coord_def={X.restrict(U): x<-pi})
            sage: p = V._an_element_(); p
            Point on the 2-dimensional topological manifold M
            sage: p in V
            True
            sage: p.coord()
            (-pi - 1, 2)

        """
        from sage.rings.infinity import Infinity
        if self._def_chart is None:
            return self.element_class(self)
        # Attempt to construct a point in the domain of the default chart
        chart = self._def_chart
        if self._field == 'real':
            coords = []
            for coord_range in chart._bounds:
                xmin = coord_range[0][0]
                xmax = coord_range[1][0]
                if xmin == -Infinity:
                    if xmax == Infinity:
                        x = 0
                    else:
                        x = xmax - 1
                else:
                    if xmax == Infinity:
                        x = xmin + 1
                    else:
                        x = (xmin + xmax)/2
                coords.append(x)
        else:
            coords = self._dim*[0]
        if not chart.valid_coordinates(*coords):
            # Attempt to construct a point in the domain of other charts
            if self._field == 'real':
                for ch in self._atlas:
                    if ch is self._def_chart:
                        continue # since this case has already been attempted
                    coords = []
                    for coord_range in ch._bounds:
                        xmin = coord_range[0][0]
                        xmax = coord_range[1][0]
                        if xmin == -Infinity:
                            if xmax == Infinity:
                                x = 0
                            else:
                                x = xmax - 1
                        else:
                            if xmax == Infinity:
                                x = xmin + 1
                            else:
                                x = (xmin + xmax)/2
                        coords.append(x)
                    if ch.valid_coordinates(*coords):
                        chart = ch
                        break
                else:
                    # A generic element with specific coordinates could not be
                    # automatically generated, due to too complex cooordinate
                    # conditions. An element without any coordinate set is
                    # returned instead:
                    return self.element_class(self)
            else:
                # Case of manifolds over a field different from R
                for ch in self._atlas:
                    if ch is self._def_chart:
                        continue # since this case has already been attempted
                    if ch.valid_coordinates(*coords):
                        chart = ch
                        break
                else:
                    return self.element_class(self)
        # The point is constructed with check_coords=False since the check
        # has just been performed above:
        return self.element_class(self, coords=coords, chart=chart,
                                  check_coords=False)

    def __contains__(self, point):
        r"""
        Check whether a point is contained in the manifold.

        EXAMPLES::

            sage: M = TopManifold(2, 'M')
            sage: X.<x,y> = M.chart()
            sage: p = M.point((1,2), chart=X)
            sage: M.__contains__(p)
            True
            sage: p in M  # indirect doctest
            True
            sage: U = M.open_subset('U', coord_def={X: x>0})
            sage: U.__contains__(p)
            True
            sage: p in U  # indirect doctest
            True
            sage: V = U.open_subset('V', coord_def={X.restrict(U): y<0})
            sage: V.__contains__(p)
            False
            sage: p in V  # indirect doctest
            False

        """
        # for efficiency, a quick test first:
        if point._subset is self:
            return True
        if point._subset.is_subset(self):
            return True
        for chart in self._atlas:
            if chart in point._coordinates:
                if chart.valid_coordinates( *(point._coordinates[chart]) ):
                    return True
        for chart in point._coordinates:
            for schart in chart._subcharts:
                if schart in self._atlas and schart.valid_coordinates(
                                          *(point._coordinates[chart]) ):
                    return True
        return False

    def dimension(self):
        r"""
        Return the dimension of the manifold over its base field.

        EXAMPLE::

            sage: M = TopManifold(2, 'M')
            sage: M.dimension()
            2

        A shortcut is ``dim()``::

            sage: M.dim()
            2

        The Sage global function ``dim`` can also be used::

            sage: dim(M)
            2

        """
        return self._dim

    dim = dimension

    def base_field(self):
        r"""
        Return the field on which the manifolds is defined.

        OUTPUT:

        - a field or one of the strings 'real' and 'complex', since there
          is no exact representation of the fields `\RR` and `\CC` in Sage

        EXAMPLES::

            sage: M = TopManifold(3, 'M')
            sage: M.base_field()
            'real'
            sage: M = TopManifold(3, 'M', field='complex')
            sage: M.base_field()
            'complex'
            sage: M = TopManifold(3, 'M', field=QQ)
            sage: M.base_field()
            Rational Field

        """
        return self._field

    def start_index(self):
        r"""
        Return the first value of the index range used on the manifold.

        This is the parameter ``start_index`` passed at the construction of
        the manifold.

        OUTPUT:

        - the integer `i_0` such that all indices of indexed objects on the
          manifold range from `i_0` to `i_0 + n - 1`, where `n` is the
          manifold's dimension.

        EXAMPLES::

            sage: M = TopManifold(3, 'M')
            sage: M.start_index()
            0
            sage: M = TopManifold(3, 'M', start_index=1)
            sage: M.start_index()
            1

        """
        return self._sindex

    def irange(self, start=None):
        r"""
        Single index generator.

        INPUT:

        - ``start`` -- (default: ``None``) initial value `i_0` of the index; if
          none is provided, the value returned by :meth:`start_index()` is
          assumed.

        OUTPUT:

        - an iterable index, starting from `i_0` and ending at
          `i_0 + n - 1`, where `n` is the manifold's dimension.

        EXAMPLES:

        Index range on a 4-dimensional manifold::

            sage: M = TopManifold(4, 'M')
            sage: for i in M.irange():
            ...       print i,
            ...
            0 1 2 3
            sage: for i in M.irange(2):
            ...       print i,
            ...
            2 3
            sage: list(M.irange())
            [0, 1, 2, 3]

        Index range on a 4-dimensional manifold with starting index=1::

            sage: M = TopManifold(4, 'M', start_index=1)
            sage: for i in M.irange():
            ...       print i,
            ...
            1 2 3 4
            sage: for i in M.irange(2):
            ...      print i,
            ...
            2 3 4

        In general, one has always::

            sage: M.irange().next() == M.start_index()
            True

        """
        si = self._sindex
        imax = self._dim + si
        if start is None:
            i = si
        else:
            i = start
        while i < imax:
            yield i
            i += 1

    def index_generator(self, nb_indices):
        r"""
        Generator of index series.

        INPUT:

        - ``nb_indices`` -- number of indices in a series

        OUTPUT:

        - an iterable index series for a generic component with the specified
          number of indices

        EXAMPLES:

        Indices on a 2-dimensional manifold::

            sage: M = TopManifold(2, 'M', start_index=1)
            sage: for ind in M.index_generator(2):
            ...       print ind
            ...
            (1, 1)
            (1, 2)
            (2, 1)
            (2, 2)

        Loops can be nested::

            sage: for ind1 in M.index_generator(2):
            ...       print ind1, " : ",
            ...       for ind2 in M.index_generator(2):
            ...           print ind2,
            ...       print ""
            ...
            (1, 1)  :  (1, 1) (1, 2) (2, 1) (2, 2)
            (1, 2)  :  (1, 1) (1, 2) (2, 1) (2, 2)
            (2, 1)  :  (1, 1) (1, 2) (2, 1) (2, 2)
            (2, 2)  :  (1, 1) (1, 2) (2, 1) (2, 2)

        """
        si = self._sindex
        imax = self._dim - 1 + si
        ind = [si for k in range(nb_indices)]
        ind_end = [si for k in range(nb_indices)]
        ind_end[0] = imax+1
        while ind != ind_end:
            yield tuple(ind)
            ret = 1
            for pos in range(nb_indices-1,-1,-1):
                if ind[pos] != imax:
                    ind[pos] += ret
                    ret = 0
                elif ret == 1:
                    if pos == 0:
                        ind[pos] = imax + 1 # end point reached
                    else:
                        ind[pos] = si
                        ret = 1

    def atlas(self):
        r"""
        Return the list of charts that have been defined on the manifold.

        EXAMPLES:

        Charts on subsets of `\RR^2`::

            sage: M = TopManifold(2, 'R^2')
            sage: c_cart.<x,y> = M.chart() # Cartesian coordinates on R^2
            sage: M.atlas()
            [Chart (R^2, (x, y))]
            sage: U = M.open_subset('U', coord_def={c_cart: (y!=0,x<0)}) # U = R^2 \ half line {y=0,x>=0}
            sage: U.atlas()
            [Chart (U, (x, y))]
            sage: M.atlas()
            [Chart (R^2, (x, y)), Chart (U, (x, y))]
            sage: c_spher.<r, ph> = U.chart(r'r:(0,+oo) ph:(0,2*pi):\phi') # spherical (polar) coordinates on U
            sage: U.atlas()
            [Chart (U, (x, y)), Chart (U, (r, ph))]
            sage: M.atlas()
            [Chart (R^2, (x, y)), Chart (U, (x, y)), Chart (U, (r, ph))]

        """
        return self._atlas

    def top_charts(self):
        r"""
        Return the list of charts defined on subsets of the current manifold
        that are not subcharts of charts on larger subsets.

        OUTPUT:

        - list of charts defined on open subsets of the manifold but not on
          larger subsets

        EXAMPLES:

        Charts on a 2-dimensional manifold::

            sage: TopManifold._clear_cache_()  # for doctests only
            sage: M = TopManifold(2, 'M')
            sage: X.<x,y> = M.chart()
            sage: U = M.open_subset('U', coord_def={X: x>0})
            sage: Y.<u,v> = U.chart()
            sage: M.top_charts()
            [Chart (M, (x, y)), Chart (U, (u, v))]

        Note that the (user) atlas contains one more chart: (U, (x,y)), which
        is not a "top" chart::

            sage: M.atlas()
            [Chart (M, (x, y)), Chart (U, (x, y)), Chart (U, (u, v))]

        """
        return self._top_charts

    def default_chart(self):
        r"""
        Return the default chart defined on the manifold.

        Unless changed via :meth:`set_default_chart`, the *default chart*
        is the first one defined on a subset of the manifold (possibly itself).

        OUTPUT:

        - instance of :class:`~sage.manifolds.chart.Chart`
          representing the default chart.

        EXAMPLES:

        Default chart on a 2-dimensional manifold and on some subsets::

            sage: TopManifold._clear_cache_()  # for doctests only
            sage: M = TopManifold(2, 'M')
            sage: M.chart('x y')
            Chart (M, (x, y))
            sage: M.chart('u v')
            Chart (M, (u, v))
            sage: M.default_chart()
            Chart (M, (x, y))
            sage: A = M.open_subset('A')
            sage: A.chart('t z')
            Chart (A, (t, z))
            sage: A.default_chart()
            Chart (A, (t, z))

        """
        return self._def_chart

    def set_default_chart(self, chart):
        r"""
        Changing the default chart on ``self``.

        INPUT:

        - ``chart`` -- a chart (must be defined on some subset ``self``)

        EXAMPLES:

        Charts on a 2-dimensional manifold::

            sage: TopManifold._clear_cache_() # for doctests only
            sage: M = TopManifold(2, 'M')
            sage: c_xy.<x,y> = M.chart()
            sage: c_uv.<u,v> = M.chart()
            sage: M.default_chart()
            Chart (M, (x, y))
            sage: M.set_default_chart(c_uv)
            sage: M.default_chart()
            Chart (M, (u, v))

        """
        from chart import Chart
        if not isinstance(chart, Chart):
            raise TypeError("{} is not a chart".format(chart))
        if chart._domain is not self:
            if self.is_manifestly_coordinate_domain():
                raise TypeError("the chart domain must coincide with " +
                                "the {}".format(self))
            if chart not in self._atlas:
                raise ValueError("the chart must be defined on the " +
                                 "{}".format(self))
        self._def_chart = chart

    def coord_change(self, chart1, chart2):
        r"""
        Return the change of coordinates (transition map) between two charts
        defined on the manifold.

        The change of coordinates must have been defined previously, for
        instance by the method
        :meth:`~sage.manifolds.chart.Chart.transition_map`.

        INPUT:

        - ``chart1`` -- chart 1
        - ``chart2`` -- chart 2

        OUTPUT:

        - instance of :class:`~sage.manifolds.chart.CoordChange`
          representing the transition map from chart 1 to chart 2

        EXAMPLES:

        Change of coordinates on a 2-dimensional manifold::

            sage: TopManifold._clear_cache_() # for doctests only
            sage: M = TopManifold(2, 'M')
            sage: c_xy.<x,y> = M.chart()
            sage: c_uv.<u,v> = M.chart()
            sage: c_xy.transition_map(c_uv, (x+y, x-y)) # defines the coordinate change
            Change of coordinates from Chart (M, (x, y)) to Chart (M, (u, v))
            sage: M.coord_change(c_xy, c_uv) # returns the coordinate change defined above
            Change of coordinates from Chart (M, (x, y)) to Chart (M, (u, v))

        """
        if (chart1, chart2) not in self._coord_changes:
            raise TypeError("the change of coordinates from " +
                            "{} to {}".format(chart1, chart2) + " has not " +
                            "been defined on the {}".format(self))
        return self._coord_changes[(chart1, chart2)]

    def coord_changes(self):
        r"""
        Return the changes of coordinates (transition maps) defined on
        subsets of the manifold.

        OUTPUT:

        - dictionary of changes of coordinates, with pairs of charts as keys

        EXAMPLES:

        Various changes of coordinates on a 2-dimensional manifold::

            sage: TopManifold._clear_cache_() # for doctests only
            sage: M = TopManifold(2, 'M')
            sage: c_xy.<x,y> = M.chart()
            sage: c_uv.<u,v> = M.chart()
            sage: xy_to_uv = c_xy.transition_map(c_uv, [x+y, x-y])
            sage: M.coord_changes()
            {(Chart (M, (x, y)),
              Chart (M, (u, v))): Change of coordinates from Chart (M, (x, y)) to Chart (M, (u, v))}
            sage: uv_to_xy = xy_to_uv.inverse()
            sage: M.coord_changes()  # random (dictionary output)
            {(Chart (M, (u, v)),
              Chart (M, (x, y))): Change of coordinates from Chart (M, (u, v)) to Chart (M, (x, y)),
             (Chart (M, (x, y)),
              Chart (M, (u, v))): Change of coordinates from Chart (M, (x, y)) to Chart (M, (u, v))}
            sage: c_rs.<r,s> = M.chart()
            sage: uv_to_rs = c_uv.transition_map(c_rs, [-u+2*v, 3*u-v])
            sage: M.coord_changes()  # random (dictionary output)
            {(Chart (M, (u, v)),
              Chart (M, (r, s))): Change of coordinates from Chart (M, (u, v)) to Chart (M, (r, s)),
             (Chart (M, (u, v)),
              Chart (M, (x, y))): Change of coordinates from Chart (M, (u, v)) to Chart (M, (x, y)),
             (Chart (M, (x, y)),
              Chart (M, (u, v))): Change of coordinates from Chart (M, (x, y)) to Chart (M, (u, v))}
            sage: xy_to_rs = uv_to_rs * xy_to_uv
            sage: M.coord_changes()  # random (dictionary output)
            {(Chart (M, (u, v)),
              Chart (M, (r, s))): Change of coordinates from Chart (M, (u, v)) to Chart (M, (r, s)),
             (Chart (M, (u, v)),
              Chart (M, (x, y))): Change of coordinates from Chart (M, (u, v)) to Chart (M, (x, y)),
             (Chart (M, (x, y)),
              Chart (M, (u, v))): Change of coordinates from Chart (M, (x, y)) to Chart (M, (u, v)),
             (Chart (M, (x, y)),
              Chart (M, (r, s))): Change of coordinates from Chart (M, (x, y)) to Chart (M, (r, s))}

        """
        return self._coord_changes

    def is_manifestly_coordinate_domain(self):
        r"""
        Return ``True`` if the manifold is known to be the domain of some
        coordinate chart and ``False`` otherwise.

        If ``False`` is returned, either the manifold cannot be the domain of
        some coordinate chart or no such chart has been declared yet.

        EXAMPLES::

            sage: TopManifold._clear_cache_()  # for doctests only
            sage: M = TopManifold(2, 'M')
            sage: U = M.open_subset('U')
            sage: X.<x,y> = U.chart()
            sage: U.is_manifestly_coordinate_domain()
            True
            sage: M.is_manifestly_coordinate_domain()
            False
            sage: Y.<u,v> = M.chart()
            sage: M.is_manifestly_coordinate_domain()
            True

        """
        return not self._covering_charts == []

    def open_subset(self, name, latex_name=None, coord_def={}):
        r"""
        Create an open subset of the manifold.

        An open subset is a set that is (i) included in the manifold and (ii)
        open with respect to the manifold's topology. It is a topological
        manifold by itself. Hence the returned object is an instance of
        :class:`TopManifold`.

        INPUT:

        - ``name`` -- name given to the open subset
        - ``latex_name`` --  (default: ``None``) LaTeX symbol to denote the
          subset; if none is provided, it is set to ``name``
        - ``coord_def`` -- (default: {}) definition of the subset in
          terms of coordinates; ``coord_def`` must a be dictionary with keys
          charts on the manifold and values the symbolic expressions formed by
          the coordinates to define the subset.

        OUTPUT:

        - the open subset, as an instance of :class:`TopManifold`.

        EXAMPLES:

        Creating an open subset of a 2-dimensional manifold::

            sage: TopManifold._clear_cache_() # for doctests only
            sage: M = TopManifold(2, 'M')
            sage: A = M.open_subset('A'); A
            Open subset A of the 2-dimensional topological manifold M

        As an open subset of a topological manifold, ``A`` is itself a
        topological manifold, on the same topological field and of the same
        dimension as ``M``::

            sage: isinstance(A, TopManifold)
            True
            sage: A.base_field() == M.base_field()
            True
            sage: dim(A) == dim(M)
            True

        Creating an open subset of ``A``::

            sage: B = A.open_subset('B'); B
            Open subset B of the 2-dimensional topological manifold M

        We have then::

            sage: A.subsets()  # random (set output)
            {Open subset B of the 2-dimensional topological manifold M,
             Open subset A of the 2-dimensional topological manifold M}
            sage: B.is_subset(A)
            True
            sage: B.is_subset(M)
            True

        Defining an open subset by some coordinate restrictions: the open
        unit disk in `\RR^2`::

            sage: M = TopManifold(2, 'R^2')
            sage: c_cart.<x,y> = M.chart() # Cartesian coordinates on R^2
            sage: U = M.open_subset('U', coord_def={c_cart: x^2+y^2<1}); U
            Open subset U of the 2-dimensional topological manifold R^2

        Since the argument ``coord_def`` has been set, ``U`` is automatically
        provided with a chart, which is the restriction of the Cartesian one
        to ``U``::

            sage: U.atlas()
            [Chart (U, (x, y))]

        Therefore, one can immediately check whether a point belongs to U::

            sage: M.point((0,0)) in U
            True
            sage: M.point((1/2,1/3)) in U
            True
            sage: M.point((1,2)) in U
            False

        """
        resu = TopManifold(self._dim, name, latex_name=latex_name,
                           field=self._field, start_index=self._sindex,
                           category=self.category(),
                           ambient_manifold=self._manifold)
        #!# NB: the above could have been
        # resu = type(self).__base__(...) instead of resu = TopManifold(...)
        # to allow for open_subset() of derived classes to call first this
        # version,
        # but, because of the category framework, it could NOT have been
        # resu = self.__class__(...)
        # cf. the discussion in
        # https://groups.google.com/forum/#!topic/sage-devel/jHlFxhMDf3Y
        resu._supersets.update(self._supersets)
        for sd in self._supersets:
            sd._subsets.add(resu)
        self._top_subsets.add(resu)
        # Charts on the result from the coordinate definition:
        for chart, restrictions in coord_def.iteritems():
            if chart not in self._atlas:
                raise ValueError("the {} does not belong to ".format(chart) +
                                 "the atlas of {}".format(self))
            chart.restrict(resu, restrictions)
        # Transition maps on the result inferred from those of self:
        for chart1 in coord_def:
            for chart2 in coord_def:
                if chart2 != chart1:
                    if (chart1, chart2) in self._coord_changes:
                        self._coord_changes[(chart1, chart2)].restrict(resu)
        return resu

    def chart(self, coordinates='', names=None):
        r"""
        Define a chart, the domain of which is the manifold.

        A *chart* is a pair `(U,\varphi)`, where `U` is the current manifold
        and `\varphi: U \rightarrow V \subset K^n`
        is a homeomorphism from `U` to an open subset `V` of `K^n`, `K` being
        the field on which the manifold is defined.

        The components `(x^1,\ldots,x^n)` of `\varphi`, defined by
        `\varphi(p) = (x^1(p),\ldots,x^n(p))\in K^n` for any point `p\in U`,
        are called the *coordinates* of the chart `(U,\varphi)`.

        See :class:`~sage.manifolds.chart.Chart` for a complete
        documentation.

        INPUT:

        - ``coordinates`` --  (default: '' (empty string)) single string
          defining the coordinate symbols and ranges: the coordinates are
          separated by ' ' (space) and each coordinate has at most three fields,
          separated by ':':

          1. The coordinate symbol (a letter or a few letters)
          2. (optional, only for manifolds over `\RR`) The interval `I`
             defining the coordinate range: if not
             provided, the coordinate is assumed to span all `\RR`; otherwise
             `I` must be provided in the form (a,b) (or equivalently ]a,b[)
             The bounds a and b can be +/-Infinity, Inf, infinity, inf or oo.
             For *singular* coordinates, non-open intervals such as [a,b] and
             (a,b] (or equivalently ]a,b]) are allowed.
             Note that the interval declaration must not contain any space
             character.
          3. (optional) The LaTeX spelling of the coordinate; if not provided
             the coordinate symbol given in the first field will be used.

          The order of the fields 2 and 3 does not matter and each of them can
          be omitted.
          If it contains any LaTeX expression, the string ``coordinates`` must
          be declared with the prefix 'r' (for "raw") to allow for a proper
          treatment of the backslash character (see examples below).
          If no interval range and no LaTeX spelling is to be provided for any
          coordinate, the argument ``coordinates`` can be omitted when the
          shortcut operator ``<,>`` is used via Sage preparser (see examples
          below)
        - ``names`` -- (default: ``None``) unused argument, except if
          ``coordinates`` is not provided; it must then be a tuple containing
          the coordinate symbols (this is guaranteed if the shortcut operator
          ``<,>`` is used).

        OUTPUT:

        - the created chart, as an instance of
          :class:`~sage.manifolds.chart.Chart` or of the subclass
          :class:`~sage.manifolds.chart.RealChart` for manifolds over `\RR`.

        EXAMPLES:

        Chart on a 2-dimensional manifold::

            sage: TopManifold._clear_cache_() # for doctests only
            sage: M = TopManifold(2, 'M')
            sage: U = M.open_subset('U')
            sage: X = U.chart('x y'); X
            Chart (U, (x, y))
            sage: X[0]
            x
            sage: X[1]
            y
            sage: X[:]
            (x, y)

        The declared coordinates are not known at the global level::

            sage: y
            Traceback (most recent call last):
            ...
            NameError: name 'y' is not defined

        They can be recovered by the operator ``[:]`` applied to the chart::

            sage: (x, y) = X[:]
            sage: y
            y
            sage: type(y)
            <type 'sage.symbolic.expression.Expression'>

        But a shorter way to proceed is to use the operator ``<,>`` in the
        left-hand side of the chart declaration (there is then no need to
        pass the string 'x y' to chart())::

            sage: TopManifold._clear_cache_() # for doctests only
            sage: M = TopManifold(2, 'M')
            sage: U = M.open_subset('U')
            sage: X.<x,y> = U.chart(); X
            Chart (U, (x, y))

        Indeed, the declared coordinates are then known at the global level::

            sage: y
            y
            sage: (x,y) == X[:]
            True

        Actually the instruction ``X.<x,y> = U.chart()`` is
        equivalent to the combination of the two instructions
        ``X = U.chart('x y')`` and ``(x,y) = X[:]``.

        See the documentation of class
        :class:`~sage.manifolds.chart.Chart` for more examples,
        especially regarding the coordinates ranges and restrictions.

        """
        from sage.manifolds.chart import Chart, RealChart
        if self._field == 'real':
            return RealChart(self, coordinates=coordinates, names=names)
        return Chart(self, coordinates=coordinates, names=names)

    def scalar_field_algebra(self):
        r"""
        Return the algebra of scalar fields defined the manifold.

        See :class:`~sage.manifolds.scalarfield_algebra.ScalarFieldAlgebra`
        for a complete documentation.

        OUTPUT:

        - instance of
          :class:`~sage.manifolds.scalarfield_algebra.ScalarFieldAlgebra`
          representing the algebra `C^0(U)` of all scalar fields defined
          on `U` = ``self``.

        EXAMPLE:

        Scalar algebra of a 3-dimensional open subset::

            sage: TopManifold._clear_cache_() # for doctests only
            sage: M = TopManifold(3, 'M')
            sage: U = M.open_subset('U')
            sage: CU = U.scalar_field_algebra() ; CU
            Algebra of scalar fields on the Open subset U of the 3-dimensional topological manifold M
            sage: CU.category()
            Category of commutative algebras over Symbolic Ring
            sage: CU.zero()
            Scalar field zero on the Open subset U of the 3-dimensional topological manifold M

        """
        if self._scalar_field_algebra is None:
            self._scalar_field_algebra = ScalarFieldAlgebra(self)
        return self._scalar_field_algebra

    def scalar_field(self, coord_expression=None, chart=None, name=None,
                     latex_name=None):
        r"""
        Define a scalar field on the manifold.

<<<<<<< HEAD
        See :class:`~sage.manifolds.scalarfield.ScalarField` for a complete
        documentation.
=======
        See :class:`~sage.manifolds.scalarfield.ScalarField` (or
        :class:`~sage.manifolds.differentiable.scalarfield.DiffScalarField`
        if the manifold is differentiable) for a complete documentation.
>>>>>>> 2f231b66

        INPUT:

        - ``coord_expression`` -- (default: ``None``) coordinate expression(s)
          of the scalar field; this can be either

          - a single coordinate expression; if the argument ``chart`` is
            ``'all'``, this expression is set to all the charts defined
            on the open set; otherwise, the expression is set in the
            specific chart provided by the argument ``chart``
          - a dictionary of coordinate expressions, with the charts as keys.

          If ``coord_expression`` is ``None`` or does not fully specified the
          scalar field, other coordinate expressions can be added subsequently
          by means of the methods
          :meth:`~sage.manifolds.scalarfield.ScalarField.add_expr`,
          :meth:`~sage.manifolds.scalarfield.ScalarField.add_expr_by_continuation`,
          or :meth:`~sage.manifolds.scalarfield.ScalarField.set_expr`
        - ``chart`` -- (default: ``None``) chart defining the coordinates used
          in ``coord_expression`` when the latter is a single coordinate
          expression; if none is provided (default), the default chart of the
          open set is assumed. If ``chart=='all'``, ``coord_expression`` is
          assumed to be independent of the chart (constant scalar field).
        - ``name`` -- (default: ``None``) name given to the scalar field
        - ``latex_name`` -- (default: ``None``) LaTeX symbol to denote the scalar
          field; if none is provided, the LaTeX symbol is set to ``name``

        OUTPUT:

        - instance of :class:`~sage.manifolds.scalarfield.ScalarField`
          (or of the subclass
          :class:`~sage.manifolds.differentiable.scalarfield.DiffScalarField`
          if the manifold is differentiable) representing the defined scalar
          field.

        EXAMPLES:

        A scalar field defined by its coordinate expression in the open
        set's default chart::

            sage: TopManifold._clear_cache_() # for doctests only
            sage: M = TopManifold(3, 'M')
            sage: U = M.open_subset('U')
            sage: c_xyz.<x,y,z> = U.chart()
            sage: f = U.scalar_field(sin(x)*cos(y) + z, name='F'); f
            Scalar field F on the Open subset U of the 3-dimensional topological manifold M
            sage: f.display()
            F: U --> R
               (x, y, z) |--> cos(y)*sin(x) + z
            sage: f.parent()
            Algebra of scalar fields on the Open subset U of the 3-dimensional topological manifold M
            sage: f in U.scalar_field_algebra()
            True

        Equivalent definition with the chart specified::

            sage: f = U.scalar_field(sin(x)*cos(y) + z, chart=c_xyz, name='F')
            sage: f.display()
            F: U --> R
               (x, y, z) |--> cos(y)*sin(x) + z

        Equivalent definition with a dictionary of coordinate expression(s)::

            sage: f = U.scalar_field({c_xyz: sin(x)*cos(y) + z}, name='F')
            sage: f.display()
            F: U --> R
               (x, y, z) |--> cos(y)*sin(x) + z

        See the documentation of class
        :class:`~sage.manifolds.scalarfield.ScalarField` for more
        examples.

        .. SEEALSO::

            :meth:`constant_scalar_field`, :meth:`zero_scalar_field`,
            :meth:`one_scalar_field`

        """
        if isinstance(coord_expression, dict):
            # check validity of entry
            for chart in coord_expression:
                if not chart._domain.is_subset(self):
                    raise ValueError("the {} is not defined ".format(chart) +
                                     "on some subset of the " + str(self))
        return self.scalar_field_algebra().element_class(self,
                                            coord_expression=coord_expression,
                                            name=name, latex_name=latex_name,
                                            chart=chart)

    def constant_scalar_field(self, value, name=None, latex_name=None):
        r"""
        Define a constant scalar field on the manifold.

        INPUT:

        - ``value`` -- constant value of the scalar field, either a numerical
          value or a symbolic expression not involving any chart coordinates
        - ``name`` -- (default: ``None``) name given to the scalar field
        - ``latex_name`` -- (default: ``None``) LaTeX symbol to denote the
          scalar field; if none is provided, the LaTeX symbol is set to ``name``

        OUTPUT:

        - instance of :class:`~sage.manifolds.scalarfield.ScalarField`
          representing the scalar field whose constant value is ``value``

        EXAMPLES:

        A constant scalar field on the 2-sphere::

            sage: M = TopManifold(2, 'M') # the 2-dimensional sphere S^2
            sage: U = M.open_subset('U') # complement of the North pole
            sage: c_xy.<x,y> = U.chart() # stereographic coordinates from the North pole
            sage: V = M.open_subset('V') # complement of the South pole
            sage: c_uv.<u,v> = V.chart() # stereographic coordinates from the South pole
            sage: M.declare_union(U,V)   # S^2 is the union of U and V
            sage: xy_to_uv = c_xy.transition_map(c_uv, (x/(x^2+y^2), y/(x^2+y^2)),
            ....:                                intersection_name='W',
            ....:                                restrictions1= x^2+y^2!=0,
            ....:                                restrictions2= u^2+v^2!=0)
            sage: uv_to_xy = xy_to_uv.inverse()
            sage: f = M.constant_scalar_field(-1) ; f
            Scalar field on the 2-dimensional topological manifold M
            sage: f.display()
            M --> R
            on U: (x, y) |--> -1
            on V: (u, v) |--> -1

        We have::

            sage: f.restrict(U) == U.constant_scalar_field(-1)
            True
            sage: M.constant_scalar_field(0) is M.zero_scalar_field()
            True

        .. SEEALSO::

            :meth:`zero_scalar_field`, :meth:`one_scalar_field`
        """
        if value == 0:
            return self.zero_scalar_field()
        return self.scalar_field_algebra().element_class(self,
                                              coord_expression=value,
                                              name=name, latex_name=latex_name,
                                              chart='all')

    def zero_scalar_field(self):
        r"""
        Return the zero scalar field defined on the manifold.

        OUTPUT:

        - instance of :class:`~sage.manifolds.scalarfield.ScalarField`
          representing the constant scalar field with value 0.

        EXAMPLE::

            sage: TopManifold._clear_cache_() # for doctests only
            sage: M = TopManifold(2, 'M')
            sage: X.<x,y> = M.chart()
            sage: f = M.zero_scalar_field() ; f
            Scalar field zero on the 2-dimensional topological manifold M
            sage: f.display()
            zero: M --> R
               (x, y) |--> 0
            sage: f.parent()
            Algebra of scalar fields on the 2-dimensional topological manifold M
            sage: f is M.scalar_field_algebra().zero()
            True

        """
        return self._zero_scalar_field

    def one_scalar_field(self):
        r"""
        Return the constant scalar field with value the unit element of the
        manifold's base field.

        OUTPUT:

        - instance of :class:`~sage.manifolds.scalarfield.ScalarField`
          representing the constant scalar field with value the unit element
          of the manifold's base field.

        EXAMPLE::

            sage: M = TopManifold(2, 'M')
            sage: X.<x,y> = M.chart()
            sage: f = M.one_scalar_field(); f
            Scalar field 1 on the 2-dimensional topological manifold M
            sage: f.display()
            1: M --> R
               (x, y) |--> 1
            sage: f.parent()
            Algebra of scalar fields on the 2-dimensional topological manifold M
            sage: f is M.scalar_field_algebra().one()
            True

        """
        return self._one_scalar_field

    def _Hom_(self, other, category=None):
        r"""
        Construct the set of morphisms (i.e. continuous maps)
        ``self`` --> ``other``.

        INPUT:

        - ``other`` -- an open subset of some topological manifold over the
          same field as ``self``
        - ``category`` -- (default: ``None``) not used here (to ensure
          compatibility with generic hook ``_Hom_``)

        OUTPUT:

        - the homset Hom(U,V), where U is ``self`` and V is ``other``

        See class
        :class:`~sage.manifolds.manifold_homset.TopManifoldHomset`
        for more documentation.

        TESTS::

            sage: M = TopManifold(2, 'M')
            sage: N = TopManifold(3, 'N')
            sage: H = M._Hom_(N); H
            Set of Morphisms from 2-dimensional topological manifold M to
             3-dimensional topological manifold N in Category of sets
            sage: H is Hom(M, N)
            True

        """
        from sage.manifolds.manifold_homset import TopManifoldHomset
        return TopManifoldHomset(self, other)

    def continuous_map(self, codomain, coord_functions=None, chart1=None,
                       chart2=None, name=None, latex_name=None):
        r"""
        Define a continuous map between the current topological manifold
        and another topological manifold over the same topological field.

        See :class:`~sage.manifolds.continuous_map.ContinuousMap` for a
        complete documentation.

        INPUT:

        - ``codomain`` -- the map's codomain (must be an instance
          of :class:`TopManifold`)
        - ``coord_functions`` -- (default: ``None``) if not ``None``, must be
          either

          - (i) a dictionary of
            the coordinate expressions (as lists (or tuples) of the
            coordinates of the image expressed in terms of the coordinates of
            the considered point) with the pairs of charts (chart1, chart2)
            as keys (chart1 being a chart on ``self`` and chart2 a chart on
            ``codomain``)
          - (ii) a single coordinate expression in a given pair of charts, the
            latter being provided by the arguments ``chart1`` and ``chart2``

          In both cases, if the dimension of the codomain is 1, a single
          coordinate expression can be passed instead of a tuple with a single
          element
        - ``chart1`` -- (default: ``None``; used only in case (ii) above) chart
          on the current manifold defining the start coordinates involved in
          ``coord_functions`` for case (ii); if none is provided, the
          coordinates are assumed to refer to the manifold's default chart
        - ``chart2`` -- (default: ``None``; used only in case (ii) above) chart
          on ``codomain`` defining the target coordinates involved in
          ``coord_functions`` for case (ii); if none is provided, the
          coordinates are assumed to refer to the default chart of ``codomain``
        - ``name`` -- (default: ``None``) name given to the continuous
          map
        - ``latex_name`` -- (default: ``None``) LaTeX symbol to denote the
          continuous map; if none is provided, the LaTeX symbol is set to
          ``name``

        OUTPUT:

        - the continuous map, as an instance of
          :class:`~sage.manifolds.continuous_map.ContinuousMap`

        EXAMPLES:

        A continuous map between an open subset of `S^2` covered by regular
        spherical coordinates and `\RR^3`::

            sage: TopManifold._clear_cache_() # for doctests only
            sage: M = TopManifold(2, 'S^2')
            sage: U = M.open_subset('U')
            sage: c_spher.<th,ph> = U.chart(r'th:(0,pi):\theta ph:(0,2*pi):\phi')
            sage: N = TopManifold(3, 'R^3', r'\RR^3')
            sage: c_cart.<x,y,z> = N.chart()  # Cartesian coord. on R^3
            sage: Phi = U.continuous_map(N, (sin(th)*cos(ph), sin(th)*sin(ph), cos(th)),
            ....:                        name='Phi', latex_name=r'\Phi')
            sage: Phi
            Continuous map Phi from the Open subset U of the 2-dimensional topological manifold S^2 to the 3-dimensional topological manifold R^3

        The same definition, but with a dictionary with pairs of charts as
        keys (case (i) above)::

            sage: Phi1 = U.continuous_map(N,
            ....:        {(c_spher, c_cart): (sin(th)*cos(ph), sin(th)*sin(ph), cos(th))},
            ....:        name='Phi', latex_name=r'\Phi')
            sage: Phi1 == Phi
            True

        The continuous map acting on a point::

            sage: p = U.point((pi/2, pi)) ; p
            Point on the 2-dimensional topological manifold S^2
            sage: Phi(p)
            Point on the 3-dimensional topological manifold R^3
            sage: Phi(p).coord(c_cart)
            (-1, 0, 0)
            sage: Phi1(p) == Phi(p)
            True

        See the documentation of class
        :class:`~sage.manifolds.continuous_map.ContinuousMap` for more
        examples.

        """
        homset = Hom(self, codomain)
        if coord_functions is None:
            coord_functions = {}
        if not isinstance(coord_functions, dict):
            # Turn coord_functions into a dictionary:
            if chart1 is None:
                chart1 = self._def_chart
            elif chart1 not in self._atlas:
                raise ValueError("{} is not a chart ".format(chart1) +
                                 "defined on the {}".format(self))
            if chart2 is None:
                chart2 = codomain._def_chart
            elif chart2 not in codomain._atlas:
                raise ValueError("{} is not a chart ".format(chart2) +
                                 " defined on the {}".format(codomain))
            coord_functions = {(chart1, chart2): coord_functions}
        return homset(coord_functions, name=name, latex_name=latex_name)

    def homeomorphism(self, codomain, coord_functions=None, chart1=None,
                       chart2=None, name=None, latex_name=None):
        r"""
        Define a homeomorphism between the current manifold and another one.

        See :class:`~sage.manifolds.continuous_map.ContinuousMap` for a
        complete documentation.

        INPUT:

        - ``codomain`` -- codomain of the homeomorphism (must be an instance
          of :class:`TopManifold`)
        - ``coord_functions`` -- (default: ``None``) if not ``None``, must be
          either

          - (i) a dictionary of
            the coordinate expressions (as lists (or tuples) of the
            coordinates of the image expressed in terms of the coordinates of
            the considered point) with the pairs of charts (chart1, chart2)
            as keys (chart1 being a chart on ``self`` and chart2 a chart on
            ``codomain``)
          - (ii) a single coordinate expression in a given pair of charts, the
            latter being provided by the arguments ``chart1`` and ``chart2``

          In both cases, if the dimension of the codomain is 1, a single
          coordinate expression can be passed instead of a tuple with
          a single element
        - ``chart1`` -- (default: ``None``; used only in case (ii) above) chart
          on the current manifold defining the start coordinates involved in
          ``coord_functions`` for case (ii); if none is provided, the
          coordinates are assumed to refer to the manifold's default chart
        - ``chart2`` -- (default: ``None``; used only in case (ii) above) chart
          on ``codomain`` defining the target coordinates involved in
          ``coord_functions`` for case (ii); if none is provided, the
          coordinates are assumed to refer to the default chart of ``codomain``
        - ``name`` -- (default: ``None``) name given to the homeomorphism
        - ``latex_name`` -- (default: ``None``) LaTeX symbol to denote the
          homeomorphism; if none is provided, the LaTeX symbol is set to
          ``name``

        OUTPUT:

        - the homeomorphism, as an instance of
          :class:`~sage.manifolds.continuous_map.ContinuousMap`

        EXAMPLE:

        Homeomorphism between the open unit disk in `\RR^2` and `\RR^2`::

            sage: TopManifold._clear_cache_()  # for doctests only
            sage: forget()  # for doctests only
            sage: M = TopManifold(2, 'M')  # the open unit disk
            sage: c_xy.<x,y> = M.chart('x:(-1,1) y:(-1,1)')  # Cartesian coord on M
            sage: c_xy.add_restrictions(x^2+y^2<1)
            sage: N = TopManifold(2, 'N')  # R^2
            sage: c_XY.<X,Y> = N.chart()  # canonical coordinates on R^2
            sage: Phi = M.homeomorphism(N, [x/sqrt(1-x^2-y^2), y/sqrt(1-x^2-y^2)],
            ....:                       name='Phi', latex_name=r'\Phi')
            sage: Phi
            Homeomorphism Phi from the 2-dimensional topological manifold M to
             the 2-dimensional topological manifold N
            sage: Phi.display()
            Phi: M --> N
               (x, y) |--> (X, Y) = (x/sqrt(-x^2 - y^2 + 1), y/sqrt(-x^2 - y^2 + 1))

        The inverse homeomorphism::

            sage: Phi^(-1)
            Homeomorphism Phi^(-1) from the 2-dimensional topological
             manifold N to the 2-dimensional topological manifold M
            sage: (Phi^(-1)).display()
            Phi^(-1): N --> M
               (X, Y) |--> (x, y) = (X/sqrt(X^2 + Y^2 + 1), Y/sqrt(X^2 + Y^2 + 1))

        See the documentation of class
        :class:`~sage.manifolds.continuous_map.ContinuousMap` for more
        examples.

        """
        homset = Hom(self, codomain)
        if coord_functions is None:
            coord_functions = {}
        if not isinstance(coord_functions, dict):
            # Turn coord_functions into a dictionary:
            if chart1 is None:
                chart1 = self._def_chart
            elif chart1 not in self._atlas:
                raise ValueError("{} is not a chart ".format(chart1) +
                                 "defined on the {}".format(self))
            if chart2 is None:
                chart2 = codomain._def_chart
            elif chart2 not in codomain._atlas:
                raise ValueError("{} is not a chart ".format(chart2) +
                                 " defined on the {}".format(codomain))
            coord_functions = {(chart1, chart2): coord_functions}
        return homset(coord_functions, name=name, latex_name=latex_name,
                      is_isomorphism=True)

    def identity_map(self):
        r"""
        Identity map of the manifold.

        The identity map of a topological manifold `M` is the trivial
        homeomorphism

        .. MATH::

            \begin{array}{cccc}
            \mathrm{Id}_M: & M & \longrightarrow & M \\
                & p & \longmapsto & p
            \end{array}

        See :class:`~sage.manifolds.continuous_map.ContinuousMap` for a
        complete documentation.

        OUTPUT:

        - the identity map, as an instance of
          :class:`~sage.manifolds.continuous_map.ContinuousMap`

        EXAMPLE:

        Identity map of a complex manifold::

            sage: M = TopManifold(2, 'M', field='complex')
            sage: X.<x,y> = M.chart()
            sage: id = M.identity_map(); id
            Identity map Id_M of the Complex 2-dimensional topological manifold M
            sage: id.parent()
            Set of Morphisms from Complex 2-dimensional topological manifold M
             to Complex 2-dimensional topological manifold M in Category of sets
            sage: id.display()
            Id_M: M --> M
               (x, y) |--> (x, y)

        The identity map acting on a point::

            sage: p = M((1+I, 3-I), name='p'); p
            Point p on the Complex 2-dimensional topological manifold M
            sage: id(p)
            Point p on the Complex 2-dimensional topological manifold M
            sage: id(p) == p
            True

        """
        return self._identity_map<|MERGE_RESOLUTION|>--- conflicted
+++ resolved
@@ -1400,14 +1400,9 @@
         r"""
         Define a scalar field on the manifold.
 
-<<<<<<< HEAD
-        See :class:`~sage.manifolds.scalarfield.ScalarField` for a complete
-        documentation.
-=======
         See :class:`~sage.manifolds.scalarfield.ScalarField` (or
         :class:`~sage.manifolds.differentiable.scalarfield.DiffScalarField`
         if the manifold is differentiable) for a complete documentation.
->>>>>>> 2f231b66
 
         INPUT:
 
