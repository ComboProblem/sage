r"""
Topological manifolds

Given a topological field `K` (in most applications, `K = \RR` or
`K = \CC`) and a non-negative integer `n`, a *topological manifold of
dimension* `n` *over K* is a topological space `M` such that

- `M` is a Hausdorff space,
- `M` is second countable,
- every point in `M` has a neighborhood homeomorphic to `K^n`

Topological manifolds are implemented via the class :class:`TopologicalManifold`.
Open subsets of topological manifolds are also implemented via
:class:`TopologicalManifold`, since they are topological manifolds by themselves.

In the current setting, topological manifolds are mostly described by means of
charts (see :class:`~sage.manifolds.chart.Chart`).

:class:`TopologicalManifold` serves as a base class for more specific manifold
classes.

The user interface is provided by the generic function :func:`Manifold`, with
the argument ``type`` set to ``'topological'``.

.. RUBRIC:: Example 1: the 2-sphere as a topological manifold of dimension
  2 over `\RR`

One starts by declaring `S^2` as a 2-dimensional topological manifold::

    sage: M = Manifold(2, 'S^2', type='topological')
    sage: M
    2-dimensional topological manifold S^2

Since the base topological field has not been specified in the argument list
of ``Manifold``, `\RR` is assumed::

    sage: M.base_field()
    Real Field with 53 bits of precision
    sage: dim(M)
    2

Let us consider the complement of a point, the "North pole" say; this is an
open subset of `S^2`, which we call `U`::

    sage: U = M.open_subset('U'); U
    Open subset U of the 2-dimensional topological manifold S^2

A standard chart on `U` is provided by the stereographic projection from the
North pole to the equatorial plane::

    sage: stereoN.<x,y> = U.chart(); stereoN
    Chart (U, (x, y))

Thanks to the operator ``<x,y>`` on the left-hand side, the coordinates
declared in a chart (here `x` and `y`), are accessible by their names; they are
Sage's symbolic variables::

    sage: y
    y
    sage: type(y)
    <type 'sage.symbolic.expression.Expression'>

The South pole is the point of coordinates `(x,y)=(0,0)` in the above
chart::

    sage: S = U.point((0,0), chart=stereoN, name='S'); S
    Point S on the 2-dimensional topological manifold S^2

Let us call `V` the open subset that is the complement of the South pole and
let us introduce on it the chart induced by the stereographic projection from
the South pole to the equatorial plane::

    sage: V = M.open_subset('V'); V
    Open subset V of the 2-dimensional topological manifold S^2
    sage: stereoS.<u,v> = V.chart(); stereoS
    Chart (V, (u, v))

The North pole is the point of coordinates `(u,v)=(0,0)` in this chart::

    sage: N = V.point((0,0), chart=stereoS, name='N'); N
    Point N on the 2-dimensional topological manifold S^2

To fully construct the manifold, we declare that it is the union of `U`
and `V`::

    sage: M.declare_union(U,V)

and we provide the transition map between the charts ``stereoN`` = `(U, (x, y))`
and ``stereoS`` = `(V, (u, v))`, denoting by `W` the intersection of `U` and `V`
(`W` is the subset of `U` defined by `x^2+y^2\not=0`, as well as the subset of
`V` defined by `u^2+v^2\not=0`)::

    sage: stereoN_to_S = stereoN.transition_map(stereoS, [x/(x^2+y^2), y/(x^2+y^2)],
    ....:                          intersection_name='W', restrictions1= x^2+y^2!=0,
    ....:                                                 restrictions2= u^2+v^2!=0)
    sage: stereoN_to_S
    Change of coordinates from Chart (W, (x, y)) to Chart (W, (u, v))
    sage: stereoN_to_S.display()
    u = x/(x^2 + y^2)
    v = y/(x^2 + y^2)

We give the name ``W`` to the Python variable representing `W=U\cap V`::

    sage: W = U.intersection(V)

The inverse of the transition map is computed by the method ``inverse()``::

    sage: stereoN_to_S.inverse()
    Change of coordinates from Chart (W, (u, v)) to Chart (W, (x, y))
    sage: stereoN_to_S.inverse().display()
    x = u/(u^2 + v^2)
    y = v/(u^2 + v^2)

At this stage, we have four open subsets on `S^2`::

    sage: M.list_of_subsets()
    [2-dimensional topological manifold S^2,
     Open subset U of the 2-dimensional topological manifold S^2,
     Open subset V of the 2-dimensional topological manifold S^2,
     Open subset W of the 2-dimensional topological manifold S^2]

`W` is the open subset that is the complement of the two poles::

    sage: N in W or S in W
    False


The North pole lies in `V` and the South pole in `U`::

    sage: N in V, N in U
    (True, False)
    sage: S in U, S in V
    (True, False)

The manifold's (user) atlas contains four charts, two of them
being restrictions of charts to a smaller domain::

    sage: M.atlas()
    [Chart (U, (x, y)), Chart (V, (u, v)), Chart (W, (x, y)), Chart (W, (u, v))]

Let us consider the point of coordinates (1,2) in the chart ``stereoN``::

    sage: p = M.point((1,2), chart=stereoN, name='p'); p
    Point p on the 2-dimensional topological manifold S^2
    sage: p.parent()
    2-dimensional topological manifold S^2
    sage: p in W
    True

The coordinates of `p` in the chart ``stereoS`` are computed by letting
the chart act on the point::

    sage: stereoS(p)
    (1/5, 2/5)

Given the definition of `p`, we have of course::

    sage: stereoN(p)
    (1, 2)

Similarly::

    sage: stereoS(N)
    (0, 0)
    sage: stereoN(S)
    (0, 0)

A continuous map `S^2\rightarrow \RR` (scalar field)::

    sage: f = M.scalar_field({stereoN: atan(x^2+y^2), stereoS: pi/2-atan(u^2+v^2)},
    ....:                    name='f')
    sage: f
    Scalar field f on the 2-dimensional topological manifold S^2
    sage: f.display()
    f: S^2 --> R
    on U: (x, y) |--> arctan(x^2 + y^2)
    on V: (u, v) |--> 1/2*pi - arctan(u^2 + v^2)
    sage: f(p)
    arctan(5)
    sage: f(N)
    1/2*pi
    sage: f(S)
    0
    sage: f.parent()
    Algebra of scalar fields on the 2-dimensional topological manifold S^2
    sage: f.parent().category()
    Category of commutative algebras over Symbolic Ring


.. RUBRIC:: Example 2: the Riemann sphere as a topological manifold of
  dimension 1 over `\CC`

We declare the Riemann sphere `\CC^*` as a 1-dimensional topological manifold
over `\CC`::

    sage: M = Manifold(1, 'C*', type='topological', field='complex'); M
    Complex 1-dimensional topological manifold C*

We introduce a first open subset, which is actually
`\CC = \CC^*\setminus\{\infty\}` if we interpret `\CC^*` as the Alexandroff
one-point compactification of `\CC`::

    sage: U = M.open_subset('U')

A natural chart on `U` is then nothing but the identity map of `\CC`, hence
we denote the associated coordinate by `z`::

    sage: Z.<z> = U.chart()

The origin of the complex plane is the point of coordinate `z=0`::

    sage: O = U.point((0,), chart=Z, name='O'); O
    Point O on the Complex 1-dimensional topological manifold C*

Another open subset of `\CC^*` is `V = \CC^*\setminus\{O\}`::

    sage: V = M.open_subset('V')

We define a chart on `V` such that the point at infinity is the point of
coordinate 0 in this chart::

    sage: W.<w> = V.chart(); W
    Chart (V, (w,))
    sage: inf = M.point((0,), chart=W, name='inf', latex_name=r'\infty')
    sage: inf
    Point inf on the Complex 1-dimensional topological manifold C*

To fully construct the Riemann sphere, we declare that it is the union of `U`
and `V`::

    sage: M.declare_union(U,V)

and we provide the transition map between the two charts as `w=1/z` on
on `A = U\cap V`::

    sage: Z_to_W = Z.transition_map(W, 1/z, intersection_name='A',
    ....:                           restrictions1= z!=0, restrictions2= w!=0)
    sage: Z_to_W
    Change of coordinates from Chart (A, (z,)) to Chart (A, (w,))
    sage: Z_to_W.display()
    w = 1/z
    sage: Z_to_W.inverse()
    Change of coordinates from Chart (A, (w,)) to Chart (A, (z,))
    sage: Z_to_W.inverse().display()
    z = 1/w

Let consider the complex number `i` as a point of the Riemann sphere::

    sage: i = M((I,), chart=Z, name='i'); i
    Point i on the Complex 1-dimensional topological manifold C*

Its coordinates w.r.t. the charts ``Z`` and ``W`` are::

    sage: Z(i)
    (I,)
    sage: W(i)
    (-I,)

and we have::

    sage: i in U
    True
    sage: i in V
    True

The following subsets and charts have been defined::

    sage: M.list_of_subsets()
    [Open subset A of the Complex 1-dimensional topological manifold C*,
     Complex 1-dimensional topological manifold C*,
     Open subset U of the Complex 1-dimensional topological manifold C*,
     Open subset V of the Complex 1-dimensional topological manifold C*]
    sage: M.atlas()
    [Chart (U, (z,)), Chart (V, (w,)), Chart (A, (z,)), Chart (A, (w,))]

A constant map `\CC^* \rightarrow \CC`::

    sage: f = M.constant_scalar_field(3+2*I, name='f'); f
    Scalar field f on the Complex 1-dimensional topological manifold C*
    sage: f.display()
    f: C* --> C
    on U: z |--> 2*I + 3
    on V: w |--> 2*I + 3
    sage: f(O)
    2*I + 3
    sage: f(i)
    2*I + 3
    sage: f(inf)
    2*I + 3
    sage: f.parent()
    Algebra of scalar fields on the Complex 1-dimensional topological
     manifold C*
    sage: f.parent().category()
    Category of commutative algebras over Symbolic Ring

AUTHORS:

- Eric Gourgoulhon (2015): initial version

REFERENCES:

- J.M. Lee : *Introduction to Topological Manifolds*, 2nd ed., Springer (New
  York) (2011)
- S. Kobayashi & K. Nomizu : *Foundations of Differential Geometry*, vol. 1,
  Interscience Publishers (New York) (1963)
- D. Huybrechts : *Complex Geometry*, Springer (Berlin) (2005)

"""

#*****************************************************************************
#       Copyright (C) 2015 Eric Gourgoulhon <eric.gourgoulhon@obspm.fr>
#       Copyright (C) 2015 Michal Bejger <bejger@camk.edu.pl>
#
#  Distributed under the terms of the GNU General Public License (GPL)
#  as published by the Free Software Foundation; either version 2 of
#  the License, or (at your option) any later version.
#                  http://www.gnu.org/licenses/
#*****************************************************************************

from sage.categories.fields import Fields
from sage.categories.manifolds import Manifolds
from sage.rings.all import CC
from sage.rings.real_mpfr import RR, RealField_class
from sage.rings.complex_field import ComplexField_class
from sage.manifolds.subset import TopologicalManifoldSubset
from sage.manifolds.scalarfield_algebra import ScalarFieldAlgebra

class TopologicalManifold(TopologicalManifoldSubset):
    r"""
    Topological manifold over a topological field `K`.

    Given a topological field `K` (in most applications, `K = \RR` or
    `K = \CC`) and a non-negative integer `n`, a *topological manifold of
    dimension* `n` *over K* is a topological space `M` such that

    - `M` is a Hausdorff space,
    - `M` is second countable,
    - every point in `M` has a neighborhood homeomorphic to `K^n`

    This is a Sage *parent* class, the corresponding *element*
    class being :class:`~sage.manifolds.point.TopologicalManifoldPoint`.

    INPUT:

    - ``n`` -- positive integer; dimension of the manifold
    - ``name`` -- string; name (symbol) given to the manifold
    - ``latex_name`` -- (default: ``None``) string; LaTeX symbol to denote the
      manifold; if none is provided, it is set to ``name``
    - ``field`` -- (default: ``'real'``) field `K` on which the manifold is
      defined; allowed values are

        - ``'real'`` or an object of type ``RealField`` (e.g. ``RR``) for a
          manifold over `\RR`
        - ``'complex'`` or an object of type ``ComplexField`` (e.g. ``CC``) for
          a manifold over `\CC`
        - an object in the category of topological fields (see
          :class:`~sage.categories.fields.Fields` and
          :class:`~sage.categories.topological_spaces.TopologicalSpaces`)
          for other types of manifolds

    - ``start_index`` -- (default: 0) integer; lower value of the range of
      indices used for "indexed objects" on the manifold, e.g. coordinates
      in a chart
    - ``category`` -- (default: ``None``) to specify the category; if ``None``,
      ``Manifolds(field)`` is assumed (see the category
      :class:`~sage.categories.manifolds.Manifolds`)
    - ``ambient_manifold`` -- (default: ``None``) if not ``None``, the created
      object is considered as an open subset of the topological manifold
      ``ambient_manifold``

    EXAMPLES:

    A 4-dimensional topological manifold (over `\RR`)::

        sage: M = Manifold(4, 'M', latex_name=r'\mathcal{M}', type='topological')
        sage: M
        4-dimensional topological manifold M
        sage: latex(M)
        \mathcal{M}
        sage: type(M)
        <class 'sage.manifolds.manifold.TopologicalManifold_with_category'>
        sage: M.base_field()
        Real Field with 53 bits of precision
        sage: dim(M)
        4

    The input parameter ``start_index`` defines the range of indices on the
    manifold::

        sage: M = Manifold(4, 'M', type='topological')
        sage: list(M.irange())
        [0, 1, 2, 3]
        sage: M = Manifold(4, 'M', type='topological', start_index=1)
        sage: list(M.irange())
        [1, 2, 3, 4]
        sage: list(Manifold(4, 'M', type='topological', start_index=-2).irange())
        [-2, -1, 0, 1]

    A complex manifold::

        sage: N = Manifold(3, 'N', type='topological', field='complex'); N
        Complex 3-dimensional topological manifold N

    A manifold over `\QQ`::

        sage: N = Manifold(6, 'N', type='topological', field=QQ); N
        6-dimensional topological manifold N over the Rational Field

    A manifold over `\QQ_5`, the field of 5-adic numbers::

        sage: N = Manifold(2, 'N', type='topological', field=Qp(5)); N
        2-dimensional topological manifold N over the 5-adic Field with capped
         relative precision 20

    A manifold is a Sage *parent* object, in the category of topological
    manifolds over a given topological field (see
    :class:`~sage.categories.manifolds.Manifolds`)::

        sage: isinstance(M, Parent)
        True
        sage: M.category()
        Category of manifolds over Real Field with 53 bits of precision
        sage: from sage.categories.manifolds import Manifolds
        sage: M.category() is Manifolds(RR)
        True
        sage: M.category() is Manifolds(M.base_field())
        True
        sage: M in Manifolds(RR)
        True
        sage: N in Manifolds(Qp(5))
        True

    The corresponding Sage *elements* are points::

        sage: X.<t, x, y, z> = M.chart()
        sage: p = M.an_element(); p
        Point on the 4-dimensional topological manifold M
        sage: p.parent()
        4-dimensional topological manifold M
        sage: M.is_parent_of(p)
        True
        sage: p in M
        True

    The manifold's points are instances of class
    :class:`~sage.manifolds.point.TopologicalManifoldPoint`::

        sage: isinstance(p, sage.manifolds.point.TopologicalManifoldPoint)
        True

    Since an open subset of a topological manifold `M` is itself a topological
    manifold, open subsets of `M` are instances of the class
    :class:`TopologicalManifold`::

        sage: U = M.open_subset('U'); U
        Open subset U of the 4-dimensional topological manifold M
        sage: isinstance(U, sage.manifolds.manifold.TopologicalManifold)
        True
        sage: U.base_field() == M.base_field()
        True
        sage: dim(U) == dim(M)
        True

    The manifold passes all the tests of the test suite relative to its
    category::

        sage: TestSuite(M).run()

    """
    def __init__(self, n, name, latex_name=None, field='real', start_index=0,
                 category=None, ambient_manifold=None):
        r"""
        Construct a topological manifold.

        TESTS::

            sage: M = Manifold(3, 'M', latex_name=r'\mathbb{M}',
            ....:              type='topological', start_index=1)
            sage: M
            3-dimensional topological manifold M
            sage: latex(M)
            \mathbb{M}
            sage: dim(M)
            3
            sage: X.<x,y,z> = M.chart()
            sage: TestSuite(M).run()

        """
        # Initialization of the attributes _dim, _field and _start_index:
        from sage.rings.integer import Integer
        if not isinstance(n, (int, Integer)):
            raise TypeError("the manifold dimension must be an integer")
        if n<1:
            raise ValueError("the manifold dimension must be strictly " +
                             "positive")
        self._dim = n
        if field == 'real':
            self._field = RR
            self._field_type = 'real'
        elif field == 'complex':
            self._field = CC
            self._field_type = 'complex'
        else:
            if field not in Fields():
                raise TypeError("the argument 'field' must be a field")
            self._field = field
            if isinstance(field, RealField_class):
                self._field_type = 'real'
            elif isinstance(field, ComplexField_class):
                self._field_type = 'complex'
            else:
                self._field_type = 'neither_real_nor_complex'
        if not isinstance(start_index, (int, Integer)):
            raise TypeError("the starting index must be an integer")
        self._sindex = start_index
        if category is None:
            category = Manifolds(self._field)
        if ambient_manifold is None:
            ambient_manifold = self
        elif not isinstance(ambient_manifold, TopologicalManifold):
            raise TypeError("the argument 'ambient_manifold' must be " +
                            "a topological manifold")
        # Initialization as a subset of the ambient manifold (possibly itself):
        TopologicalManifoldSubset.__init__(self, ambient_manifold, name,
                                      latex_name=latex_name, category=category)
        self._is_open = True
        self._open_covers = [[self]]  # list of open covers of self
        self._atlas = []  # list of charts defined on subsets of self
        self._top_charts = []  # list of charts defined on subsets of self
                        # that are not subcharts of charts on larger subsets
        self._def_chart = None  # default chart
        self._charts_by_coord = {} # dictionary of charts whose domain is self
                                   # (key: string formed by the coordinate
                                   #  symbols separated by a white space)
        self._coord_changes = {} # dictionary of transition maps (key: pair of
                                 # of charts)
        # List of charts that individually cover self, i.e. whose
        # domains are self (if non-empty, self is a coordinate domain):
        self._covering_charts = []
        # Algebra of scalar fields defined on self:
        self._scalar_field_algebra = None # to be set by self.scalar_field_algebra()
        # The zero scalar field:
        self._zero_scalar_field = self.scalar_field_algebra().zero()
        # The unit scalar field:
        self._one_scalar_field = self.scalar_field_algebra().one()

    def _repr_(self):
        r"""
        String representation of the manifold.

        TESTS::

            sage: M = Manifold(3, 'M', type='topological')
            sage: M._repr_()
            '3-dimensional topological manifold M'
            sage: repr(M)  # indirect doctest
            '3-dimensional topological manifold M'
            sage: M  # indirect doctest
            3-dimensional topological manifold M
            sage: M = Manifold(3, 'M', type='topological', field='complex')
            sage: M._repr_()
            'Complex 3-dimensional topological manifold M'
            sage: M = Manifold(3, 'M', type='topological', field=QQ)
            sage: M._repr_()
            '3-dimensional topological manifold M over the Rational Field'

        If the manifold is actually an open subset of a larger manifold, the
        string representation is different::

            sage: U = M.open_subset('U')
            sage: U._repr_()
            'Open subset U of the 3-dimensional topological manifold M over the Rational Field'

        """
        if self._manifold is self:
            if self._field_type == 'real':
                return "{}-dimensional topological manifold {}".format(
                                                         self._dim, self._name)
            elif self._field_type == 'complex':
                return "Complex {}-dimensional topological manifold {}".format(
                                                         self._dim, self._name)
            return "{}-dimensional topological manifold {} over the {}".format(
                                            self._dim, self._name, self._field)
        else:
            return "Open subset {} of the {}".format(self._name,
                                                     self._manifold)

    def _latex_(self):
        r"""
        LaTeX representation of the manifold.

        TESTS::

            sage: M = Manifold(3, 'M', type='topological')
            sage: M._latex_()
            'M'
            sage: latex(M)
            M
            sage: M = Manifold(3, 'M', latex_name=r'\mathcal{M}',
            ....:              type='topological')
            sage: M._latex_()
            '\\mathcal{M}'
            sage: latex(M)
            \mathcal{M}

        """
        return self._latex_name

    def __reduce__(self):
        r"""
        Reduction function for the pickle protocole.

        TESTS::

            sage: M = Manifold(3, 'M', type='topological')
            sage: M.__reduce__()
            (<class 'sage.manifolds.manifold.TopologicalManifold'>,
             (3,
              'M',
              'M',
              Real Field with 53 bits of precision,
              0,
              Category of manifolds over Real Field with 53 bits of precision,
              None))
            sage: U = M.open_subset('U')
            sage: U.__reduce__()
            (<class 'sage.manifolds.manifold.TopologicalManifold'>,
             (3,
              'U',
              'U',
              Real Field with 53 bits of precision,
              0,
              Category of facade manifolds over Real Field with 53 bits of precision,
              3-dimensional topological manifold M))

        Tests of pickling::

            sage: loads(dumps(M))
            3-dimensional topological manifold M
            sage: loads(dumps(U))
            Open subset U of the 3-dimensional topological manifold M

        """
        if self._manifold is self:
            ambient_manifold = None
        else:
            ambient_manifold = self._manifold
        return (TopologicalManifold, (self._dim, self._name, self._latex_name,
                                      self._field, self._sindex,
                                      self.category(), ambient_manifold))

    def _test_pickling(self, **options):
        r"""
        Test pickling.

        This test is weaker than
        :meth:`sage.structure.sage_object.SageObject._test_pickling` in that
        it does not require ``loads(dumps(self)) == self``.
        It however checks that ``loads(dumps(self))`` proceeds without any
        error and results in an object that is a manifold of the same type as
        ``self``, with some identical characteristics (dimension, name).

        TESTS::

            sage: M = Manifold(3, 'M', type='topological')
            sage: M._test_pickling()
            sage: M = Manifold(3, 'M', type='topological', field='complex')
            sage: M._test_pickling()

        """
        tester = self._tester(**options)
        from sage.misc.all import loads, dumps
        bckp = loads(dumps(self))
        tester.assertEqual(type(bckp), type(self))
        tester.assertEqual(bckp.category(), self.category())
        tester.assertEqual(bckp._dim, self._dim)
        tester.assertEqual(bckp._name, self._name)

    def _an_element_(self):
        r"""
        Construct some point on the manifold.

        EXAMPLES::

            sage: M = Manifold(2, 'M', type='topological')
            sage: X.<x,y> = M.chart()
            sage: p = M._an_element_(); p
            Point on the 2-dimensional topological manifold M
            sage: p.coord()
            (0, 0)
            sage: U = M.open_subset('U', coord_def={X: y>1}); U
            Open subset U of the 2-dimensional topological manifold M
            sage: p = U._an_element_(); p
            Point on the 2-dimensional topological manifold M
            sage: p in U
            True
            sage: p.coord()
            (0, 2)
            sage: V = U.open_subset('V', coord_def={X.restrict(U): x<-pi})
            sage: p = V._an_element_(); p
            Point on the 2-dimensional topological manifold M
            sage: p in V
            True
            sage: p.coord()
            (-pi - 1, 2)

        """
        from sage.rings.infinity import Infinity
        if self._def_chart is None:
            return self.element_class(self)
        # Attempt to construct a point in the domain of the default chart
        chart = self._def_chart
        if self._field_type == 'real':
            coords = []
            for coord_range in chart._bounds:
                xmin = coord_range[0][0]
                xmax = coord_range[1][0]
                if xmin == -Infinity:
                    if xmax == Infinity:
                        x = 0
                    else:
                        x = xmax - 1
                else:
                    if xmax == Infinity:
                        x = xmin + 1
                    else:
                        x = (xmin + xmax)/2
                coords.append(x)
        else:
            coords = self._dim*[0]
        if not chart.valid_coordinates(*coords):
            # Attempt to construct a point in the domain of other charts
            if self._field_type == 'real':
                for ch in self._atlas:
                    if ch is self._def_chart:
                        continue # since this case has already been attempted
                    coords = []
                    for coord_range in ch._bounds:
                        xmin = coord_range[0][0]
                        xmax = coord_range[1][0]
                        if xmin == -Infinity:
                            if xmax == Infinity:
                                x = 0
                            else:
                                x = xmax - 1
                        else:
                            if xmax == Infinity:
                                x = xmin + 1
                            else:
                                x = (xmin + xmax)/2
                        coords.append(x)
                    if ch.valid_coordinates(*coords):
                        chart = ch
                        break
                else:
                    # A generic element with specific coordinates could not be
                    # automatically generated, due to too complex cooordinate
                    # conditions. An element without any coordinate set is
                    # returned instead:
                    return self.element_class(self)
            else:
                # Case of manifolds over a field different from R
                for ch in self._atlas:
                    if ch is self._def_chart:
                        continue # since this case has already been attempted
                    if ch.valid_coordinates(*coords):
                        chart = ch
                        break
                else:
                    return self.element_class(self)
        # The point is constructed with check_coords=False since the check
        # has just been performed above:
        return self.element_class(self, coords=coords, chart=chart,
                                  check_coords=False)

    def __contains__(self, point):
        r"""
        Check whether a point is contained in the manifold.

        EXAMPLES::

            sage: M = Manifold(2, 'M', type='topological')
            sage: X.<x,y> = M.chart()
            sage: p = M.point((1,2), chart=X)
            sage: M.__contains__(p)
            True
            sage: p in M  # indirect doctest
            True
            sage: U = M.open_subset('U', coord_def={X: x>0})
            sage: U.__contains__(p)
            True
            sage: p in U  # indirect doctest
            True
            sage: V = U.open_subset('V', coord_def={X.restrict(U): y<0})
            sage: V.__contains__(p)
            False
            sage: p in V  # indirect doctest
            False

        """
        # for efficiency, a quick test first:
        if point._subset is self:
            return True
        if point._subset.is_subset(self):
            return True
        for chart in self._atlas:
            if chart in point._coordinates:
                if chart.valid_coordinates( *(point._coordinates[chart]) ):
                    return True
        for chart in point._coordinates:
            for schart in chart._subcharts:
                if schart in self._atlas and schart.valid_coordinates(
                                          *(point._coordinates[chart]) ):
                    return True
        return False

    def dimension(self):
        r"""
        Return the dimension of the manifold over its base field.

        EXAMPLE::

            sage: M = Manifold(2, 'M', type='topological')
            sage: M.dimension()
            2

        A shortcut is ``dim()``::

            sage: M.dim()
            2

        The Sage global function ``dim`` can also be used::

            sage: dim(M)
            2

        """
        return self._dim

    dim = dimension

    def base_field(self):
        r"""
        Return the field on which the manifold is defined.

        OUTPUT:

        - a topological field

        EXAMPLES::

            sage: M = Manifold(3, 'M', type='topological')
            sage: M.base_field()
            Real Field with 53 bits of precision
            sage: M = Manifold(3, 'M', type='topological', field='complex')
            sage: M.base_field()
            Complex Field with 53 bits of precision
            sage: M = Manifold(3, 'M', type='topological', field=QQ)
            sage: M.base_field()
            Rational Field

        """
        return self._field

    def base_field_type(self):
        r"""
        Return the type of topological field on which the manifold is defined.

        OUTPUT:

        - a string describing the field, with three possible values:

          - ``'real'`` for the real field `\RR`
          - ``'complex'`` for the complex field `\CC`
          - ``'neither_real_nor_complex'`` for a field different from `\RR` and
            `\CC`

        EXAMPLES::

            sage: M = Manifold(3, 'M', type='topological')
            sage: M.base_field_type()
            'real'
            sage: M = Manifold(3, 'M', type='topological', field='complex')
            sage: M.base_field_type()
            'complex'
            sage: M = Manifold(3, 'M', type='topological', field=QQ)
            sage: M.base_field_type()
            'neither_real_nor_complex'

        """
        return self._field_type

    def start_index(self):
        r"""
        Return the first value of the index range used on the manifold.

        This is the parameter ``start_index`` passed at the construction of
        the manifold.

        OUTPUT:

        - the integer `i_0` such that all indices of indexed objects on the
          manifold range from `i_0` to `i_0 + n - 1`, where `n` is the
          manifold's dimension.

        EXAMPLES::

            sage: M = Manifold(3, 'M', type='topological')
            sage: M.start_index()
            0
            sage: M = Manifold(3, 'M', type='topological', start_index=1)
            sage: M.start_index()
            1

        """
        return self._sindex

    def irange(self, start=None):
        r"""
        Single index generator.

        INPUT:

        - ``start`` -- (default: ``None``) initial value `i_0` of the index; if
          none is provided, the value returned by :meth:`start_index()` is
          assumed.

        OUTPUT:

        - an iterable index, starting from `i_0` and ending at
          `i_0 + n - 1`, where `n` is the manifold's dimension.

        EXAMPLES:

        Index range on a 4-dimensional manifold::

            sage: M = Manifold(4, 'M', type='topological')
            sage: for i in M.irange():
            ....:     print i,
            ....:
            0 1 2 3
            sage: for i in M.irange(2):
            ....:     print i,
            ....:
            2 3
            sage: list(M.irange())
            [0, 1, 2, 3]

        Index range on a 4-dimensional manifold with starting index=1::

            sage: M = Manifold(4, 'M', type='topological', start_index=1)
            sage: for i in M.irange():
            ....:     print i,
            ....:
            1 2 3 4
            sage: for i in M.irange(2):
            ....:    print i,
            ....:
            2 3 4

        In general, one has always::

            sage: M.irange().next() == M.start_index()
            True

        """
        si = self._sindex
        imax = self._dim + si
        if start is None:
            i = si
        else:
            i = start
        while i < imax:
            yield i
            i += 1

    def index_generator(self, nb_indices):
        r"""
        Generator of index series.

        INPUT:

        - ``nb_indices`` -- number of indices in a series

        OUTPUT:

        - an iterable index series for a generic component with the specified
          number of indices

        EXAMPLES:

        Indices on a 2-dimensional manifold::

            sage: M = Manifold(2, 'M', type='topological', start_index=1)
            sage: for ind in M.index_generator(2):
            ....:     print ind
            ....:
            (1, 1)
            (1, 2)
            (2, 1)
            (2, 2)

        Loops can be nested::

            sage: for ind1 in M.index_generator(2):
            ....:     print ind1, " : ",
            ....:     for ind2 in M.index_generator(2):
            ....:         print ind2,
            ....:     print ""
            ....:
            (1, 1)  :  (1, 1) (1, 2) (2, 1) (2, 2)
            (1, 2)  :  (1, 1) (1, 2) (2, 1) (2, 2)
            (2, 1)  :  (1, 1) (1, 2) (2, 1) (2, 2)
            (2, 2)  :  (1, 1) (1, 2) (2, 1) (2, 2)

        """
        si = self._sindex
        imax = self._dim - 1 + si
        ind = [si for k in range(nb_indices)]
        ind_end = [si for k in range(nb_indices)]
        ind_end[0] = imax+1
        while ind != ind_end:
            yield tuple(ind)
            ret = 1
            for pos in range(nb_indices-1,-1,-1):
                if ind[pos] != imax:
                    ind[pos] += ret
                    ret = 0
                elif ret == 1:
                    if pos == 0:
                        ind[pos] = imax + 1 # end point reached
                    else:
                        ind[pos] = si
                        ret = 1

    def atlas(self):
        r"""
        Return the list of charts that have been defined on the manifold.

        EXAMPLES:

        Let us consider `\RR^2` as a 2-dimensional manifold::

            sage: M = Manifold(2, 'R^2', type='topological')

        Immediately after the manifold creation, the atlas is empty, since no
        chart has been defined yet::

            sage: M.atlas()
            []

        Let us introduce the chart of Cartesian coordinates::

            sage: c_cart.<x,y> = M.chart()
            sage: M.atlas()
            [Chart (R^2, (x, y))]

        The complement of the half line `\{y=0,\;  x\geq 0\}`::

            sage: U = M.open_subset('U', coord_def={c_cart: (y!=0,x<0)})
            sage: U.atlas()
            [Chart (U, (x, y))]
            sage: M.atlas()
            [Chart (R^2, (x, y)), Chart (U, (x, y))]

        Spherical (polar) coordinates on `U`::

            sage: c_spher.<r, ph> = U.chart(r'r:(0,+oo) ph:(0,2*pi):\phi')
            sage: U.atlas()
            [Chart (U, (x, y)), Chart (U, (r, ph))]
            sage: M.atlas()
            [Chart (R^2, (x, y)), Chart (U, (x, y)), Chart (U, (r, ph))]

        .. SEEALSO::

            :meth:`top_charts`

        """
        return self._atlas

    def top_charts(self):
        r"""
        Return the list of charts defined on subsets of the current manifold
        that are not subcharts of charts on larger subsets.

        OUTPUT:

        - list of charts defined on open subsets of the manifold but not on
          larger subsets

        EXAMPLES:

        Charts on a 2-dimensional manifold::

            sage: M = Manifold(2, 'M', type='topological')
            sage: X.<x,y> = M.chart()
            sage: U = M.open_subset('U', coord_def={X: x>0})
            sage: Y.<u,v> = U.chart()
            sage: M.top_charts()
            [Chart (M, (x, y)), Chart (U, (u, v))]

        Note that the (user) atlas contains one more chart: ``(U, (x,y))``,
        which is not a "top" chart::

            sage: M.atlas()
            [Chart (M, (x, y)), Chart (U, (x, y)), Chart (U, (u, v))]

        .. SEEALSO::

            :meth:`atlas` for the complete list of charts defined on the
            manifold.

        """
        return self._top_charts

    def default_chart(self):
        r"""
        Return the default chart defined on the manifold.

        Unless changed via :meth:`set_default_chart`, the *default chart*
        is the first one defined on a subset of the manifold (possibly itself).

        OUTPUT:

        - instance of :class:`~sage.manifolds.chart.Chart`
          representing the default chart.

        EXAMPLES:

        Default chart on a 2-dimensional manifold and on some subsets::

            sage: M = Manifold(2, 'M', type='topological')
            sage: M.chart('x y')
            Chart (M, (x, y))
            sage: M.chart('u v')
            Chart (M, (u, v))
            sage: M.default_chart()
            Chart (M, (x, y))
            sage: A = M.open_subset('A')
            sage: A.chart('t z')
            Chart (A, (t, z))
            sage: A.default_chart()
            Chart (A, (t, z))

        """
        return self._def_chart

    def set_default_chart(self, chart):
        r"""
        Changing the default chart on ``self``.

        INPUT:

        - ``chart`` -- a chart (must be defined on some subset ``self``)

        EXAMPLES:

        Charts on a 2-dimensional manifold::

            sage: M = Manifold(2, 'M', type='topological')
            sage: c_xy.<x,y> = M.chart()
            sage: c_uv.<u,v> = M.chart()
            sage: M.default_chart()
            Chart (M, (x, y))
            sage: M.set_default_chart(c_uv)
            sage: M.default_chart()
            Chart (M, (u, v))

        """
        from chart import Chart
        if not isinstance(chart, Chart):
            raise TypeError("{} is not a chart".format(chart))
        if chart._domain is not self:
            if self.is_manifestly_coordinate_domain():
                raise TypeError("the chart domain must coincide with " +
                                "the {}".format(self))
            if chart not in self._atlas:
                raise ValueError("the chart must be defined on the " +
                                 "{}".format(self))
        self._def_chart = chart

    def coord_change(self, chart1, chart2):
        r"""
        Return the change of coordinates (transition map) between two charts
        defined on the manifold.

        The change of coordinates must have been defined previously, for
        instance by the method
        :meth:`~sage.manifolds.chart.Chart.transition_map`.

        INPUT:

        - ``chart1`` -- chart 1
        - ``chart2`` -- chart 2

        OUTPUT:

        - instance of :class:`~sage.manifolds.chart.CoordChange`
          representing the transition map from chart 1 to chart 2

        EXAMPLES:

        Change of coordinates on a 2-dimensional manifold::

            sage: M = Manifold(2, 'M', type='topological')
            sage: c_xy.<x,y> = M.chart()
            sage: c_uv.<u,v> = M.chart()
            sage: c_xy.transition_map(c_uv, (x+y, x-y)) # defines the coord. change
            Change of coordinates from Chart (M, (x, y)) to Chart (M, (u, v))
            sage: M.coord_change(c_xy, c_uv) # returns the coord. change defined above
            Change of coordinates from Chart (M, (x, y)) to Chart (M, (u, v))

        """
        if (chart1, chart2) not in self._coord_changes:
            raise TypeError("the change of coordinates from " +
                            "{} to {}".format(chart1, chart2) + " has not " +
                            "been defined on the {}".format(self))
        return self._coord_changes[(chart1, chart2)]

    def coord_changes(self):
        r"""
        Return the changes of coordinates (transition maps) defined on
        subsets of the manifold.

        OUTPUT:

        - dictionary of changes of coordinates, with pairs of charts as keys

        EXAMPLES:

        Various changes of coordinates on a 2-dimensional manifold::

            sage: M = Manifold(2, 'M', type='topological')
            sage: c_xy.<x,y> = M.chart()
            sage: c_uv.<u,v> = M.chart()
            sage: xy_to_uv = c_xy.transition_map(c_uv, [x+y, x-y])
            sage: M.coord_changes()
            {(Chart (M, (x, y)),
              Chart (M, (u, v))): Change of coordinates from Chart (M, (x, y)) to Chart (M, (u, v))}
            sage: uv_to_xy = xy_to_uv.inverse()
            sage: M.coord_changes()  # random (dictionary output)
            {(Chart (M, (u, v)),
              Chart (M, (x, y))): Change of coordinates from Chart (M, (u, v)) to Chart (M, (x, y)),
             (Chart (M, (x, y)),
              Chart (M, (u, v))): Change of coordinates from Chart (M, (x, y)) to Chart (M, (u, v))}
            sage: c_rs.<r,s> = M.chart()
            sage: uv_to_rs = c_uv.transition_map(c_rs, [-u+2*v, 3*u-v])
            sage: M.coord_changes()  # random (dictionary output)
            {(Chart (M, (u, v)),
              Chart (M, (r, s))): Change of coordinates from Chart (M, (u, v)) to Chart (M, (r, s)),
             (Chart (M, (u, v)),
              Chart (M, (x, y))): Change of coordinates from Chart (M, (u, v)) to Chart (M, (x, y)),
             (Chart (M, (x, y)),
              Chart (M, (u, v))): Change of coordinates from Chart (M, (x, y)) to Chart (M, (u, v))}
            sage: xy_to_rs = uv_to_rs * xy_to_uv
            sage: M.coord_changes()  # random (dictionary output)
            {(Chart (M, (u, v)),
              Chart (M, (r, s))): Change of coordinates from Chart (M, (u, v)) to Chart (M, (r, s)),
             (Chart (M, (u, v)),
              Chart (M, (x, y))): Change of coordinates from Chart (M, (u, v)) to Chart (M, (x, y)),
             (Chart (M, (x, y)),
              Chart (M, (u, v))): Change of coordinates from Chart (M, (x, y)) to Chart (M, (u, v)),
             (Chart (M, (x, y)),
              Chart (M, (r, s))): Change of coordinates from Chart (M, (x, y)) to Chart (M, (r, s))}

        """
        return self._coord_changes

    def is_manifestly_coordinate_domain(self):
        r"""
        Return ``True`` if the manifold is known to be the domain of some
        coordinate chart and ``False`` otherwise.

        If ``False`` is returned, either the manifold cannot be the domain of
        some coordinate chart or no such chart has been declared yet.

        EXAMPLES::

            sage: M = Manifold(2, 'M', type='topological')
            sage: U = M.open_subset('U')
            sage: X.<x,y> = U.chart()
            sage: U.is_manifestly_coordinate_domain()
            True
            sage: M.is_manifestly_coordinate_domain()
            False
            sage: Y.<u,v> = M.chart()
            sage: M.is_manifestly_coordinate_domain()
            True

        """
        return not self._covering_charts == []

    def open_subset(self, name, latex_name=None, coord_def={}):
        r"""
        Create an open subset of the manifold.

        An open subset is a set that is (i) included in the manifold and (ii)
        open with respect to the manifold's topology. It is a topological
        manifold by itself. Hence the returned object is an instance of
        :class:`TopologicalManifold`.

        INPUT:

        - ``name`` -- name given to the open subset
        - ``latex_name`` --  (default: ``None``) LaTeX symbol to denote the
          subset; if none is provided, it is set to ``name``
        - ``coord_def`` -- (default: {}) definition of the subset in
          terms of coordinates; ``coord_def`` must a be dictionary with keys
          charts on the manifold and values the symbolic expressions formed by
          the coordinates to define the subset.

        OUTPUT:

        - the open subset, as an instance of :class:`TopologicalManifold`.

        EXAMPLES:

        Creating an open subset of a 2-dimensional manifold::

            sage: M = Manifold(2, 'M', type='topological')
            sage: A = M.open_subset('A'); A
            Open subset A of the 2-dimensional topological manifold M

        As an open subset of a topological manifold, ``A`` is itself a
        topological manifold, on the same topological field and of the same
        dimension as ``M``::

            sage: isinstance(A, sage.manifolds.manifold.TopologicalManifold)
            True
            sage: A.base_field() == M.base_field()
            True
            sage: dim(A) == dim(M)
            True

        Creating an open subset of ``A``::

            sage: B = A.open_subset('B'); B
            Open subset B of the 2-dimensional topological manifold M

        We have then::

            sage: A.subsets()  # random (set output)
            {Open subset B of the 2-dimensional topological manifold M,
             Open subset A of the 2-dimensional topological manifold M}
            sage: B.is_subset(A)
            True
            sage: B.is_subset(M)
            True

        Defining an open subset by some coordinate restrictions: the open
        unit disk in `\RR^2`::

            sage: M = Manifold(2, 'R^2', type='topological')
            sage: c_cart.<x,y> = M.chart() # Cartesian coordinates on R^2
            sage: U = M.open_subset('U', coord_def={c_cart: x^2+y^2<1}); U
            Open subset U of the 2-dimensional topological manifold R^2

        Since the argument ``coord_def`` has been set, ``U`` is automatically
        provided with a chart, which is the restriction of the Cartesian one
        to ``U``::

            sage: U.atlas()
            [Chart (U, (x, y))]

        Therefore, one can immediately check whether a point belongs to U::

            sage: M.point((0,0)) in U
            True
            sage: M.point((1/2,1/3)) in U
            True
            sage: M.point((1,2)) in U
            False

        """
        resu = TopologicalManifold(self._dim, name, latex_name=latex_name,
                           field=self._field, start_index=self._sindex,
                           category=self.category(),
                           ambient_manifold=self._manifold)
        #!# NB: the above could have been
        # resu = type(self).__base__(...)
        # instead of resu = TopologicalManifold(...)
        # to allow for open_subset() of derived classes to call first this
        # version,
        # but, because of the category framework, it could NOT have been
        # resu = type(self)(...)
        # cf. the discussion in
        # https://groups.google.com/forum/#!topic/sage-devel/jHlFxhMDf3Y
        resu._supersets.update(self._supersets)
        for sd in self._supersets:
            sd._subsets.add(resu)
        self._top_subsets.add(resu)
        # Charts on the result from the coordinate definition:
        for chart, restrictions in coord_def.iteritems():
            if chart not in self._atlas:
                raise ValueError("the {} does not belong to ".format(chart) +
                                 "the atlas of {}".format(self))
            chart.restrict(resu, restrictions)
        # Transition maps on the result inferred from those of self:
        for chart1 in coord_def:
            for chart2 in coord_def:
                if chart2 != chart1:
                    if (chart1, chart2) in self._coord_changes:
                        self._coord_changes[(chart1, chart2)].restrict(resu)
        return resu

    def chart(self, coordinates='', names=None):
        r"""
        Define a chart, the domain of which is the manifold.

        A *chart* is a pair `(U,\varphi)`, where `U` is the current manifold
        and `\varphi: U \rightarrow V \subset K^n`
        is a homeomorphism from `U` to an open subset `V` of `K^n`, `K` being
        the field on which the manifold is defined.

        The components `(x^1,\ldots,x^n)` of `\varphi`, defined by
        `\varphi(p) = (x^1(p),\ldots,x^n(p))\in K^n` for any point `p\in U`,
        are called the *coordinates* of the chart `(U,\varphi)`.

        See :class:`~sage.manifolds.chart.Chart` for a complete
        documentation.

        INPUT:

        - ``coordinates`` --  (default: '' (empty string)) single string
          defining the coordinate symbols and ranges: the coordinates are
          separated by ' ' (space) and each coordinate has at most three fields,
          separated by ':':

          1. The coordinate symbol (a letter or a few letters)
          2. (optional, only for manifolds over `\RR`) The interval `I`
             defining the coordinate range: if not
             provided, the coordinate is assumed to span all `\RR`; otherwise
             `I` must be provided in the form (a,b) (or equivalently ]a,b[)
             The bounds a and b can be +/-Infinity, Inf, infinity, inf or oo.
             For *singular* coordinates, non-open intervals such as [a,b] and
             (a,b] (or equivalently ]a,b]) are allowed.
             Note that the interval declaration must not contain any space
             character.
          3. (optional) The LaTeX spelling of the coordinate; if not provided
             the coordinate symbol given in the first field will be used.

          The order of the fields 2 and 3 does not matter and each of them can
          be omitted.
          If it contains any LaTeX expression, the string ``coordinates`` must
          be declared with the prefix 'r' (for "raw") to allow for a proper
          treatment of the backslash character (see examples below).
          If no interval range and no LaTeX spelling is to be provided for any
          coordinate, the argument ``coordinates`` can be omitted when the
          shortcut operator ``<,>`` is used via Sage preparser (see examples
          below)
        - ``names`` -- (default: ``None``) unused argument, except if
          ``coordinates`` is not provided; it must then be a tuple containing
          the coordinate symbols (this is guaranteed if the shortcut operator
          ``<,>`` is used).

        OUTPUT:

        - the created chart, as an instance of
          :class:`~sage.manifolds.chart.Chart` or of the subclass
          :class:`~sage.manifolds.chart.RealChart` for manifolds over `\RR`.

        EXAMPLES:

        Chart on a 2-dimensional manifold::

            sage: M = Manifold(2, 'M', type='topological')
            sage: U = M.open_subset('U')
            sage: X = U.chart('x y'); X
            Chart (U, (x, y))
            sage: X[0]
            x
            sage: X[1]
            y
            sage: X[:]
            (x, y)

        The declared coordinates are not known at the global level::

            sage: y
            Traceback (most recent call last):
            ...
            NameError: name 'y' is not defined

        They can be recovered by the operator ``[:]`` applied to the chart::

            sage: (x, y) = X[:]
            sage: y
            y
            sage: type(y)
            <type 'sage.symbolic.expression.Expression'>

        But a shorter way to proceed is to use the operator ``<,>`` in the
        left-hand side of the chart declaration (there is then no need to
        pass the string 'x y' to chart())::

            sage: M = Manifold(2, 'M', type='topological')
            sage: U = M.open_subset('U')
            sage: X.<x,y> = U.chart(); X
            Chart (U, (x, y))

        Indeed, the declared coordinates are then known at the global level::

            sage: y
            y
            sage: (x,y) == X[:]
            True

        Actually the instruction ``X.<x,y> = U.chart()`` is
        equivalent to the combination of the two instructions
        ``X = U.chart('x y')`` and ``(x,y) = X[:]``.

        See the documentation of class
        :class:`~sage.manifolds.chart.Chart` for more examples,
        especially regarding the coordinates ranges and restrictions.

        """
        from sage.manifolds.chart import Chart, RealChart
        if self._field_type == 'real':
            return RealChart(self, coordinates=coordinates, names=names)
        return Chart(self, coordinates=coordinates, names=names)

<<<<<<< HEAD
    def scalar_field_algebra(self):
        r"""
        Return the algebra of scalar fields defined the manifold.

        See :class:`~sage.manifolds.scalarfield_algebra.ScalarFieldAlgebra`
        for a complete documentation.

        OUTPUT:

        - instance of
          :class:`~sage.manifolds.scalarfield_algebra.ScalarFieldAlgebra`
          representing the algebra `C^0(U)` of all scalar fields defined
          on `U` = ``self``.

        EXAMPLE:

        Scalar algebra of a 3-dimensional open subset::

            sage: M = Manifold(3, 'M', type='topological')
            sage: U = M.open_subset('U')
            sage: CU = U.scalar_field_algebra() ; CU
            Algebra of scalar fields on the Open subset U of the 3-dimensional topological manifold M
            sage: CU.category()
            Category of commutative algebras over Symbolic Ring
            sage: CU.zero()
            Scalar field zero on the Open subset U of the 3-dimensional topological manifold M

        """
        if self._scalar_field_algebra is None:
            self._scalar_field_algebra = ScalarFieldAlgebra(self)
        return self._scalar_field_algebra

    def scalar_field(self, coord_expression=None, chart=None, name=None,
                     latex_name=None):
        r"""
        Define a scalar field on the manifold.

        See :class:`~sage.manifolds.scalarfield.ScalarField` for a complete
        documentation.

        INPUT:

        - ``coord_expression`` -- (default: ``None``) coordinate expression(s)
          of the scalar field; this can be either

          - a single coordinate expression; if the argument ``chart`` is
            ``'all'``, this expression is set to all the charts defined
            on the open set; otherwise, the expression is set in the
            specific chart provided by the argument ``chart``
          - a dictionary of coordinate expressions, with the charts as keys.

          If ``coord_expression`` is ``None`` or does not fully specified the
          scalar field, other coordinate expressions can be added subsequently
          by means of the methods
          :meth:`~sage.manifolds.scalarfield.ScalarField.add_expr`,
          :meth:`~sage.manifolds.scalarfield.ScalarField.add_expr_by_continuation`,
          or :meth:`~sage.manifolds.scalarfield.ScalarField.set_expr`
        - ``chart`` -- (default: ``None``) chart defining the coordinates used
          in ``coord_expression`` when the latter is a single coordinate
          expression; if none is provided (default), the default chart of the
          open set is assumed. If ``chart=='all'``, ``coord_expression`` is
          assumed to be independent of the chart (constant scalar field).
        - ``name`` -- (default: ``None``) name given to the scalar field
        - ``latex_name`` -- (default: ``None``) LaTeX symbol to denote the scalar
          field; if none is provided, the LaTeX symbol is set to ``name``

        OUTPUT:

        - instance of :class:`~sage.manifolds.scalarfield.ScalarField`
          representing the defined scalar field.

        EXAMPLES:

        A scalar field defined by its coordinate expression in the open
        set's default chart::

            sage: M = Manifold(3, 'M', type='topological')
            sage: U = M.open_subset('U')
            sage: c_xyz.<x,y,z> = U.chart()
            sage: f = U.scalar_field(sin(x)*cos(y) + z, name='F'); f
            Scalar field F on the Open subset U of the 3-dimensional topological manifold M
            sage: f.display()
            F: U --> R
               (x, y, z) |--> cos(y)*sin(x) + z
            sage: f.parent()
            Algebra of scalar fields on the Open subset U of the 3-dimensional topological manifold M
            sage: f in U.scalar_field_algebra()
            True

        Equivalent definition with the chart specified::

            sage: f = U.scalar_field(sin(x)*cos(y) + z, chart=c_xyz, name='F')
            sage: f.display()
            F: U --> R
               (x, y, z) |--> cos(y)*sin(x) + z

        Equivalent definition with a dictionary of coordinate expression(s)::

            sage: f = U.scalar_field({c_xyz: sin(x)*cos(y) + z}, name='F')
            sage: f.display()
            F: U --> R
               (x, y, z) |--> cos(y)*sin(x) + z

        See the documentation of class
        :class:`~sage.manifolds.scalarfield.ScalarField` for more
        examples.

        .. SEEALSO::

            :meth:`constant_scalar_field`, :meth:`zero_scalar_field`,
            :meth:`one_scalar_field`

        """
        if isinstance(coord_expression, dict):
            # check validity of entry
            for chart in coord_expression:
                if not chart._domain.is_subset(self):
                    raise ValueError("the {} is not defined ".format(chart) +
                                     "on some subset of the " + str(self))
        return self.scalar_field_algebra().element_class(self,
                                            coord_expression=coord_expression,
                                            name=name, latex_name=latex_name,
                                            chart=chart)

    def constant_scalar_field(self, value, name=None, latex_name=None):
        r"""
        Define a constant scalar field on the manifold.

        INPUT:

        - ``value`` -- constant value of the scalar field, either a numerical
          value or a symbolic expression not involving any chart coordinates
        - ``name`` -- (default: ``None``) name given to the scalar field
        - ``latex_name`` -- (default: ``None``) LaTeX symbol to denote the
          scalar field; if none is provided, the LaTeX symbol is set to ``name``

        OUTPUT:

        - instance of :class:`~sage.manifolds.scalarfield.ScalarField`
          representing the scalar field whose constant value is ``value``

        EXAMPLES:

        A constant scalar field on the 2-sphere::

            sage: M = Manifold(2, 'M', type='topological') # the 2-dimensional sphere S^2
            sage: U = M.open_subset('U') # complement of the North pole
            sage: c_xy.<x,y> = U.chart() # stereographic coordinates from the North pole
            sage: V = M.open_subset('V') # complement of the South pole
            sage: c_uv.<u,v> = V.chart() # stereographic coordinates from the South pole
            sage: M.declare_union(U,V)   # S^2 is the union of U and V
            sage: xy_to_uv = c_xy.transition_map(c_uv, (x/(x^2+y^2), y/(x^2+y^2)),
            ....:                                intersection_name='W',
            ....:                                restrictions1= x^2+y^2!=0,
            ....:                                restrictions2= u^2+v^2!=0)
            sage: uv_to_xy = xy_to_uv.inverse()
            sage: f = M.constant_scalar_field(-1) ; f
            Scalar field on the 2-dimensional topological manifold M
            sage: f.display()
            M --> R
            on U: (x, y) |--> -1
            on V: (u, v) |--> -1

        We have::

            sage: f.restrict(U) == U.constant_scalar_field(-1)
            True
            sage: M.constant_scalar_field(0) is M.zero_scalar_field()
            True

        .. SEEALSO::

            :meth:`zero_scalar_field`, :meth:`one_scalar_field`
        """
        if value == 0:
            return self.zero_scalar_field()
        return self.scalar_field_algebra().element_class(self,
                                              coord_expression=value,
                                              name=name, latex_name=latex_name,
                                              chart='all')

    def zero_scalar_field(self):
        r"""
        Return the zero scalar field defined on the manifold.

        OUTPUT:

        - instance of :class:`~sage.manifolds.scalarfield.ScalarField`
          representing the constant scalar field with value 0.

        EXAMPLE::

            sage: M = Manifold(2, 'M', type='topological')
            sage: X.<x,y> = M.chart()
            sage: f = M.zero_scalar_field() ; f
            Scalar field zero on the 2-dimensional topological manifold M
            sage: f.display()
            zero: M --> R
               (x, y) |--> 0
            sage: f.parent()
            Algebra of scalar fields on the 2-dimensional topological manifold M
            sage: f is M.scalar_field_algebra().zero()
            True

        """
        return self._zero_scalar_field

    def one_scalar_field(self):
        r"""
        Return the constant scalar field with value the unit element of the
        manifold's base field.

        OUTPUT:

        - instance of :class:`~sage.manifolds.scalarfield.ScalarField`
          representing the constant scalar field with value the unit element
          of the manifold's base field.

        EXAMPLE::

            sage: M = Manifold(2, 'M', type='topological')
            sage: X.<x,y> = M.chart()
            sage: f = M.one_scalar_field(); f
            Scalar field 1 on the 2-dimensional topological manifold M
            sage: f.display()
            1: M --> R
               (x, y) |--> 1
            sage: f.parent()
            Algebra of scalar fields on the 2-dimensional topological manifold M
            sage: f is M.scalar_field_algebra().one()
            True

        """
        return self._one_scalar_field

=======
    def get_chart(self, coordinates, domain=None):
        r"""
        Get a chart from its coordinates.

        The chart must have been previously created by the method
        :meth:`chart`.

        INPUT:

        - ``coordinates`` --  single string composed of the coordinate symbols
          separated by a space
        - ``domain`` -- (default: ``None``) string containing the name of the
          chart's domain, which must be a subset of the current manifold; if
          ``None``, the current manifold is assumed.

        OUTPUT:

        - instance of
          :class:`~sage.manifolds.chart.Chart` (or of the subclass
          :class:`~sage.manifolds.chart.RealChart`) representing the chart
          corresponding to the above specifications.

        EXAMPLES::

            sage: M = Manifold(2, 'M', type='topological')
            sage: X.<x,y> = M.chart()
            sage: M.get_chart('x y')
            Chart (M, (x, y))
            sage: M.get_chart('x y') is X
            True
            sage: U = M.open_subset('U', coord_def={X: (y!=0,x<0)})
            sage: Y.<r, ph> = U.chart(r'r:(0,+oo) ph:(0,2*pi):\phi')
            sage: M.atlas()
            [Chart (M, (x, y)), Chart (U, (x, y)), Chart (U, (r, ph))]
            sage: M.get_chart('x y', domain='U')
            Chart (U, (x, y))
            sage: M.get_chart('x y', domain='U') is X.restrict(U)
            True
            sage: U.get_chart('r ph')
            Chart (U, (r, ph))
            sage: M.get_chart('r ph', domain='U')
            Chart (U, (r, ph))
            sage: M.get_chart('r ph', domain='U') is Y
            True

        """
        if domain is None:
            dom = self
        else:
            dom = self.get_subset(domain)
        try:
            return dom._charts_by_coord[coordinates]
        except KeyError:
            raise KeyError("the coordinates '{}' ".format(coordinates) +
                           "do not correspond to any chart with " +
                           "the {} as domain".format(dom))
>>>>>>> 65186990

def Manifold(dim, name, latex_name=None, field='real', type='smooth',
             start_index=0, **extra_kwds):
    r"""
    Construct a manifold of a given type over a topological field `K`.

    INPUT:

    - ``dim`` -- positive integer; dimension of the manifold
    - ``name`` -- string; name (symbol) given to the manifold
    - ``latex_name`` -- (default: ``None``) string; LaTeX symbol to denote the
      manifold; if none is provided, it is set to ``name``
    - ``field`` -- (default: ``'real'``) field `K` on which the manifold is
      defined; allowed values are

        - ``'real'`` or an object of type ``RealField`` (e.g. ``RR``) for a
          manifold over `\RR`
        - ``'complex'`` or an object of type ``ComplexField`` (e.g. ``CC``) for
          a manifold over `\CC`
        - an object in the category of topological fields (see
          :class:`~sage.categories.fields.Fields` and
          :class:`~sage.categories.topological_spaces.TopologicalSpaces`)
          for other types of manifolds

    - ``type`` -- (default: ``'smooth'``) to specify the type of manifold;
      allowed values are

      - ``'topological'`` or ``'top'`` for a topological manifold
      - ``'differentiable'`` or ``'diff'`` for a differentiable manifold
      - ``'smooth'`` for a smooth manifold
      - ``'analytic'`` for an analytic manifold

    - ``start_index`` -- (default: 0) integer; lower value of the range of
      indices used for "indexed objects" on the manifold, e.g. coordinates
      in a chart
    - ``extra_kwds`` -- keywords meaningful only for some specific types of
      manifolds

    OUTPUT:

    - a manifold of the specified type, as an instance of
      :class:`~sage.manifolds.manifold.TopologicalManifold` or one of its
      subclasses.

    EXAMPLES:

    A 3-dimensional real topological manifold::

        sage: M = Manifold(3, 'M', type='topological'); M
        3-dimensional topological manifold M

    Given the default value of the parameter ``field``, the above is equivalent
    to::

        sage: M = Manifold(3, 'M', type='topological', field='real'); M
        3-dimensional topological manifold M

    A complex topological manifold::

        sage: M = Manifold(3, 'M', type='topological', field='complex'); M
        Complex 3-dimensional topological manifold M

    A topological manifold over `\QQ`::

        sage: M = Manifold(3, 'M', type='topological', field=QQ); M
        3-dimensional topological manifold M over the Rational Field

    See the documentation of class
    :class:`~sage.manifolds.manifold.TopologicalManifold` for more
    detailed examples.

    .. RUBRIC:: Uniqueness of manifold objects

    Suppose we construct a manifold named `M`::

        sage: M = Manifold(2, 'M', type='topological')
        sage: X.<x,y> = M.chart()

    At some point, we change our mind and would like to restart with a new
    manifold, using the same name `M` and keeping the previous manifold for
    reference::

        sage: M_old = M  # for reference
        sage: M = Manifold(2, 'M', type='topological')

    This results in a brand new object::

        sage: M.atlas()
        []

    The object ``M_old`` is intact::

        sage: M_old.atlas()
        [Chart (M, (x, y))]

    Both objects have the same display::

        sage: M
        2-dimensional topological manifold M
        sage: M_old
        2-dimensional topological manifold M

    but they are different::

        sage: M != M_old
        True

    Let us introduce a chart on ``M``, using the same coordinate symbols as
    for ``M_old``::

        sage: X.<x,y> = M.chart()

    The charts are displayed in the same way::

        sage: M.atlas()
        [Chart (M, (x, y))]
        sage: M_old.atlas()
        [Chart (M, (x, y))]

    but they are actually different::

        sage: M.atlas()[0] != M_old.atlas()[0]
        True

    Moreover, the two manifolds ``M`` and ``M_old`` are still considered
    distinct::

        sage: M != M_old
        True

    This reflects the fact that the equality of manifold objects holds only
    for identical objects, i.e. one has ``M1 == M2`` if, and only if,
    ``M1 is M2``. Actually, the manifold classes inherit from
    :class:`~sage.misc.fast_methods.WithEqualityById`::

        sage: isinstance(M, sage.misc.fast_methods.WithEqualityById)
        True

    """
    type_ = type  # in case the built-in function type is to be restored...
    if type_ in ['topological', 'top']:
        return TopologicalManifold(dim, name, latex_name=latex_name,
                                   field=field, start_index=start_index)
    raise NotImplementedError("manifolds of type {} are not ".format(type_) +
                              "implemented")<|MERGE_RESOLUTION|>--- conflicted
+++ resolved
@@ -1519,7 +1519,63 @@
             return RealChart(self, coordinates=coordinates, names=names)
         return Chart(self, coordinates=coordinates, names=names)
 
-<<<<<<< HEAD
+    def get_chart(self, coordinates, domain=None):
+        r"""
+        Get a chart from its coordinates.
+
+        The chart must have been previously created by the method
+        :meth:`chart`.
+
+        INPUT:
+
+        - ``coordinates`` --  single string composed of the coordinate symbols
+          separated by a space
+        - ``domain`` -- (default: ``None``) string containing the name of the
+          chart's domain, which must be a subset of the current manifold; if
+          ``None``, the current manifold is assumed.
+
+        OUTPUT:
+
+        - instance of
+          :class:`~sage.manifolds.chart.Chart` (or of the subclass
+          :class:`~sage.manifolds.chart.RealChart`) representing the chart
+          corresponding to the above specifications.
+
+        EXAMPLES::
+
+            sage: M = Manifold(2, 'M', type='topological')
+            sage: X.<x,y> = M.chart()
+            sage: M.get_chart('x y')
+            Chart (M, (x, y))
+            sage: M.get_chart('x y') is X
+            True
+            sage: U = M.open_subset('U', coord_def={X: (y!=0,x<0)})
+            sage: Y.<r, ph> = U.chart(r'r:(0,+oo) ph:(0,2*pi):\phi')
+            sage: M.atlas()
+            [Chart (M, (x, y)), Chart (U, (x, y)), Chart (U, (r, ph))]
+            sage: M.get_chart('x y', domain='U')
+            Chart (U, (x, y))
+            sage: M.get_chart('x y', domain='U') is X.restrict(U)
+            True
+            sage: U.get_chart('r ph')
+            Chart (U, (r, ph))
+            sage: M.get_chart('r ph', domain='U')
+            Chart (U, (r, ph))
+            sage: M.get_chart('r ph', domain='U') is Y
+            True
+
+        """
+        if domain is None:
+            dom = self
+        else:
+            dom = self.get_subset(domain)
+        try:
+            return dom._charts_by_coord[coordinates]
+        except KeyError:
+            raise KeyError("the coordinates '{}' ".format(coordinates) +
+                           "do not correspond to any chart with " +
+                           "the {} as domain".format(dom))
+
     def scalar_field_algebra(self):
         r"""
         Return the algebra of scalar fields defined the manifold.
@@ -1755,64 +1811,6 @@
         """
         return self._one_scalar_field
 
-=======
-    def get_chart(self, coordinates, domain=None):
-        r"""
-        Get a chart from its coordinates.
-
-        The chart must have been previously created by the method
-        :meth:`chart`.
-
-        INPUT:
-
-        - ``coordinates`` --  single string composed of the coordinate symbols
-          separated by a space
-        - ``domain`` -- (default: ``None``) string containing the name of the
-          chart's domain, which must be a subset of the current manifold; if
-          ``None``, the current manifold is assumed.
-
-        OUTPUT:
-
-        - instance of
-          :class:`~sage.manifolds.chart.Chart` (or of the subclass
-          :class:`~sage.manifolds.chart.RealChart`) representing the chart
-          corresponding to the above specifications.
-
-        EXAMPLES::
-
-            sage: M = Manifold(2, 'M', type='topological')
-            sage: X.<x,y> = M.chart()
-            sage: M.get_chart('x y')
-            Chart (M, (x, y))
-            sage: M.get_chart('x y') is X
-            True
-            sage: U = M.open_subset('U', coord_def={X: (y!=0,x<0)})
-            sage: Y.<r, ph> = U.chart(r'r:(0,+oo) ph:(0,2*pi):\phi')
-            sage: M.atlas()
-            [Chart (M, (x, y)), Chart (U, (x, y)), Chart (U, (r, ph))]
-            sage: M.get_chart('x y', domain='U')
-            Chart (U, (x, y))
-            sage: M.get_chart('x y', domain='U') is X.restrict(U)
-            True
-            sage: U.get_chart('r ph')
-            Chart (U, (r, ph))
-            sage: M.get_chart('r ph', domain='U')
-            Chart (U, (r, ph))
-            sage: M.get_chart('r ph', domain='U') is Y
-            True
-
-        """
-        if domain is None:
-            dom = self
-        else:
-            dom = self.get_subset(domain)
-        try:
-            return dom._charts_by_coord[coordinates]
-        except KeyError:
-            raise KeyError("the coordinates '{}' ".format(coordinates) +
-                           "do not correspond to any chart with " +
-                           "the {} as domain".format(dom))
->>>>>>> 65186990
 
 def Manifold(dim, name, latex_name=None, field='real', type='smooth',
              start_index=0, **extra_kwds):
