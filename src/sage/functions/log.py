"""
Logarithmic functions

AUTHORS:

- Yoora Yi Tenen (2012-11-16): Add documentation for :meth:`log()` (:trac:`12113`)

"""
from sage.symbolic.function import GinacFunction, BuiltinFunction, is_inexact
from sage.symbolic.constants import e as const_e

from sage.libs.mpmath import utils as mpmath_utils
from sage.structure.coerce import parent as sage_structure_coerce_parent
from sage.symbolic.expression import Expression
from sage.rings.real_double import RDF
from sage.rings.complex_double import CDF
from sage.rings.integer import Integer

class Function_exp(GinacFunction):
    def __init__(self):
        r"""
        The exponential function, `\exp(x) = e^x`.

        EXAMPLES::

            sage: exp(-1)
            e^(-1)
            sage: exp(2)
            e^2
            sage: exp(2).n(100)
            7.3890560989306502272304274606
            sage: exp(x^2 + log(x))
            e^(x^2 + log(x))
            sage: exp(x^2 + log(x)).simplify()
            x*e^(x^2)
            sage: exp(2.5)
            12.1824939607035
            sage: exp(float(2.5))
            12.182493960703473
            sage: exp(RDF('2.5'))
            12.1824939607

        To prevent automatic evaluation, use the ``hold`` parameter::

            sage: exp(I*pi,hold=True)
            e^(I*pi)
            sage: exp(0,hold=True)
            e^0

        To then evaluate again, we currently must use Maxima via
        :meth:`sage.symbolic.expression.Expression.simplify`::

            sage: exp(0,hold=True).simplify()
            1

        ::

            sage: exp(pi*I/2)
            I
            sage: exp(pi*I)
            -1
            sage: exp(8*pi*I)
            1
            sage: exp(7*pi*I/2)
            -I

        The precision for the result is deduced from the precision of
        the input. Convert the input to a higher precision explicitly
        if a result with higher precision is desired::

            sage: t = exp(RealField(100)(2)); t
            7.3890560989306502272304274606
            sage: t.prec()
            100
            sage: exp(2).n(100)
            7.3890560989306502272304274606

        TEST::

            sage: latex(exp(x))
            e^{x}
            sage: latex(exp(sqrt(x)))
            e^{\sqrt{x}}
            sage: latex(exp)
            \exp
            sage: latex(exp(sqrt(x))^x)
            \left(e^{\sqrt{x}}\right)^{x}
            sage: latex(exp(sqrt(x)^x))
            e^{\left(\sqrt{x}^{x}\right)}

        Test conjugates::

            sage: conjugate(exp(x))
            e^conjugate(x)

        Test simplifications when taking powers of exp, #7264::

            sage: var('a,b,c,II')
            (a, b, c, II)
            sage: model_exp = exp(II)**a*(b)
            sage: sol1_l={b: 5.0, a: 1.1}
            sage: model_exp.subs(sol1_l)
            5.00000000000000*(e^II)^1.10000000000000

        ::

            sage: exp(3)^II*exp(x)
            (e^3)^II*e^x
            sage: exp(x)*exp(x)
            e^(2*x)
            sage: exp(x)*exp(a)
            e^(a + x)
            sage: exp(x)*exp(a)^2
            e^(2*a + x)

        Another instance of the same problem, #7394::

            sage: 2*sqrt(e)
            2*sqrt(e)
        """
        GinacFunction.__init__(self, "exp", latex_name=r"\exp",
                                   conversions=dict(maxima='exp'))

<<<<<<< HEAD
    def __call__(self, x, coerce=True, hold=False, prec=None,
            dont_call_method_on_arg=False):
        """
        Note that the ``prec`` argument is deprecated. The precision for
        the result is deduced from the precision of the input. Convert
        the input to a higher precision explicitly if a result with higher
        precision is desired.::

            sage: t = exp(RealField(100)(2)); t
            7.3890560989306502272304274606
            sage: t.prec()
            100

        TESTS::

            sage: exp(2,prec=100)
            doctest:...: DeprecationWarning: The prec keyword argument is deprecated. Explicitly set the precision of the input, for example exp(RealField(300)(1)), or use the prec argument to .n() for exact inputs, e.g., exp(1).n(300), instead.
            See http://trac.sagemath.org/7490 for details.
            7.3890560989306502272304274606

        Ensure that :trac:`13608` is fixed::

            sage: import mpmath
            sage: a = mpmath.mpf('0.5')
            sage: exp(a)
            mpf('1.6487212707001282')
            sage: a.exp
            -1
        """
        if prec is not None:
            from sage.misc.superseded import deprecation
            deprecation(7490, "The prec keyword argument is deprecated. Explicitly set the precision of the input, for example exp(RealField(300)(1)), or use the prec argument to .n() for exact inputs, e.g., exp(1).n(300), instead.")
            x = GinacFunction.__call__(self, x, coerce=coerce, hold=hold,
                    dont_call_method_on_arg=dont_call_method_on_arg)
            return x.n(prec)
        return GinacFunction.__call__(self, x, coerce=coerce, hold=hold,
                dont_call_method_on_arg=dont_call_method_on_arg)

=======
>>>>>>> 4a9b2e19
exp = Function_exp()

class Function_log(GinacFunction):
    def __init__(self):
        r"""
        The natural logarithm of x.  See `log?` for
        more information about its behavior.

        EXAMPLES::

            sage: ln(e^2)
            2
            sage: ln(2)
            log(2)
            sage: ln(10)
            log(10)

        ::

            sage: ln(RDF(10))
            2.30258509299
            sage: ln(2.718)
            0.999896315728952
            sage: ln(2.0)
            0.693147180559945
            sage: ln(float(-1))
            3.141592653589793j
            sage: ln(complex(-1))
            3.141592653589793j

        The ``hold`` parameter can be used to prevent automatic evaluation::

            sage: log(-1,hold=True)
            log(-1)
            sage: log(-1)
            I*pi
            sage: I.log(hold=True)
            log(I)
            sage: I.log(hold=True).simplify()
            1/2*I*pi

        TESTS::

            sage: latex(x.log())
            \log\left(x\right)
            sage: latex(log(1/4))
            \log\left(\frac{1}{4}\right)
            sage: loads(dumps(ln(x)+1))
            log(x) + 1

        ``conjugate(log(x))==log(conjugate(x))`` unless on the branch cut which
        runs along the negative real axis.::

            sage: conjugate(log(x))
            conjugate(log(x))
            sage: var('y', domain='positive')
            y
            sage: conjugate(log(y))
            log(y)
            sage: conjugate(log(y+I))
            conjugate(log(y + I))
            sage: conjugate(log(-1))
            -I*pi
            sage: log(conjugate(-1))
            I*pi

        Check if float arguments are handled properly.::

            sage: from sage.functions.log import function_log as log
            sage: log(float(5))
            1.6094379124341003
            sage: log(float(0))
            -inf
            sage: log(float(-1))
            3.141592653589793j
            sage: log(x).subs(x=float(-1))
            3.141592653589793j
        """
        GinacFunction.__init__(self, 'log', latex_name=r'\log',
                               conversions=dict(maxima='log'))

    def __call__(self, *args, **kwds):
        """
        Return the logarithm of x to the given base.

        Calls the ``log`` method of the object x when computing
        the logarithm, thus allowing use of logarithm on any object
        containing a ``log`` method. In other words, log works
        on more than just real numbers.

        EXAMPLES::

            sage: log(e^2)
            2

        To change the base of the logarithm, add a second parameter::

            sage: log(1000,10)
            3

        You can use
        :class:`RDF<sage.rings.real_double.RealDoubleField_class>`,
        :class:`~sage.rings.real_mpfr.RealField` or ``n`` to get a
        numerical real approximation::

            sage: log(1024, 2)
            10
            sage: RDF(log(1024, 2))
            10.0
            sage: log(10, 4)
            log(10)/log(4)
            sage: RDF(log(10, 4))
            1.66096404744
            sage: log(10, 2)
            log(10)/log(2)
            sage: n(log(10, 2))
            3.32192809488736
            sage: log(10, e)
            log(10)
            sage: n(log(10, e))
            2.30258509299405

        The log function works for negative numbers, complex
        numbers, and symbolic numbers too, picking the branch
        with angle between `-pi` and `pi`::

            sage: log(-1+0*I)
            I*pi
            sage: log(CC(-1))
            3.14159265358979*I
            sage: log(-1.0)
            3.14159265358979*I

        For input zero, the following behavior occurs::

            sage: log(0)
            -Infinity
            sage: log(CC(0))
            -infinity
            sage: log(0.0)
            -infinity

        The log function also works in finite fields as long as the
        argument lies in the multiplicative group generated by the base::

            sage: F = GF(13); g = F.multiplicative_generator(); g
            2
            sage: a = F(8)
            sage: log(a,g); g^log(a,g)
            3
            8
            sage: log(a,3)
            Traceback (most recent call last):
            ...
            ValueError: No discrete log of 8 found to base 3
            sage: log(F(9), 3)
            2

        The log function also works for p-adics (see documentation for
        p-adics for more information)::

            sage: R = Zp(5); R
            5-adic Ring with capped relative precision 20
            sage: a = R(16); a
            1 + 3*5 + O(5^20)
            sage: log(a)
            3*5 + 3*5^2 + 3*5^4 + 3*5^5 + 3*5^6 + 4*5^7 + 2*5^8 + 5^9 +
            5^11 + 2*5^12 + 5^13 + 3*5^15 + 2*5^16 + 4*5^17 + 3*5^18 +
            3*5^19 + O(5^20)


        TESTS:

        Check if :trac:`10136` is fixed::

            sage: log(x).operator() is log
            True
            sage: log(x).operator() is ln
            True

            sage: log(1000, 10, base=5)
            Traceback (most recent call last):
            ...
            TypeError: Symbolic function log must be called as log(x),
            log(x, base=b) or log(x, b)
        """
        base = kwds.pop('base', None)
        if base is None:
            if len(args) == 1:
                return GinacFunction.__call__(self, *args, **kwds)
            # second argument is base
            base = args[1]
            args = args[:1]

        if len(args) != 1:
            raise TypeError("Symbolic function log must be called as "
                    "log(x), log(x, base=b) or log(x, b)")

        try:
            return args[0].log(base)
        except (AttributeError, TypeError):
            return GinacFunction.__call__(self, *args, **kwds) / \
                GinacFunction.__call__(self, base, **kwds)

ln = log = function_log = Function_log()


class Function_polylog(GinacFunction):
    def __init__(self):
        r"""
        The polylog function
        `\text{Li}_n(z) = \sum_{k=1}^{\infty} z^k / k^n`.

        INPUT:

        -  ``n`` - object
        -  ``z`` - object

        EXAMPLES::

            sage: polylog(1, x)
            -log(-x + 1)
            sage: polylog(2,1)
            1/6*pi^2
            sage: polylog(2,x^2+1)
            polylog(2, x^2 + 1)
            sage: polylog(4,0.5)
            polylog(4, 0.500000000000000)

            sage: f = polylog(4, 1); f
            1/90*pi^4
            sage: f.n()
            1.08232323371114

            sage: polylog(4, 2).n()
            2.42786280675470 - 0.174371300025453*I
            sage: complex(polylog(4,2))
            (2.4278628067547032-0.17437130002545306j)
            sage: float(polylog(4,0.5))
            0.5174790616738993

            sage: z = var('z')
            sage: polylog(2,z).series(z==0, 5)
            1*z + 1/4*z^2 + 1/9*z^3 + 1/16*z^4 + Order(z^5)

            sage: loads(dumps(polylog))
            polylog

            sage: latex(polylog(5, x))
            {\rm Li}_{5}(x)

        TESTS:

        Check if #8459 is fixed::

            sage: t = maxima(polylog(5,x)).sage(); t
            polylog(5, x)
            sage: t.operator() == polylog
            True
            sage: t.subs(x=.5).n()
            0.508400579242269
        """
        GinacFunction.__init__(self, "polylog", nargs=2)

    def _maxima_init_evaled_(self, *args):
        """
        EXAMPLES:

        These are indirect doctests for this function.::

            sage: polylog(2, x)._maxima_()
            li[2](x)
            sage: polylog(4, x)._maxima_()
            polylog(4,x)
        """
        n, x = args
        if int(n) in [1,2,3]:
            return 'li[%s](%s)'%(n, x)
        else:
            return 'polylog(%s, %s)'%(n, x)


polylog = Function_polylog()

class Function_dilog(GinacFunction):
    def __init__(self):
        r"""
        The dilogarithm function
        `\text{Li}_2(z) = \sum_{k=1}^{\infty} z^k / k^2`.

        This is simply an alias for polylog(2, z).

        EXAMPLES::

            sage: dilog(1)
            1/6*pi^2
            sage: dilog(1/2)
            1/12*pi^2 - 1/2*log(2)^2
            sage: dilog(x^2+1)
            dilog(x^2 + 1)
            sage: dilog(-1)
            -1/12*pi^2
            sage: dilog(-1.1)
            -0.890838090262283
            sage: float(dilog(1))
            1.6449340668482262
            sage: var('z')
            z
            sage: dilog(z).diff(z, 2)
            log(-z + 1)/z^2 - 1/((z - 1)*z)
            sage: dilog(z).series(z==1/2, 3)
            (1/12*pi^2 - 1/2*log(2)^2) + (-2*log(1/2))*(z - 1/2) + (2*log(1/2) + 2)*(z - 1/2)^2 + Order(1/8*(2*z - 1)^3)

            sage: latex(dilog(z))
            {\rm Li}_2\left(z\right)

        TESTS:

        ``conjugate(dilog(x))==dilog(conjugate(x))`` unless on the branch cuts
        which run along the positive real axis beginning at 1.::

            sage: conjugate(dilog(x))
            conjugate(dilog(x))
            sage: var('y',domain='positive')
            y
            sage: conjugate(dilog(y))
            conjugate(dilog(y))
            sage: conjugate(dilog(1/19))
            dilog(1/19)
            sage: conjugate(dilog(1/2*I))
            dilog(-1/2*I)
            sage: dilog(conjugate(1/2*I))
            dilog(-1/2*I)
            sage: conjugate(dilog(2))
            conjugate(dilog(2))
        """
        GinacFunction.__init__(self, 'dilog',
                conversions=dict(maxima='li[2]'))

dilog = Function_dilog()


class Function_lambert_w(BuiltinFunction):
    r"""
    The integral branches of the Lambert W function `W_n(z)`.

    This function satisfies the equation

    .. math::

        z = W_n(z) e^{W_n(z)}

    INPUT:

    - ``n`` - an integer. `n=0` corresponds to the principal branch.

    - ``z`` - a complex number

    If called with a single argument, that argument is ``z`` and the branch ``n`` is
    assumed to be 0 (the principal branch).

    ALGORITHM:

    Numerical evaluation is handled using the mpmath and SciPy libraries.

    REFERENCES:

    - :wikipedia:`Lambert_W_function`

    EXAMPLES:

    Evaluation of the principal branch::

        sage: lambert_w(1.0)
        0.567143290409784
        sage: lambert_w(-1).n()
        -0.318131505204764 + 1.33723570143069*I
        sage: lambert_w(-1.5 + 5*I)
        1.17418016254171 + 1.10651494102011*I

    Evaluation of other branches::

        sage: lambert_w(2, 1.0)
        -2.40158510486800 + 10.7762995161151*I

    Solutions to certain exponential equations are returned in terms of lambert_w::

        sage: S = solve(e^(5*x)+x==0, x, to_poly_solve=True)
        sage: z = S[0].rhs(); z
        -1/5*lambert_w(5)
        sage: N(z)
        -0.265344933048440

    Check the defining equation numerically at `z=5`::

        sage: N(lambert_w(5)*exp(lambert_w(5)) - 5)
        0.000000000000000

    There are several special values of the principal branch which
    are automatically simplified::

        sage: lambert_w(0)
        0
        sage: lambert_w(e)
        1
        sage: lambert_w(-1/e)
        -1

    Integration (of the principal branch) is evaluated using Maxima::

        sage: integrate(lambert_w(x), x)
        (lambert_w(x)^2 - lambert_w(x) + 1)*x/lambert_w(x)
        sage: integrate(lambert_w(x), x, 0, 1)
        (lambert_w(1)^2 - lambert_w(1) + 1)/lambert_w(1) - 1
        sage: integrate(lambert_w(x), x, 0, 1.0)
        0.330366124762

    Warning: The integral of a non-principal branch is not implemented,
    neither is numerical integration using GSL. The :meth:`numerical_integral`
    function does work if you pass a lambda function::

        sage: numerical_integral(lambda x: lambert_w(x), 0, 1)
        (0.33036612476168054, 3.667800782666048e-15)
    """

    def __init__(self):
        r"""
        See the docstring for :meth:`Function_lambert_w`.

        EXAMPLES::

            sage: lambert_w(0, 1.0)
            0.567143290409784
        """
        BuiltinFunction.__init__(self, "lambert_w", nargs=2,
                                 conversions={'mathematica':'ProductLog',
                                              'maple':'LambertW'})

    def __call__(self, *args, **kwds):
        r"""
        Custom call method allows the user to pass one argument or two. If
        one argument is passed, we assume it is ``z`` and that ``n=0``.

        EXAMPLES::

            sage: lambert_w(1)
            lambert_w(1)
            sage: lambert_w(1, 2)
            lambert_w(1, 2)
        """
        if len(args) == 2:
            return BuiltinFunction.__call__(self, *args, **kwds)
        elif len(args) == 1:
            return BuiltinFunction.__call__(self, 0, args[0], **kwds)
        else:
            raise TypeError("lambert_w takes either one or two arguments.")

    def _eval_(self, n, z):
        """
        EXAMPLES::

            sage: lambert_w(6.0)
            1.43240477589830
            sage: lambert_w(1)
            lambert_w(1)
            sage: lambert_w(x+1)
            lambert_w(x + 1)

        There are three special values which are automatically simplified::

            sage: lambert_w(0)
            0
            sage: lambert_w(e)
            1
            sage: lambert_w(-1/e)
            -1
            sage: lambert_w(SR(0))
            0

        The special values only hold on the principal branch::

            sage: lambert_w(1,e)
            lambert_w(1, e)
            sage: lambert_w(1, e.n())
            -0.532092121986380 + 4.59715801330257*I

        TESTS:

        When automatic simplication occurs, the parent of the output value should be
        either the same as the parent of the input, or a Sage type::

            sage: parent(lambert_w(int(0)))
            <type 'int'>
            sage: parent(lambert_w(Integer(0)))
            Integer Ring
            sage: parent(lambert_w(e))
            Integer Ring
        """
        if not isinstance(z, Expression):
            if is_inexact(z):
                return self._evalf_(n, z, parent=sage_structure_coerce_parent(z))
            elif n == 0 and z == 0:
                return sage_structure_coerce_parent(z)(Integer(0))
        elif n == 0:
            if z.is_trivial_zero():
                return sage_structure_coerce_parent(z)(Integer(0))
            elif (z-const_e).is_trivial_zero():
                return sage_structure_coerce_parent(z)(Integer(1))
            elif (z+1/const_e).is_trivial_zero():
                return sage_structure_coerce_parent(z)(Integer(-1))
        return None

    def _evalf_(self, n, z, parent=None, algorithm=None):
        """
        EXAMPLES::

            sage: N(lambert_w(1))
            0.567143290409784
            sage: lambert_w(RealField(100)(1))
            0.56714329040978387299996866221

        SciPy is used to evaluate for float, RDF, and CDF inputs::

            sage: lambert_w(RDF(1))
            0.56714329041
        """
        R = parent or sage_structure_coerce_parent(z)
        if R is float or R is complex or R is RDF or R is CDF:
            import scipy.special
            return scipy.special.lambertw(z, n)
        else:
            import mpmath
            return mpmath_utils.call(mpmath.lambertw, z, n, parent=R)

    def _derivative_(self, n, z, diff_param=None):
        """
        The derivative of `W_n(x)` is `W_n(x)/(x \cdot W_n(x) + x)`.

        EXAMPLES::

            sage: x = var('x')
            sage: derivative(lambert_w(x), x)
            lambert_w(x)/(x*lambert_w(x) + x)

            sage: derivative(lambert_w(2, exp(x)), x)
            e^x*lambert_w(2, e^x)/(e^x*lambert_w(2, e^x) + e^x)

        TESTS:

        Differentiation in the first parameter raises an error :trac:`14788`::

            sage: n = var('n')
            sage: lambert_w(n, x).diff(n)
            Traceback (most recent call last):
            ...
            ValueError: cannot differentiate lambert_w in the first parameter
        """
        if diff_param == 0:
            raise ValueError("cannot differentiate lambert_w in the first parameter")

        return lambert_w(n, z)/(z*lambert_w(n, z)+z)

    def _maxima_init_evaled_(self, n, z):
        """
        EXAMPLES:

        These are indirect doctests for this function.::

            sage: lambert_w(0, x)._maxima_()
            lambert_w(x)
            sage: lambert_w(1, x)._maxima_()
            Traceback (most recent call last):
            ...
            NotImplementedError: Non-principal branch lambert_w[1](x) is not implemented in Maxima
        """
        if n == 0:
            return "lambert_w(%s)" % z
        else:
            raise NotImplementedError("Non-principal branch lambert_w[%s](%s) is not implemented in Maxima" % (n, z))


    def _print_(self, n, z):
        """
        Custom _print_ method to avoid printing the branch number if
        it is zero.

        EXAMPLES::

            sage: lambert_w(1)
            lambert_w(1)
            sage: lambert_w(0,x)
            lambert_w(x)
        """
        if n == 0:
            return "lambert_w(%s)" % z
        else:
            return "lambert_w(%s, %s)" % (n, z)

    def _print_latex_(self, n, z):
        """
        Custom _print_latex_ method to avoid printing the branch
        number if it is zero.

        EXAMPLES::

            sage: latex(lambert_w(1))
            \operatorname{W_0}(1)
            sage: latex(lambert_w(0,x))
            \operatorname{W_0}(x)
            sage: latex(lambert_w(1,x))
            \operatorname{W_{1}}(x)
        """
        if n == 0:
            return r"\operatorname{W_0}(%s)" % z
        else:
            return r"\operatorname{W_{%s}}(%s)" % (n, z)

lambert_w = Function_lambert_w()<|MERGE_RESOLUTION|>--- conflicted
+++ resolved
@@ -121,47 +121,6 @@
         GinacFunction.__init__(self, "exp", latex_name=r"\exp",
                                    conversions=dict(maxima='exp'))
 
-<<<<<<< HEAD
-    def __call__(self, x, coerce=True, hold=False, prec=None,
-            dont_call_method_on_arg=False):
-        """
-        Note that the ``prec`` argument is deprecated. The precision for
-        the result is deduced from the precision of the input. Convert
-        the input to a higher precision explicitly if a result with higher
-        precision is desired.::
-
-            sage: t = exp(RealField(100)(2)); t
-            7.3890560989306502272304274606
-            sage: t.prec()
-            100
-
-        TESTS::
-
-            sage: exp(2,prec=100)
-            doctest:...: DeprecationWarning: The prec keyword argument is deprecated. Explicitly set the precision of the input, for example exp(RealField(300)(1)), or use the prec argument to .n() for exact inputs, e.g., exp(1).n(300), instead.
-            See http://trac.sagemath.org/7490 for details.
-            7.3890560989306502272304274606
-
-        Ensure that :trac:`13608` is fixed::
-
-            sage: import mpmath
-            sage: a = mpmath.mpf('0.5')
-            sage: exp(a)
-            mpf('1.6487212707001282')
-            sage: a.exp
-            -1
-        """
-        if prec is not None:
-            from sage.misc.superseded import deprecation
-            deprecation(7490, "The prec keyword argument is deprecated. Explicitly set the precision of the input, for example exp(RealField(300)(1)), or use the prec argument to .n() for exact inputs, e.g., exp(1).n(300), instead.")
-            x = GinacFunction.__call__(self, x, coerce=coerce, hold=hold,
-                    dont_call_method_on_arg=dont_call_method_on_arg)
-            return x.n(prec)
-        return GinacFunction.__call__(self, x, coerce=coerce, hold=hold,
-                dont_call_method_on_arg=dont_call_method_on_arg)
-
-=======
->>>>>>> 4a9b2e19
 exp = Function_exp()
 
 class Function_log(GinacFunction):
