--- conflicted
+++ resolved
@@ -18,10 +18,7 @@
 import math
 import sys
 
-<<<<<<< HEAD
-=======
 from sage.misc.lazy_import import lazy_import
->>>>>>> 6ea1fe93
 from sage.misc.misc import increase_recursion_limit
 from sage.rings.integer_ring import ZZ
 from sage.symbolic.function import GinacFunction, BuiltinFunction
@@ -464,13 +461,6 @@
         return R(0.5)
 
     return (s/2 + 1).gamma() * (s-1) * (R.pi()**(-s/2)) * s.zeta()
-
-<<<<<<< HEAD
-
-import math
-from sage.rings.polynomial.polynomial_real_mpfr_dense import PolynomialRealDense
-=======
->>>>>>> 6ea1fe93
 
 
 class DickmanRho(BuiltinFunction):
