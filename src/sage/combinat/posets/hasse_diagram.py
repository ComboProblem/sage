--- conflicted
+++ resolved
@@ -23,13 +23,10 @@
 from sage.misc.cachefunc import cached_method
 from sage.functions.other import binomial
 from sage.misc.rest_index_of_methods import gen_rest_table_index
-<<<<<<< HEAD
 from sage.combinat.posets.hasse_cython import (moebius_matrix_fast,
                                                coxeter_matrix_fast)
 
-=======
 from collections import deque
->>>>>>> 6ba54fb1
 
 class LatticeError(ValueError):
     """
