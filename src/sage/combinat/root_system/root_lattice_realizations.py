# -*- coding: utf-8 -*-
"""
Root lattice realizations
"""
# ****************************************************************************
#       Copyright (C) 2007-2013 Nicolas M. Thiery <nthiery at users.sf.net>
#                          2012 Nicolas Borie  <nicolas.borie at univ-mlv.fr>
#
#       (with contributions of many others)
#
#  Distributed under the terms of the GNU General Public License (GPL)
#                  https://www.gnu.org/licenses/
# ****************************************************************************

from sage.misc.abstract_method import abstract_method, AbstractMethod
from sage.misc.call import attrcall
from sage.misc.cachefunc import cached_method, cached_in_parent_method
from sage.misc.lazy_attribute import lazy_attribute
from sage.misc.lazy_import import LazyImport
from sage.categories.coxeter_groups import CoxeterGroups
from sage.categories.category_types import Category_over_base_ring
from sage.categories.modules_with_basis import ModulesWithBasis
from sage.structure.element import Element
from sage.sets.family import Family
from sage.rings.integer_ring import ZZ
from sage.rings.rational_field import QQ
from sage.matrix.constructor import matrix
from sage.modules.free_module_element import vector
from sage.sets.recursively_enumerated_set import RecursivelyEnumeratedSet
from sage.combinat.root_system.plot import PlotOptions, barycentric_projection_matrix
from itertools import combinations_with_replacement


class RootLatticeRealizations(Category_over_base_ring):
    r"""
    The category of root lattice realizations over a given base ring

    A *root lattice realization* `L` over a base ring `R` is a free
    module (or vector space if `R` is a field) endowed with an embedding
    of the root lattice of some root system.

    Typical root lattice realizations over `\ZZ` include the root
    lattice, weight lattice, and ambient lattice. Typical root lattice
    realizations over `\QQ` include the root space, weight space, and
    ambient space.

    To describe the embedding, a root lattice realization must
    implement a method
    :meth:`~RootLatticeRealizations.ParentMethods.simple_root`
    returning for each `i` in the index set the image of the simple root
    `\alpha_i` under the embedding.

    A root lattice realization must further implement a method on elements
    :meth:`~RootLatticeRealizations.ElementMethods.scalar`, computing
    the scalar product with elements of the coroot lattice or coroot space.

    Using those, this category provides tools for reflections, roots,
    the Weyl group and its action, ...

    .. SEEALSO::

        - :class:`~sage.combinat.root_system.root_system.RootSystem`
        - :class:`~sage.combinat.root_system.weight_lattice_realizations.WeightLatticeRealizations`
        - :class:`~sage.combinat.root_system.root_space.RootSpace`
        - :class:`~sage.combinat.root_system.weight_space.WeightSpace`
        - :class:`~sage.combinat.root_system.ambient_space.AmbientSpace`

    EXAMPLES:

    Here, we consider the root system of type `A_7`, and embed the root
    lattice element `x = \alpha_2 + 2 \alpha_6` in several root lattice
    realizations::

        sage: R = RootSystem(["A",7])
        sage: alpha = R.root_lattice().simple_roots()
        sage: x = alpha[2] + 2 * alpha[5]

        sage: L = R.root_space()
        sage: L(x)
        alpha[2] + 2*alpha[5]

        sage: L = R.weight_lattice()
        sage: L(x)                                                                      # needs sage.graphs
        -Lambda[1] + 2*Lambda[2] - Lambda[3] - 2*Lambda[4] + 4*Lambda[5] - 2*Lambda[6]

        sage: L = R.ambient_space()
        sage: L(x)
        (0, 1, -1, 0, 2, -2, 0, 0)

    We embed the root space element `x = \alpha_2 + 1/2 \alpha_6` in
    several root lattice realizations::

        sage: alpha = R.root_space().simple_roots()
        sage: x = alpha[2] + 1/2 * alpha[5]

        sage: L = R.weight_space()
        sage: L(x)                                                                      # needs sage.graphs
        -Lambda[1] + 2*Lambda[2] - Lambda[3] - 1/2*Lambda[4] + Lambda[5] - 1/2*Lambda[6]

        sage: L = R.ambient_space()
        sage: L(x)
        (0, 1, -1, 0, 1/2, -1/2, 0, 0)

    Of course, one can't embed the root space in the weight lattice::

        sage: L = R.weight_lattice()
        sage: L(x)
        Traceback (most recent call last):
        ...
        TypeError: do not know how to make x (= alpha[2] + 1/2*alpha[5])
        an element of self (=Weight lattice of the Root system of type ['A', 7])

    If `K_1` is a subring of `K_2`, then one could in theory have
    an embedding from the root space over `K_1` to any root
    lattice realization over `K_2`; this is not implemented::

        sage: K1 = QQ
        sage: K2 = QQ['q']
        sage: L = R.weight_space(K2)

        sage: alpha = R.root_space(K2).simple_roots()
        sage: L(alpha[1])                                                               # needs sage.graphs
        2*Lambda[1] - Lambda[2]

        sage: alpha = R.root_space(K1).simple_roots()
        sage: L(alpha[1])
        Traceback (most recent call last):
        ...
        TypeError: do not know how to make x (= alpha[1]) an element of self
        (=Weight space over the Univariate Polynomial Ring in q
        over Rational Field of the Root system of type ['A', 7])

    By a slight abuse, the embedding of the root lattice is not actually
    required to be faithful. Typically for an affine root system, the
    null root of the root lattice is killed in the non extended weight
    lattice::

        sage: R = RootSystem(["A", 3, 1])
        sage: delta = R.root_lattice().null_root()                                      # needs sage.graphs
        sage: L = R.weight_lattice()
        sage: L(delta)                                                                  # needs sage.graphs
        0

    TESTS::

        sage: TestSuite(L).run()                                                        # needs sage.graphs
    """

    @cached_method
    def super_categories(self):
        """
        EXAMPLES::

            sage: from sage.combinat.root_system.root_lattice_realizations import RootLatticeRealizations
            sage: RootLatticeRealizations(QQ).super_categories()
            [Category of vector spaces with basis over Rational Field]
        """
        return [ModulesWithBasis(self.base_ring())]

    Algebras = LazyImport('sage.combinat.root_system.root_lattice_realization_algebras', 'Algebras')

    class ParentMethods:

        def __init_extra__(self):
            r"""
            Register the embedding of the root lattice into ``self``.

            Also registers the embedding of the root space over the same
            base field `K` into ``self`` if `K` is not `\ZZ`.

            EXAMPLES:

            We embed the simple root `\alpha_2` of the root lattice in
            the weight lattice::

                sage: R = RootSystem(["A",3])
                sage: alpha = R.root_lattice().simple_roots()
                sage: L = R.weight_lattice()
                sage: L(alpha[2])                                                       # needs sage.graphs
                -Lambda[1] + 2*Lambda[2] - Lambda[3]

            .. NOTE::

                More examples are given in :class:`RootLatticeRealizations`;
                The embeddings are systematically tested in
                :meth:`_test_root_lattice_realization`.
            """
            from .root_space import RootSpace
            K = self.base_ring()
            # If self is the root lattice or the root space, we don't want
            # to register its trivial embedding into itself. This builds
            # the domains from which we want to register an embedding.
            domains = []
            if not isinstance(self, RootSpace) or K is not ZZ:
                domains.append(self.root_system.root_lattice())
            if not isinstance(self, RootSpace):
                domains.append(self.root_system.root_space(K))
            # Build and register the embeddings
            for domain in domains:
                domain.module_morphism(self.simple_root,
                                       codomain=self
                                       ).register_as_coercion()
            if self.cartan_type().is_affine():
                self._to_classical.register_as_conversion()

        def cartan_type(self):
            """
            EXAMPLES::

                sage: r = RootSystem(['A',4]).root_space()
                sage: r.cartan_type()
                ['A', 4]
            """
            return self.root_system.cartan_type()

        def index_set(self):
            """
            EXAMPLES::

                sage: r = RootSystem(['A',4]).root_space()
                sage: r.index_set()
                (1, 2, 3, 4)
            """
            return self.root_system.index_set()

        def dynkin_diagram(self):
            """
            EXAMPLES::

                sage: r = RootSystem(['A',4]).root_space()
                sage: r.dynkin_diagram()                                                # needs sage.graphs
                O---O---O---O
                1   2   3   4
                A4
            """
            return self.root_system.dynkin_diagram()

        def _name_string_helper(self, name, capitalize=True, base_ring=True, type=True, prefix=""):
            """
            EXAMPLES::

                sage: r = RootSystem(['A',4]).root_space()
                sage: r._name_string_helper("root")
                "Root space over the Rational Field of the Root system of type ['A', 4]"
                sage: r._name_string_helper("root", base_ring=False)
                "Root space of the Root system of type ['A', 4]"
                sage: r._name_string_helper("root", base_ring=False, type=False)
                'Root space'
                sage: r._name_string_helper("root", capitalize=False, base_ring=False, type=False)
                'root space'

                sage: r = RootSystem(['A',4]).coroot_space()
                sage: r._name_string_helper("weight", prefix="extended ")
                "Extended coweight space over the Rational Field of the Root system of type ['A', 4]"
            """
            s = prefix
            if self.root_system.dual_side:
                s += "co"

            s += name + " "

            if self.base_ring() == ZZ:
                s += "lattice "
            else:
                s += "space "
                if base_ring:
                    s += "over the %s " % self.base_ring()

            if type:
                s += "of the "
                if self.root_system.dual_side:
                    s += repr(self.root_system.dual)
                else:
                    s += repr(self.root_system)

            if capitalize:
                s = s[:1].upper() + s[1:]

            return s.strip()

        def some_elements(self):
            """
            Return some elements of this root lattice realization.

            EXAMPLES::

                sage: L = RootSystem(["A",2]).weight_lattice()
                sage: L.some_elements()                                                 # needs sage.graphs
                [2*Lambda[1] + 2*Lambda[2], 2*Lambda[1] - Lambda[2],
                 -Lambda[1] + 2*Lambda[2], Lambda[1], Lambda[2]]
                sage: L = RootSystem(["A",2]).root_lattice()
                sage: L.some_elements()
                [2*alpha[1] + 2*alpha[2], alpha[1], alpha[2]]
            """
            result = [self.an_element()]
            try:
                result.extend(self.simple_roots())
            except ImportError:
                pass
            try:
                result.extend(self.fundamental_weights())
            except (AttributeError, ImportError):
                pass
            return result

        ##########################################################################
        # checks
        ##########################################################################

        def _test_root_lattice_realization(self, **options):
            """
            Run sanity checks on this root lattice realization

            - embedding of the root lattice
            - embedding of the root space over the same base ring
            - scalar products between simple roots and simple coroots
            - ...

            .. SEEALSO:: :class:`TestSuite`

            EXAMPLES::

                sage: RootSystem(['A',3]).root_lattice()._test_root_lattice_realization()
            """
            tester = self._tester(**options)
            try:
                alpha = self.simple_roots()
                alphacheck = self.simple_coroots()
            except ImportError:
                return
            R = self.base_ring()
            tester.assertEqual(alpha     .keys(), self.index_set())
            tester.assertEqual(alphacheck.keys(), self.index_set())

            # Check the consistency between simple_root and simple_roots
            for i in self.index_set():
                tester.assertEqual(self.simple_root(i), alpha[i])

            # Check the embeddings from the root lattice and the root space over the same base ring
            root_lattice = self.root_system.root_lattice()
            root_space = self.root_system.root_space(R)
            tester.assertIsNot(self.coerce_map_from(root_lattice), None)
            tester.assertIsNot(self.coerce_map_from(root_space), None)
            for i in self.index_set():
                # This embedding maps simple roots to simple roots
                tester.assertEqual(self(root_lattice.simple_root(i)), alpha[i])
                tester.assertEqual(self(root_space   .simple_root(i)), alpha[i])

            # Check that the scalar products match with the Dynkin diagram
            try:
                dynkin_diagram = self.dynkin_diagram()
            except ImportError:
                return
            for i in self.index_set():
                for j in self.index_set():
                    tester.assertEqual(alpha[j].scalar(alphacheck[i]), R(dynkin_diagram[i,j]))

            # Check associated_coroot, if it is implemented
            if not isinstance(self.element_class.associated_coroot, AbstractMethod):
                for i in self.index_set():
                    tester.assertEqual(alpha[i].associated_coroot(), alphacheck[i])

            if self.cartan_type().is_affine():
                # Check that the null root is orthogonal to all coroots
                # and similarly for the null coroot
                nullroot = self.null_root()
                nullcoroot = self.null_coroot()
                special_node = self.cartan_type().special_node()
                for i in alpha.keys():
                    tester.assertTrue(nullroot.scalar(alphacheck[i]).is_zero())
                    tester.assertTrue(alpha[i].scalar(nullcoroot).is_zero())
                # Check the projection on the classical space
                classical = self.classical()
                alpha_classical = classical.alpha()
                for i in alpha.keys():
                    if i != special_node or self.cartan_type().is_untwisted_affine():
                        tester.assertEqual(classical(alpha[i]), alpha_classical[i])

            # Todo: add tests of highest root, roots, has_descent, ...

        ##########################################################################
        # highest root
        ##########################################################################

        @cached_method
        def highest_root(self):
            """
            Return the highest root (for an irreducible finite root system).

            EXAMPLES::

                sage: RootSystem(['A',4]).ambient_space().highest_root()
                (1, 0, 0, 0, -1)

                sage: RootSystem(['E',6]).weight_space().highest_root()                 # needs sage.graphs
                Lambda[2]

            """
            if not self.root_system.is_finite():
                raise ValueError("The root system of %s is not of finite Cartan type" % self)
            if not self.root_system.is_irreducible():
                raise ValueError("The root system of %s is reducible" % self)
            return self.a_long_simple_root().to_dominant_chamber()

        @cached_method
        def a_long_simple_root(self):
            """
            Return a long simple root, corresponding to the highest outgoing edge
            in the Dynkin diagram.

            .. warning::
<<<<<<< HEAD

                This may be broken in affine type `A_{2n}^{(2)}`

                Is it meaningful/broken for non irreducible?

=======

                This may be broken in affine type `A_{2n}^{(2)}`

                Is it meaningful/broken for non irreducible?

>>>>>>> 6ea1fe93
            .. TODO::

                implement CartanType.nodes_by_length as in
                MuPAD-Combinat (using CartanType.symmetrizer), and use it
                here.

            TESTS::

                sage: X = RootSystem(['A',1]).weight_space()
<<<<<<< HEAD
                sage: X.a_long_simple_root()
                2*Lambda[1]
                sage: X = RootSystem(['A',5]).weight_space()
                sage: X.a_long_simple_root()
=======
                sage: X.a_long_simple_root()                                            # needs sage.graphs
                2*Lambda[1]
                sage: X = RootSystem(['A',5]).weight_space()
                sage: X.a_long_simple_root()                                            # needs sage.graphs
>>>>>>> 6ea1fe93
                2*Lambda[1] - Lambda[2]
            """
            if self.dynkin_diagram().rank() == 1:
                return self.simple_roots()[self.index_set()[0]]
            longest=next(self.dynkin_diagram().edge_iterator())
            for j in self.dynkin_diagram().edge_iterator():
                if j[2]>longest[2]:
                    longest=j
            return self.simple_roots()[longest[0]]

        ##########################################################################
        # simple roots
        ##########################################################################

        @abstract_method
        def simple_root(self, i):
            """
            Return the `i`-th simple root.

            This should be overridden by any subclass, and typically
            implemented as a cached method for efficiency.

            EXAMPLES::

                sage: r = RootSystem(["A",3]).root_lattice()
                sage: r.simple_root(1)
                alpha[1]

            TESTS::

                sage: super(sage.combinat.root_system.root_space.RootSpace, r).simple_root(1)
                Traceback (most recent call last):
                ...
                NotImplementedError: <abstract method simple_root at ...>
            """

        @cached_method
        def simple_roots(self):
            r"""
            Return the family `(\alpha_i)_{i\in I}` of the simple roots.

            EXAMPLES::

                sage: alpha = RootSystem(["A",3]).root_lattice().simple_roots()
                sage: [alpha[i] for i in [1,2,3]]
                [alpha[1], alpha[2], alpha[3]]
            """
            if not hasattr(self,"_simple_roots"):
                self._simple_roots = Family(self.index_set(), self.simple_root)
                # Should we use rename to set a nice name for this family?
                # self._simple_roots.rename("alpha")
                # This break some doctests
            return self._simple_roots

        @cached_method
        def alpha(self):
            r"""
            Return the family `(\alpha_i)_{i\in I}` of the simple roots,
            with the extra feature that, for simple irreducible root
            systems, `\alpha_0` yields the opposite of the highest root.

            EXAMPLES::

                sage: alpha = RootSystem(["A",2]).root_lattice().alpha()
                sage: alpha[1]
                alpha[1]
                sage: alpha[0]                                                          # needs sage.graphs
                -alpha[1] - alpha[2]
            """
            if self.root_system.is_finite() and self.root_system.is_irreducible():
                return Family(self.index_set(), self.simple_root,
                              hidden_keys=[0],
                              hidden_function=lambda i: - self.highest_root())
            return self.simple_roots()

        @cached_method
        def basic_imaginary_roots(self):
            r"""
            Return the basic imaginary roots of ``self``.

            The basic imaginary roots `\delta` are the set of imaginary roots
            in `-C^{\vee}` where `C` is the dominant chamber (i.e.,
            `\langle \beta, \alpha_i^{\vee} \rangle \leq 0` for all `i \in I`).
            All imaginary roots are `W`-conjugate to a simple imaginary root.

            EXAMPLES::

                sage: RootSystem(['A', 2]).root_lattice().basic_imaginary_roots()
                ()
                sage: Q = RootSystem(['A', 2, 1]).root_lattice()
                sage: Q.basic_imaginary_roots()                                         # needs sage.graphs
                (alpha[0] + alpha[1] + alpha[2],)
                sage: delta = Q.basic_imaginary_roots()[0]                              # needs sage.graphs
                sage: all(delta.scalar(Q.simple_coroot(i)) <= 0                         # needs sage.graphs
                ....:     for i in Q.index_set())
                True
            """
            if self.cartan_type().is_finite():
                return ()
            if self.cartan_type().is_affine():
                return (self.null_root(),)
            raise ValueError("only implemented for finite and affine types")

        @cached_method
        def simple_roots_tilde(self):
            r"""
            Return the family `(\tilde\alpha_i)_{i\in I}` of the simple roots.

            INPUT:

            - ``self`` -- an affine root lattice realization

            The `\tilde \alpha_i` give the embedding of the root
            lattice of the other affinization of the same classical
            root lattice into this root lattice (space?).

            This uses the fact that `\alpha_i = \tilde \alpha_i` for
            `i` not a special node, and that

            .. MATH::

                \delta = \sum a_i \alpha_i = \sum b_i \tilde \alpha_i

            EXAMPLES:

            In simply laced cases, this is boring::

                sage: RootSystem(["A",3, 1]).root_lattice().simple_roots_tilde()        # needs sage.graphs
                Finite family {0: alpha[0], 1: alpha[1], 2: alpha[2], 3: alpha[3]}

            This was checked by hand::

                sage: RootSystem(["C",2,1]).coroot_lattice().simple_roots_tilde()       # needs sage.graphs
                Finite family {0: alphacheck[0] - alphacheck[2],
                               1: alphacheck[1],
                               2: alphacheck[2]}
                sage: RootSystem(["B",2,1]).coroot_lattice().simple_roots_tilde()       # needs sage.graphs
                Finite family {0: alphacheck[0] - alphacheck[1],
                               1: alphacheck[1],
                               2: alphacheck[2]}

            What about type BC?
            """
            i0 = self.cartan_type().special_node()
            I0 = self.cartan_type().classical().index_set()
            other_affinization = self.cartan_type().other_affinization()
            b = other_affinization.col_annihilator()
            alpha = self.simple_roots()
            result = { i: alpha[i] for i in I0 }
            result[i0] = (self.null_root() - self.linear_combination( (alpha[i], b[i]) for i in I0))/ b[i0]
            return Family(result)

        ##########################################################################
        # roots
        ##########################################################################

        def roots(self):
            """
            Return the roots of ``self``.

            EXAMPLES::

                sage: RootSystem(['A',2]).ambient_lattice().roots()
                [(1, -1, 0), (1, 0, -1), (0, 1, -1), (-1, 1, 0), (-1, 0, 1), (0, -1, 1)]

            This matches with :wikipedia:`Root_systems`::

<<<<<<< HEAD
                sage: for T in CartanType.samples(finite = True, crystallographic = True):
=======
                sage: for T in CartanType.samples(finite=True, crystallographic=True):  # needs sage.graphs
>>>>>>> 6ea1fe93
                ....:     print("%s %3s %3s"%(T, len(RootSystem(T).root_lattice().roots()),
                ....:                            len(RootSystem(T).weight_lattice().roots())))
                ['A', 1]   2   2
                ['A', 5]  30  30
                ['B', 1]   2   2
                ['B', 5]  50  50
                ['C', 1]   2   2
                ['C', 5]  50  50
                ['D', 2]   4   4
                ['D', 3]  12  12
                ['D', 5]  40  40
                ['E', 6]  72  72
                ['E', 7] 126 126
                ['E', 8] 240 240
                ['F', 4]  48  48
                ['G', 2]  12  12

            .. TODO::

                The result should be an enumerated set, and handle
                infinite root systems.
            """
            if not self.cartan_type().is_finite():
                from sage.sets.disjoint_union_enumerated_sets \
                                import DisjointUnionEnumeratedSets
                D = DisjointUnionEnumeratedSets([self.positive_roots(),
                                                  self.negative_roots()])
                D.rename("All roots of type {}".format(self.cartan_type()))
                return D

            return list(self.positive_roots()) + list(self.negative_roots())

        def short_roots(self):
            """
            Return a list of the short roots of ``self``.

            EXAMPLES::

                sage: L = RootSystem(['B',3]).root_lattice()
                sage: sorted(L.short_roots())                                           # needs sage.graphs
                [-alpha[1] - alpha[2] - alpha[3],
                 alpha[1] + alpha[2] + alpha[3],
                 -alpha[2] - alpha[3],
                 alpha[2] + alpha[3],
                 -alpha[3],
                 alpha[3]]
            """
            if not self.cartan_type().is_finite():
                raise NotImplementedError("only implemented for finite Cartan types")
            return [x for x in self.roots() if x.is_short_root()]

        def long_roots(self):
            """
            Return a list of the long roots of ``self``.

            EXAMPLES::

                sage: L = RootSystem(['B',3]).root_lattice()
                sage: sorted(L.long_roots())                                            # needs sage.graphs
                [-alpha[1], -alpha[1] - 2*alpha[2] - 2*alpha[3],
                 -alpha[1] - alpha[2], -alpha[1] - alpha[2] - 2*alpha[3],
                 alpha[1], alpha[1] + alpha[2],
                 alpha[1] + alpha[2] + 2*alpha[3],
                 alpha[1] + 2*alpha[2] + 2*alpha[3], -alpha[2],
                 -alpha[2] - 2*alpha[3], alpha[2], alpha[2] + 2*alpha[3]]
            """
            if not self.cartan_type().is_finite():
                raise NotImplementedError("only implemented for finite Cartan types")
            return [x for x in self.roots() if x.is_long_root()]

        @cached_method
        def positive_roots(self, index_set=None):
            r"""
            Return the positive roots of ``self``.

            If ``index_set`` is not ``None``, returns the positive roots of
            the parabolic subsystem with simple roots in ``index_set``.

            Algorithm for finite type: generate them from the simple roots by
            applying successive reflections toward the positive chamber.

            EXAMPLES::

                sage: L = RootSystem(['A',3]).root_lattice()
                sage: sorted(L.positive_roots())                                        # needs sage.graphs
                [alpha[1], alpha[1] + alpha[2],
                 alpha[1] + alpha[2] + alpha[3], alpha[2],
                 alpha[2] + alpha[3], alpha[3]]
                sage: sorted(L.positive_roots((1,2)))                                   # needs sage.graphs
                [alpha[1], alpha[1] + alpha[2], alpha[2]]
                sage: sorted(L.positive_roots(()))                                      # needs sage.graphs
                []

                sage: L = RootSystem(['A',3,1]).root_lattice()
                sage: PR = L.positive_roots(); PR                                       # needs sage.graphs
                Disjoint union of Family (Positive real roots of type ['A', 3, 1],
                    Positive imaginary roots of type ['A', 3, 1])
                sage: [PR.unrank(i) for i in range(10)]                                 # needs sage.graphs
                [alpha[1],
                 alpha[2],
                 alpha[3],
                 alpha[1] + alpha[2],
                 alpha[2] + alpha[3],
                 alpha[1] + alpha[2] + alpha[3],
                 alpha[0] + 2*alpha[1] + alpha[2] + alpha[3],
                 alpha[0] + alpha[1] + 2*alpha[2] + alpha[3],
                 alpha[0] + alpha[1] + alpha[2] + 2*alpha[3],
                 alpha[0] + 2*alpha[1] + 2*alpha[2] + alpha[3]]
            """
            if self.cartan_type().is_affine():
                from sage.sets.disjoint_union_enumerated_sets \
                                import DisjointUnionEnumeratedSets
                return DisjointUnionEnumeratedSets([self.positive_real_roots(),
                                                    self.positive_imaginary_roots()])
            if not self.cartan_type().is_finite():
                raise NotImplementedError("Only implemented for finite and"
                                          " affine Cartan types")
            if index_set is None:
                index_set = tuple(self.cartan_type().index_set())
            return RecursivelyEnumeratedSet([self.simple_root(i) for i in index_set],
                       attrcall('pred', index_set=index_set),
                       structure='graded', enumeration='breadth')

        @cached_method
        def nonparabolic_positive_roots(self, index_set=None):
            r"""
            Return the positive roots of ``self`` that are not in the
            parabolic subsystem indicated by ``index_set``.

            If ``index_set`` is ``None``, as in :meth:`positive_roots`
            it is assumed to be the entire Dynkin node set. Then the
            parabolic subsystem consists of all positive roots and the
            empty list is returned.

            EXAMPLES::

                sage: L = RootSystem(['A',3]).root_lattice()
                sage: L.nonparabolic_positive_roots()                                   # needs sage.graphs
                []
                sage: sorted(L.nonparabolic_positive_roots((1,2)))                      # needs sage.graphs
                [alpha[1] + alpha[2] + alpha[3], alpha[2] + alpha[3], alpha[3]]
<<<<<<< HEAD
                sage: sorted(L.nonparabolic_positive_roots(()))
=======
                sage: sorted(L.nonparabolic_positive_roots(()))                         # needs sage.graphs
>>>>>>> 6ea1fe93
                [alpha[1], alpha[1] + alpha[2], alpha[1] + alpha[2] + alpha[3],
                 alpha[2], alpha[2] + alpha[3], alpha[3]]

            """
            if not self.cartan_type().is_finite():
                raise NotImplementedError("Only implemented for "
                                          "finite Cartan type")
            if index_set is None:
                return []
            return [x for x in self.positive_roots()
                    if x not in self.positive_roots(index_set)]

        @cached_method
        def nonparabolic_positive_root_sum(self, index_set=None):
            r"""
            Return the sum of positive roots not in a parabolic subsystem.

            The conventions for ``index_set`` are as in :meth:`nonparabolic_positive_roots`.

            EXAMPLES::

                sage: Q = RootSystem(['A',3]).root_lattice()
                sage: Q.nonparabolic_positive_root_sum((1,2))                           # needs sage.graphs
                alpha[1] + 2*alpha[2] + 3*alpha[3]
                sage: Q.nonparabolic_positive_root_sum()                                # needs sage.graphs
                0
                sage: Q.nonparabolic_positive_root_sum(())                              # needs sage.graphs
                3*alpha[1] + 4*alpha[2] + 3*alpha[3]

            """
            return self.sum(self.nonparabolic_positive_roots(index_set))

        def positive_real_roots(self):
            """
            Return the positive real roots of ``self``.

            EXAMPLES::

                sage: L = RootSystem(['A',3]).root_lattice()
                sage: sorted(L.positive_real_roots())                                   # needs sage.graphs
                [alpha[1], alpha[1] + alpha[2], alpha[1] + alpha[2] + alpha[3],
                 alpha[2], alpha[2] + alpha[3], alpha[3]]

                sage: L = RootSystem(['A',3,1]).root_lattice()
                sage: PRR = L.positive_real_roots(); PRR                                # needs sage.graphs
                Positive real roots of type ['A', 3, 1]
                sage: [PRR.unrank(i) for i in range(10)]                                # needs sage.graphs
                [alpha[1],
                 alpha[2],
                 alpha[3],
                 alpha[1] + alpha[2],
                 alpha[2] + alpha[3],
                 alpha[1] + alpha[2] + alpha[3],
                 alpha[0] + 2*alpha[1] + alpha[2] + alpha[3],
                 alpha[0] + alpha[1] + 2*alpha[2] + alpha[3],
                 alpha[0] + alpha[1] + alpha[2] + 2*alpha[3],
                 alpha[0] + 2*alpha[1] + 2*alpha[2] + alpha[3]]

                sage: Q = RootSystem(['A',4,2]).root_lattice()
                sage: PR = Q.positive_roots()                                           # needs sage.graphs
                sage: [PR.unrank(i) for i in range(5)]                                  # needs sage.graphs
                [alpha[1],
                 alpha[2],
                 alpha[1] + alpha[2],
                 2*alpha[1] + alpha[2],
                 alpha[0] + alpha[1] + alpha[2]]

                sage: Q = RootSystem(['D',3,2]).root_lattice()
                sage: PR = Q.positive_roots()                                           # needs sage.graphs
                sage: [PR.unrank(i) for i in range(5)]                                  # needs sage.graphs
                [alpha[1],
                 alpha[2],
                 alpha[1] + 2*alpha[2],
                 alpha[1] + alpha[2],
                 alpha[0] + alpha[1] + 2*alpha[2]]
            """
            if self.cartan_type().is_finite():
                return tuple(RecursivelyEnumeratedSet(self.simple_roots(),
                    attrcall('pred'), structure='graded',
                    enumeration='breadth'))
            if not self.cartan_type().is_affine():
                raise NotImplementedError("only implemented for finite and affine Cartan types")

            from sage.categories.cartesian_product import cartesian_product
            from sage.combinat.root_system.root_system import RootSystem
            from sage.sets.positive_integers import PositiveIntegers
            from sage.sets.disjoint_union_enumerated_sets import DisjointUnionEnumeratedSets

            Q = RootSystem(self.cartan_type().classical()).root_space(self.base_ring())

            # Start with the classical positive roots
            alpha = self.simple_roots()

            def lift(x):
                """
                Lift up the classical element into ``self``.
                """
                return self.sum(c*alpha[i] for i,c in x)
            P = Family(Q.positive_real_roots(), lift)

            # Add all of the delta shifts
            delta = self.null_root()
            if self.cartan_type().is_untwisted_affine():
                C = cartesian_product([PositiveIntegers(), Q.roots()])
                F = Family(C, lambda x: lift(x[1]) + x[0]*delta)
                D = DisjointUnionEnumeratedSets([P, F])
            elif self.cartan_type().type() == 'BC' or self.cartan_type().dual().type() == 'BC':
                Cs = cartesian_product([PositiveIntegers(), Q.short_roots()])
                Cl = cartesian_product([PositiveIntegers(), Q.long_roots()])
                Fs = Family(Cl, lambda x: (lift(x[1]) + (2*x[0]-1)*delta) / 2)
                Fm = Family(Cs, lambda x: lift(x[1]) + x[0]*delta)
                Fl = Family(Cl, lambda x: lift(x[1]) + 2*x[0]*delta)
                D = DisjointUnionEnumeratedSets([P, Fs, Fm, Fl])
            else: # Other twisted types
                Cs = cartesian_product([PositiveIntegers(), Q.short_roots()])
                Cl = cartesian_product([PositiveIntegers(), Q.long_roots()])
                Fs = Family(Cs, lambda x: lift(x[1]) + x[0]*delta)
                if self.cartan_type().dual() == 'G': # D_4^3
                    k = 3
                else:
                    k = 2
                Fl = Family(Cl, lambda x: lift(x[1]) + x[0]*k*delta)
                D = DisjointUnionEnumeratedSets([P, Fs, Fl])

            # Return the final union
            D.rename("Positive real roots of type {}".format(self.cartan_type()))
            return D

        def positive_imaginary_roots(self):
            """
            Return the positive imaginary roots of ``self``.

            EXAMPLES::

                sage: L = RootSystem(['A',3]).root_lattice()
                sage: L.positive_imaginary_roots()
                ()

                sage: L = RootSystem(['A',3,1]).root_lattice()
                sage: PIR = L.positive_imaginary_roots(); PIR                           # needs sage.graphs
                Positive imaginary roots of type ['A', 3, 1]
                sage: [PIR.unrank(i) for i in range(5)]                                 # needs sage.graphs
                [alpha[0] + alpha[1] + alpha[2] + alpha[3],
                 2*alpha[0] + 2*alpha[1] + 2*alpha[2] + 2*alpha[3],
                 3*alpha[0] + 3*alpha[1] + 3*alpha[2] + 3*alpha[3],
                 4*alpha[0] + 4*alpha[1] + 4*alpha[2] + 4*alpha[3],
                 5*alpha[0] + 5*alpha[1] + 5*alpha[2] + 5*alpha[3]]
            """
            if self.cartan_type().is_finite():
                return ()
            if not self.cartan_type().is_affine():
                raise NotImplementedError("only implemented for finite and affine Cartan types")
            from sage.sets.positive_integers import PositiveIntegers
            delta = self.null_root()
            F = Family(PositiveIntegers(), lambda x: x*delta)
            F.rename("Positive imaginary roots of type {}".format(self.cartan_type()))
            return F

        @cached_method
        def positive_roots_by_height(self, increasing=True):
            r"""
            Return a list of positive roots in increasing order by height.

            If ``increasing`` is False, returns them in decreasing order.

            .. warning::

                Raise an error if the Cartan type is not finite.

            EXAMPLES::

                sage: L = RootSystem(['C',2]).root_lattice()
                sage: L.positive_roots_by_height()                                      # needs sage.graphs
                [alpha[2], alpha[1], alpha[1] + alpha[2], 2*alpha[1] + alpha[2]]
                sage: L.positive_roots_by_height(increasing=False)                      # needs sage.graphs
                [2*alpha[1] + alpha[2], alpha[1] + alpha[2], alpha[2], alpha[1]]

                sage: L = RootSystem(['A',2,1]).root_lattice()
                sage: L.positive_roots_by_height()                                      # needs sage.graphs
                Traceback (most recent call last):
                ...
                NotImplementedError: Only implemented for finite Cartan type

            """

            if not self.cartan_type().is_finite():
                raise NotImplementedError("Only implemented for finite Cartan type")
            ranks = self.root_poset().level_sets()
            if not increasing:
                ranks.reverse()
            roots = []
            for x in ranks:
                roots += x
            return [x.element for x in roots]

        @cached_method
        def positive_roots_parabolic(self, index_set=None):
            r"""
            Return the set of positive roots for the parabolic subsystem with Dynkin node set ``index_set``.

            INPUT:

            - ``index_set`` -- (default: ``None``) the Dynkin node set of the
              parabolic subsystem. It should be a tuple. The default value
              implies the entire Dynkin node set

            EXAMPLES::

<<<<<<< HEAD
                sage: lattice = RootSystem(['A',3]).root_lattice()
                sage: sorted(lattice.positive_roots_parabolic((1,3)), key=str)
=======
                sage: lattice =  RootSystem(['A',3]).root_lattice()
                sage: sorted(lattice.positive_roots_parabolic((1,3)), key=str)          # needs sage.graphs
>>>>>>> 6ea1fe93
                [alpha[1], alpha[3]]
                sage: sorted(lattice.positive_roots_parabolic((2,3)), key=str)          # needs sage.graphs
                [alpha[2], alpha[2] + alpha[3], alpha[3]]
<<<<<<< HEAD
                sage: sorted(lattice.positive_roots_parabolic(), key=str)
=======
                sage: sorted(lattice.positive_roots_parabolic(), key=str)               # needs sage.graphs
>>>>>>> 6ea1fe93
                [alpha[1], alpha[1] + alpha[2], alpha[1] + alpha[2] + alpha[3],
                 alpha[2], alpha[2] + alpha[3], alpha[3]]

            .. WARNING::

                This returns an error if the Cartan type is not finite.
            """
            if not self.cartan_type().is_finite():
                raise NotImplementedError("Only implemented for finite Cartan type")
            if index_set is None:
                index_set = tuple(self.cartan_type().index_set())

            def parabolic_covers(alpha):
                return [x for x in alpha.pred() if x.is_parabolic_root(index_set)]

            generators = [x for x in self.simple_roots() if x.is_parabolic_root(index_set)]
            return RecursivelyEnumeratedSet(generators, parabolic_covers,
                    structure='graded', enumeration='breadth')

        @cached_method
        def positive_roots_nonparabolic(self, index_set=None):
            r"""
            Return the set of positive roots outside the parabolic subsystem with Dynkin node set ``index_set``.

            INPUT:

            - ``index_set`` -- (default: ``None``) the Dynkin node set of the
              parabolic subsystem. It should be a tuple. The default value
              implies the entire Dynkin node set

            EXAMPLES::

<<<<<<< HEAD
=======
                sage: # needs sage.graphs
>>>>>>> 6ea1fe93
                sage: lattice = RootSystem(['A',3]).root_lattice()
                sage: sorted(lattice.positive_roots_nonparabolic((1,3)), key=str)
                [alpha[1] + alpha[2], alpha[1] + alpha[2] + alpha[3],
                 alpha[2], alpha[2] + alpha[3]]
                sage: sorted(lattice.positive_roots_nonparabolic((2,3)), key=str)
                [alpha[1], alpha[1] + alpha[2], alpha[1] + alpha[2] + alpha[3]]
                sage: lattice.positive_roots_nonparabolic()
                []
                sage: lattice.positive_roots_nonparabolic((1,2,3))
                []

            .. WARNING::

                This returns an error if the Cartan type is not finite.

            """
            if not self.cartan_type().is_finite():
                raise NotImplementedError("Only implemented for finite Cartan type")
            if index_set is None:
                index_set = tuple(self.cartan_type().index_set())
            return [x for x in self.positive_roots() if not x.is_parabolic_root(index_set)]

        @cached_method
        def positive_roots_nonparabolic_sum(self, index_set=None):
            r"""
            Return the sum of positive roots outside the parabolic subsystem with Dynkin node set ``index_set``.

            INPUT:

            - ``index_set`` -- (default: ``None``) the Dynkin node set of the
              parabolic subsystem. It should be a tuple. The default value
              implies the entire Dynkin node set

            EXAMPLES::

                sage: # needs sage.graphs
                sage: lattice = RootSystem(['A',3]).root_lattice()
                sage: lattice.positive_roots_nonparabolic_sum((1,3))
                2*alpha[1] + 4*alpha[2] + 2*alpha[3]
                sage: lattice.positive_roots_nonparabolic_sum((2,3))
                3*alpha[1] + 2*alpha[2] + alpha[3]
                sage: lattice.positive_roots_nonparabolic_sum(())
                3*alpha[1] + 4*alpha[2] + 3*alpha[3]
                sage: lattice.positive_roots_nonparabolic_sum()
                0
                sage: lattice.positive_roots_nonparabolic_sum((1,2,3))
                0

            .. WARNING::

                This returns an error if the Cartan type is not finite.

            """

            if not self.cartan_type().is_finite():
                raise ValueError("Cartan type %s is not finite" % (self.cartan_type()))
            if index_set is None or index_set == tuple(self.cartan_type().index_set()):
                return self.zero()
            return sum(self.positive_roots_nonparabolic(index_set))

        def root_poset(self, restricted=False, facade=False):
            r"""
            Return the (restricted) root poset associated to ``self``.

            The elements are given by the positive roots (resp. non-simple, positive roots), and
            `\alpha \leq \beta` iff `\beta - \alpha` is a non-negative linear combination of simple roots.

            INPUT:

            - ``restricted`` -- (default: ``False``) if ``True``, only non-simple roots are considered.
            - ``facade`` -- (default: ``False``) passes facade option to the poset generator.

            EXAMPLES::

<<<<<<< HEAD
                sage: Phi = RootSystem(['A',1]).root_poset(); Phi                       # optional - sage.graphs
=======
                sage: # needs sage.graphs
                sage: Phi = RootSystem(['A',1]).root_poset(); Phi
>>>>>>> 6ea1fe93
                Finite poset containing 1 elements
                sage: Phi.cover_relations()                                             # optional - sage.graphs
                []
<<<<<<< HEAD

                sage: Phi = RootSystem(['A',2]).root_poset(); Phi                       # optional - sage.graphs
                Finite poset containing 3 elements

                sage: sorted(Phi.cover_relations(), key=str)                            # optional - sage.graphs
                [[alpha[1], alpha[1] + alpha[2]], [alpha[2], alpha[1] + alpha[2]]]

                sage: Phi = RootSystem(['A',3]).root_poset(restricted=True); Phi        # optional - sage.graphs
                Finite poset containing 3 elements
                sage: sorted(Phi.cover_relations(), key=str)                            # optional - sage.graphs
                [[alpha[1] + alpha[2], alpha[1] + alpha[2] + alpha[3]],
                 [alpha[2] + alpha[3], alpha[1] + alpha[2] + alpha[3]]]

                sage: Phi = RootSystem(['B',2]).root_poset(); Phi                       # optional - sage.graphs
=======
                sage: Phi = RootSystem(['A',2]).root_poset(); Phi
                Finite poset containing 3 elements
                sage: sorted(Phi.cover_relations(), key=str)
                [[alpha[1], alpha[1] + alpha[2]], [alpha[2], alpha[1] + alpha[2]]]
                sage: Phi = RootSystem(['A',3]).root_poset(restricted=True); Phi
                Finite poset containing 3 elements
                sage: sorted(Phi.cover_relations(), key=str)
                [[alpha[1] + alpha[2], alpha[1] + alpha[2] + alpha[3]],
                 [alpha[2] + alpha[3], alpha[1] + alpha[2] + alpha[3]]]
                sage: Phi = RootSystem(['B',2]).root_poset(); Phi
>>>>>>> 6ea1fe93
                Finite poset containing 4 elements
                sage: sorted(Phi.cover_relations(), key=str)                            # optional - sage.graphs
                [[alpha[1] + alpha[2], alpha[1] + 2*alpha[2]],
                 [alpha[1], alpha[1] + alpha[2]],
                 [alpha[2], alpha[1] + alpha[2]]]

            TESTS:

            Check that :trac:`17982` is fixed::

<<<<<<< HEAD
                sage: RootSystem(['A', 2]).ambient_space().root_poset()                 # optional - sage.graphs
=======
                sage: RootSystem(['A', 2]).ambient_space().root_poset()                 # needs sage.graphs
>>>>>>> 6ea1fe93
                Finite poset containing 3 elements
            """
            from sage.combinat.posets.posets import Poset
            rels = []
            pos_roots = set(self.positive_roots())
            simple_roots = self.simple_roots()
            if restricted:
                pos_roots = [beta for beta in pos_roots if beta not in simple_roots]
            for root in pos_roots:
                for simple_root in simple_roots:
                    root_cover = root + simple_root
                    if root_cover in pos_roots:
                        rels.append((root, root_cover))
            return Poset((pos_roots, rels), cover_relations=True, facade=facade)

        def nonnesting_partition_lattice(self, facade=False):
            r"""
            Return the lattice of nonnesting partitions.

            This is the lattice of order ideals of the root poset.

            This has been defined by Postnikov, see Remark 2 in [Reiner97]_.

            .. SEEALSO::

                :meth:`generalized_nonnesting_partition_lattice`, :meth:`root_poset`

            EXAMPLES::

                sage: R = RootSystem(['A', 3])
                sage: RS = R.root_lattice()
<<<<<<< HEAD
                sage: P = RS.nonnesting_partition_lattice(); P                          # optional - sage.graphs
                Finite lattice containing 14 elements
                sage: P.coxeter_transformation()**10 == 1                               # optional - sage.graphs
                True

                sage: R = RootSystem(['B', 3])                                          # optional - sage.graphs
                sage: RS = R.root_lattice()                                             # optional - sage.graphs
                sage: P = RS.nonnesting_partition_lattice(); P                          # optional - sage.graphs
=======
                sage: P = RS.nonnesting_partition_lattice(); P                          # needs sage.graphs
                Finite lattice containing 14 elements
                sage: P.coxeter_transformation()**10 == 1                               # needs sage.graphs
                True

                sage: # needs sage.graphs
                sage: R = RootSystem(['B', 3])
                sage: RS = R.root_lattice()
                sage: P = RS.nonnesting_partition_lattice(); P
>>>>>>> 6ea1fe93
                Finite lattice containing 20 elements
                sage: P.coxeter_transformation()**7 == 1                                # optional - sage.graphs
                True

            REFERENCES:

            .. [Reiner97] Victor Reiner. *Non-crossing partitions for
               classical reflection groups*. Discrete Mathematics 177 (1997)
            .. [Arm06] Drew Armstrong. *Generalized Noncrossing Partitions and
               Combinatorics of Coxeter Groups*. :arxiv:`math/0611106`
            """
            return self.root_poset(facade=facade).order_ideals_lattice(facade=facade)

        def generalized_nonnesting_partition_lattice(self, m, facade=False):
            r"""
            Return the lattice of `m`-nonnesting partitions.

            This has been defined by Athanasiadis, see chapter 5 of [Arm06]_.

            INPUT:

            - `m` -- integer

            .. SEEALSO::

                :meth:`nonnesting_partition_lattice`

            EXAMPLES::

                sage: R = RootSystem(['A', 2])
                sage: RS = R.root_lattice()
<<<<<<< HEAD
                sage: P = RS.generalized_nonnesting_partition_lattice(2); P             # optional - sage.graphs
                Finite lattice containing 12 elements
                sage: P.coxeter_transformation()**20 == 1                               # optional - sage.graphs
=======
                sage: P = RS.generalized_nonnesting_partition_lattice(2); P             # needs sage.graphs
                Finite lattice containing 12 elements
                sage: P.coxeter_transformation()**20 == 1                               # needs sage.graphs
>>>>>>> 6ea1fe93
                True
            """
            Phi_plus = self.positive_roots()
            L = self.nonnesting_partition_lattice(facade=True)
            chains = [chain for chain in L.chains().list() if len(chain) <= m]
            multichains = []
            for chain in chains:
                for multilist in combinations_with_replacement(list(range(len(chain))), m):
                    if len(set(multilist)) == len(chain):
                        multichains.append(tuple([chain[i] for i in multilist]))

            def is_saturated_chain(chain):
                for i in range(1, m + 1):
                    for j in range(1, m - i + 1):
                        for alpha in chain[i - 1]:
                            for beta in chain[j - 1]:
                                gamma = alpha + beta
                                if gamma in Phi_plus and gamma not in chain[i+j-1]:
                                    return False
                cochain = [[beta for beta in Phi_plus if beta not in ideal]
                           for ideal in chain]
                for i in range(1, m + 1):
                    for j in range(1, m + 1):
                        for alpha in cochain[i - 1]:
                            for beta in cochain[j - 1]:
                                gamma = alpha + beta
                                if gamma in Phi_plus and gamma not in cochain[min(m - 1, i + j - 1)]:
                                    return False
                return True

            def is_componentwise_subset(chain1, chain2):
                return all(chain1[i].issubset(chain2[i])
                           for i in range(len(chain1)))
            from sage.combinat.posets.lattices import LatticePoset
            saturated_chains = [multichain for multichain in multichains
                                if is_saturated_chain(multichain)]
            return LatticePoset((saturated_chains, is_componentwise_subset),
                                facade=facade)

        def almost_positive_roots(self):
            r"""
            Return the almost positive roots of ``self``.

            These are the positive roots together with the simple negative roots.

            .. SEEALSO:: :meth:`almost_positive_root_decomposition`, :meth:`tau_plus_minus`

            EXAMPLES::

                sage: L = RootSystem(['A',2]).root_lattice()
                sage: L.almost_positive_roots()                                         # needs sage.graphs
                [-alpha[1], alpha[1], alpha[1] + alpha[2], -alpha[2], alpha[2]]
            """
            if not self.cartan_type().is_finite():
                raise ValueError("%s is not a finite Cartan type" % (self.cartan_type()))
            return sorted([ -beta for beta in self.simple_roots() ] + list(self.positive_roots()))

        def negative_roots(self):
            r"""
            Return the negative roots of ``self``.

            EXAMPLES::

                sage: L = RootSystem(['A', 2]).weight_lattice()
                sage: sorted(L.negative_roots())                                        # needs sage.graphs
                [-2*Lambda[1] + Lambda[2], -Lambda[1] - Lambda[2], Lambda[1] - 2*Lambda[2]]

            Algorithm: negate the positive roots

            """
            if not self.cartan_type().is_finite():
                raise ValueError("%s is not a finite Cartan type" % self.cartan_type())
            return self.positive_roots().map(attrcall('__neg__'))

        ##########################################################################
        # coroots
        ##########################################################################

        def coroot_lattice(self):
            """
            Return the coroot lattice.

            EXAMPLES::

                sage: RootSystem(['A',2]).root_lattice().coroot_lattice()
                Coroot lattice of the Root system of type ['A', 2]

            """
            return self.root_system.coroot_lattice()

        def coroot_space(self, base_ring=QQ):
            r"""
            Return the coroot space over ``base_ring``.

            INPUT:

            - ``base_ring`` -- a ring (default: `\QQ`)

            EXAMPLES::

                sage: RootSystem(['A',2]).root_lattice().coroot_space()
                Coroot space over the Rational Field of the Root system of type ['A', 2]

                sage: RootSystem(['A',2]).root_lattice().coroot_space(QQ['q'])
                Coroot space over the Univariate Polynomial Ring in q over Rational Field
                 of the Root system of type ['A', 2]

            """
            return self.root_system.coroot_space(base_ring=base_ring)

        def simple_coroot(self, i):
            """
            Returns the `i^{th}` simple coroot.

            EXAMPLES::

                sage: RootSystem(['A',2]).root_lattice().simple_coroot(1)
                alphacheck[1]
            """
            return self.coroot_lattice().simple_root(i)

        @cached_method
        def simple_coroots(self):
            r"""
            Returns the family `( \alpha^\vee_i)_{i\in I}` of the simple coroots.

            EXAMPLES::

                sage: alphacheck = RootSystem(['A',3]).root_lattice().simple_coroots()
                sage: [alphacheck[i] for i in [1, 2, 3]]
                [alphacheck[1], alphacheck[2], alphacheck[3]]

            """
            if not hasattr(self,"cache_simple_coroots"):
                self.cache_simple_coroots = Family(self.index_set(), self.simple_coroot)
                # Should we use rename to set a nice name for this family?
                # self.cache_simple_coroots.rename("alphacheck")
                # break some doctests
            return self.cache_simple_coroots

        @cached_method
        def alphacheck(self):
            r"""
            Return the family `(\alpha^\vee_i)_{i \in I}` of the simple
            coroots, with the extra feature that, for simple irreducible
            root systems, `\alpha^\vee_0` yields the coroot associated to
            the opposite of the highest root (caveat: for non-simply-laced
            root systems, this is not the opposite of the highest coroot!).

            EXAMPLES::

                sage: alphacheck = RootSystem(["A",2]).ambient_space().alphacheck()
                sage: alphacheck
                Finite family {1: (1, -1, 0), 2: (0, 1, -1)}

            Here is now `\alpha^\vee_0`:

                (-1, 0, 1)

            .. TODO:: add a non simply laced example

            Finally, here is an affine example::

                sage: RootSystem(["A",2,1]).weight_space().alphacheck()
                Finite family {0: alphacheck[0], 1: alphacheck[1], 2: alphacheck[2]}

                sage: RootSystem(["A",3]).ambient_space().alphacheck()
                Finite family {1: (1, -1, 0, 0), 2: (0, 1, -1, 0), 3: (0, 0, 1, -1)}

            """
            if self.root_system.is_finite() and self.root_system.is_irreducible():
                return Family(self.index_set(), self.simple_coroot,
                              hidden_keys=[0], hidden_function=lambda i: - self.cohighest_root())
            else:
                return self.simple_coroots()

        @cached_method
        def cohighest_root(self):
            """
            Return the associated coroot of the highest root.

            .. note:: this is usually not the highest coroot.

            EXAMPLES::

                sage: RootSystem(['A', 3]).ambient_space().cohighest_root()
                (1, 0, 0, -1)
            """
            return self.highest_root().associated_coroot()

        ##########################################################################
        # null_root
        ##########################################################################

        @cached_method
        def null_root(self):
            """
            Return the null root of ``self``.

            The null root is the smallest non trivial positive root which is
            orthogonal to all simple coroots. It exists for any affine root
            system.

            EXAMPLES::

                sage: RootSystem(['C',2,1]).root_lattice().null_root()                  # needs sage.graphs
                alpha[0] + 2*alpha[1] + alpha[2]
                sage: RootSystem(['D',4,1]).root_lattice().null_root()                  # needs sage.graphs
                alpha[0] + alpha[1] + 2*alpha[2] + alpha[3] + alpha[4]
                sage: RootSystem(['F',4,1]).root_lattice().null_root()                  # needs sage.graphs
                alpha[0] + 2*alpha[1] + 3*alpha[2] + 4*alpha[3] + 2*alpha[4]
            """
            if self.cartan_type().is_affine():
                coef = self.cartan_type().a()
                return sum(coef[k]*self.simple_roots()[k] for k in coef.keys())

        ##########################################################################
        # null_coroot (Also called CanonicalCentralElement)
        ##########################################################################

        @cached_method
        def null_coroot(self):
            """
            Return the null coroot of ``self``.

            The null coroot is the smallest non trivial positive coroot which is
            orthogonal to all simple roots. It exists for any affine root
            system.

            EXAMPLES::

                sage: RootSystem(['C',2,1]).root_lattice().null_coroot()                # needs sage.graphs
                alphacheck[0] + alphacheck[1] + alphacheck[2]
<<<<<<< HEAD
                sage: RootSystem(['D',4,1]).root_lattice().null_coroot()
                alphacheck[0] + alphacheck[1] + 2*alphacheck[2]
                 + alphacheck[3] + alphacheck[4]
                sage: RootSystem(['F',4,1]).root_lattice().null_coroot()
=======
                sage: RootSystem(['D',4,1]).root_lattice().null_coroot()                # needs sage.graphs
                alphacheck[0] + alphacheck[1] + 2*alphacheck[2]
                 + alphacheck[3] + alphacheck[4]
                sage: RootSystem(['F',4,1]).root_lattice().null_coroot()                # needs sage.graphs
>>>>>>> 6ea1fe93
                alphacheck[0] + 2*alphacheck[1] + 3*alphacheck[2]
                 + 2*alphacheck[3] + alphacheck[4]
            """
            if not self.cartan_type().is_affine():
                raise ValueError("%s is not an affine Cartan type" % (self.cartan_type()))
            coef = self.cartan_type().acheck()
            return sum(coef[k]*self.simple_coroots()[k] for k in coef.keys())

        ##########################################################################
        # fundamental weights
        ##########################################################################

        def fundamental_weights_from_simple_roots(self):
            r"""
            Return the fundamental weights.

            This is computed from the simple roots by using the
            inverse of the Cartan matrix. This method is therefore
            only valid for finite types and if this realization of the
            root lattice is large enough to contain them.

            EXAMPLES:

            In the root space, we retrieve the inverse of the Cartan matrix::

                sage: L = RootSystem(["B",3]).root_space()
                sage: L.fundamental_weights_from_simple_roots()                         # needs sage.graphs
                Finite family {1:     alpha[1] +   alpha[2] +     alpha[3],
                               2:     alpha[1] + 2*alpha[2] +   2*alpha[3],
                               3: 1/2*alpha[1] +   alpha[2] + 3/2*alpha[3]}
                sage: ~L.cartan_type().cartan_matrix()                                  # needs sage.graphs
                [  1   1 1/2]
                [  1   2   1]
                [  1   2 3/2]

            In the weight lattice and the ambient space, we retrieve
            the fundamental weights::

                sage: L = RootSystem(["B",3]).weight_lattice()
                sage: L.fundamental_weights_from_simple_roots()                         # needs sage.graphs
                Finite family {1: Lambda[1], 2: Lambda[2], 3: Lambda[3]}

                sage: L = RootSystem(["B",3]).ambient_space()
                sage: L.fundamental_weights()
                Finite family {1: (1, 0, 0), 2: (1, 1, 0), 3: (1/2, 1/2, 1/2)}
                sage: L.fundamental_weights_from_simple_roots()                         # needs sage.graphs
                Finite family {1: (1, 0, 0), 2: (1, 1, 0), 3: (1/2, 1/2, 1/2)}

            However the fundamental weights do not belong to the root
            lattice::

                sage: L = RootSystem(["B",3]).root_lattice()
                sage: L.fundamental_weights_from_simple_roots()                         # needs sage.graphs
                Traceback (most recent call last):
                ...
                ValueError: The fundamental weights do not live in this realization
                of the root lattice

            Beware of the usual `GL_n` vs `SL_n` catch in type `A`::

                sage: L = RootSystem(["A",3]).ambient_space()
                sage: L.fundamental_weights()
                Finite family {1: (1, 0, 0, 0), 2: (1, 1, 0, 0), 3: (1, 1, 1, 0)}
<<<<<<< HEAD
                sage: L.fundamental_weights_from_simple_roots()
=======
                sage: L.fundamental_weights_from_simple_roots()                         # needs sage.graphs
>>>>>>> 6ea1fe93
                Finite family {1: (3/4, -1/4, -1/4, -1/4),
                               2: (1/2, 1/2, -1/2, -1/2),
                               3: (1/4, 1/4, 1/4, -3/4)}

                sage: L = RootSystem(["A",3]).ambient_lattice()
                sage: L.fundamental_weights_from_simple_roots()                         # needs sage.graphs
                Traceback (most recent call last):
                ...
                ValueError: The fundamental weights do not live in this realization
                of the root lattice
            """
            # We first scale the inverse of the Cartan matrix to be
            # with integer coefficients; then the linear combination
            # of the simple roots is guaranteed to live in this space,
            # and then we rely on division by d to fail gracefully.
            M = self.cartan_type().cartan_matrix()
            d = M.det()
            if not d:
                raise TypeError("The Cartan matrix is not invertible")
            M = d*~M
            fundamental_weights = [self.linear_combination(zip(self.simple_roots(), column))
                                   for column in M.columns()]
            try:
                fundamental_weights = [x/d for x in fundamental_weights]
            except ValueError:
                raise ValueError("The fundamental weights do not live in this realization of the root lattice")
            return Family(dict(zip(self.index_set(),fundamental_weights)))

        ##########################################################################
        # reflections
        ##########################################################################

        def reflection(self, root, coroot=None):
            """
            Return the reflection along the ``root``, and across the hyperplane
            defined by ``coroot``, as a function from ``self`` to ``self``.

            EXAMPLES::

                sage: # needs sage.graphs
                sage: space = RootSystem(['A',2]).weight_lattice()
                sage: x = space.simple_roots()[1]
                sage: y = space.simple_coroots()[1]
                sage: s = space.reflection(x,y)
                sage: x
                2*Lambda[1] - Lambda[2]
                sage: s(x)
                -2*Lambda[1] + Lambda[2]
                sage: s(-x)
                2*Lambda[1] - Lambda[2]
            """
            if coroot is None:
                coroot = root.associated_coroot()
            return lambda v: v - v.scalar(coroot) * root

        @cached_method
        def simple_reflection(self, i):
            """
            Return the `i`-th simple reflection, as a function from
            ``self`` to ``self``.

            INPUT:

            - ``i`` -- an element of the index set of ``self``

            EXAMPLES::

                sage: space = RootSystem(['A',2]).ambient_lattice()
                sage: s = space.simple_reflection(1)
                sage: x = space.simple_roots()[1]; x
                (1, -1, 0)
                sage: s(x)
                (-1, 1, 0)
            """
            return self.reflection(self.simple_root(i), self.simple_coroot(i))

        @cached_method
        def simple_reflections(self):
            r"""
            Return the family `(s_i)_{i\in I}` of the simple reflections
            of this root system.

            EXAMPLES::

                sage: r = RootSystem(["A", 2]).root_lattice()
                sage: s = r.simple_reflections()
                sage: s[1]( r.simple_root(1) )                                          # needs sage.graphs
                -alpha[1]

            TESTS::

                sage: s
                simple reflections
            """
            res = self.alpha().zip(self.reflection, self.alphacheck())
            # Should we use rename to set a nice name for this family?
            res.rename("simple reflections")
            return res

        s = simple_reflections

        ##########################################################################
        # projections
        ##########################################################################

        def projection(self, root, coroot=None, to_negative=True):
            r"""
            Return the projection along the ``root``, and across the
            hyperplane defined by ``coroot``, as a function `\pi` from ``self`` to
            ``self``.
<<<<<<< HEAD

            `\pi` is a half-linear map which stabilizes the negative
            half space and acts by reflection on the positive half space.

=======

            `\pi` is a half-linear map which stabilizes the negative
            half space and acts by reflection on the positive half space.

>>>>>>> 6ea1fe93
            If ``to_negative`` is ``False``, then project onto the positive
            half space instead.

            EXAMPLES::

                sage: # needs sage.graphs
                sage: space = RootSystem(['A',2]).weight_lattice()
                sage: x = space.simple_roots()[1]
                sage: y = space.simple_coroots()[1]
                sage: pi = space.projection(x,y)
                sage: x
                2*Lambda[1] - Lambda[2]
                sage: pi(x)
                -2*Lambda[1] + Lambda[2]
                sage: pi(-x)
                -2*Lambda[1] + Lambda[2]
                sage: pi = space.projection(x,y,False)
                sage: pi(-x)
                2*Lambda[1] - Lambda[2]
            """
            if coroot is None:
                coroot = root.associated_coroot()

            return lambda v: v - v.scalar(coroot) * root if ((v.scalar(coroot) > 0) == to_negative) else v

        @cached_method
        def simple_projection(self, i, to_negative=True):
            """
            Return the projection along the `i`-th simple root, and across the
            hyperplane define by the `i`-th simple coroot, as a function from
            ``self`` to ``self``.

            INPUT:

            - ``i`` -- an element of the index set of ``self``

            EXAMPLES::

                sage: # needs sage.graphs
                sage: space = RootSystem(['A',2]).weight_lattice()
                sage: x = space.simple_roots()[1]
                sage: pi = space.simple_projection(1)
                sage: x
                2*Lambda[1] - Lambda[2]
                sage: pi(x)
                -2*Lambda[1] + Lambda[2]
                sage: pi(-x)
                -2*Lambda[1] + Lambda[2]
                sage: pi = space.simple_projection(1,False)
                sage: pi(-x)
                2*Lambda[1] - Lambda[2]
            """
            return self.projection(self.simple_root(i), self.simple_coroot(i), to_negative)

        @cached_method
        def simple_projections(self, to_negative=True):
            r"""
            Return the family `(s_i)_{i\in I}` of the simple projections
            of this root system.

            EXAMPLES::

                sage: space = RootSystem(['A',2]).weight_lattice()
                sage: pi = space.simple_projections()                                   # needs sage.graphs
                sage: x = space.simple_roots()                                          # needs sage.graphs
                sage: pi[1](x[2])                                                       # needs sage.graphs
                -Lambda[1] + 2*Lambda[2]

            TESTS::

                sage: pi                                                                # needs sage.graphs
                pi
            """
            if to_negative is not True:
                raise NotImplementedError("only implemented when 'to_negative' is True")
            res = self.alpha().zip(self.projection, self.alphacheck())
            # Should this use rename to set a nice name for this family?
            res.rename("pi")
            return res

        ##########################################################################
        # Weyl group
        ##########################################################################

        def weyl_group(self, prefix=None):
            """
            Return the Weyl group associated to ``self``.

            EXAMPLES::

                sage: RootSystem(['F',4]).ambient_space().weyl_group()                  # needs sage.libs.gap
                Weyl Group of type ['F', 4] (as a matrix group acting on the ambient space)
                sage: RootSystem(['F',4]).root_space().weyl_group()                     # needs sage.libs.gap
                Weyl Group of type ['F', 4] (as a matrix group acting on the root space)

            """
            from sage.combinat.root_system.weyl_group import WeylGroup
            return WeylGroup(self, prefix=prefix)

        ##########################################################################
        # The piecewise linear involutive operators tau_plus and tau_minus on self,
        # and the orbit decomposition of the almost positive roots
        # by the associated dihedral group
        ##########################################################################

        # TODO: find a better name; at least, this temporary one won't
        # create conflicts
        def tau_epsilon_operator_on_almost_positive_roots(self, J):
            r"""
            The `\tau_\epsilon` operator on almost positive roots.

            Given a subset `J` of non adjacent vertices of the Dynkin
            diagram, this constructs the operator on the almost positive
            roots which fixes the negative simple roots `\alpha_i` for `i`
            not in `J`, and acts otherwise by:

            .. MATH::

                \tau_+( \beta ) = (\prod_{i \in J} s_i) (\beta)

            See Equation (1.2) of [CFZ2002]_.

            EXAMPLES::

                sage: L = RootSystem(['A',4]).root_lattice()
                sage: tau = L.tau_epsilon_operator_on_almost_positive_roots([1,3])      # needs sage.libs.gap
                sage: alpha = L.simple_roots()                                          # needs sage.graphs

            The action on a negative simple root not in `J`::

                sage: tau(-alpha[2])                                                    # needs sage.graphs sage.libs.gap
                -alpha[2]

            The action on a negative simple root in `J`::

                sage: tau(-alpha[1])                                                    # needs sage.graphs sage.libs.gap
                alpha[1]

            The action on all almost positive roots::

                sage: for root in L.almost_positive_roots():                            # needs sage.graphs sage.libs.gap
                ....:     print('tau({:<41}) = {}'.format(str(root), tau(root)))
                tau(-alpha[1]                                ) = alpha[1]
                tau(alpha[1]                                 ) = -alpha[1]
                tau(alpha[1] + alpha[2]                      ) = alpha[2] + alpha[3]
                tau(alpha[1] + alpha[2] + alpha[3]           ) = alpha[2]
                tau(alpha[1] + alpha[2] + alpha[3] + alpha[4]) = alpha[2] + alpha[3] + alpha[4]
                tau(-alpha[2]                                ) = -alpha[2]
                tau(alpha[2]                                 ) = alpha[1] + alpha[2] + alpha[3]
                tau(alpha[2] + alpha[3]                      ) = alpha[1] + alpha[2]
                tau(alpha[2] + alpha[3] + alpha[4]           ) = alpha[1] + alpha[2] + alpha[3] + alpha[4]
                tau(-alpha[3]                                ) = alpha[3]
                tau(alpha[3]                                 ) = -alpha[3]
                tau(alpha[3] + alpha[4]                      ) = alpha[4]
                tau(-alpha[4]                                ) = -alpha[4]
                tau(alpha[4]                                 ) = alpha[3] + alpha[4]

            This method works on any root lattice realization::

                sage: L = RootSystem(['B',3]).ambient_space()
                sage: tau = L.tau_epsilon_operator_on_almost_positive_roots([1,3])      # needs sage.libs.gap
                sage: for root in L.almost_positive_roots():                            # needs sage.graphs sage.libs.gap
                ....:     print('tau({:<41}) = {}'.format(str(root), tau(root)))
                tau((-1, 1, 0)                               ) = (1, -1, 0)
                tau((1, 0, 0)                                ) = (0, 1, 0)
                tau((1, -1, 0)                               ) = (-1, 1, 0)
                tau((1, 1, 0)                                ) = (1, 1, 0)
                tau((1, 0, -1)                               ) = (0, 1, 1)
                tau((1, 0, 1)                                ) = (0, 1, -1)
                tau((0, -1, 1)                               ) = (0, -1, 1)
                tau((0, 1, 0)                                ) = (1, 0, 0)
                tau((0, 1, -1)                               ) = (1, 0, 1)
                tau((0, 1, 1)                                ) = (1, 0, -1)
                tau((0, 0, -1)                               ) = (0, 0, 1)
                tau((0, 0, 1)                                ) = (0, 0, -1)

            .. SEEALSO:: :meth:`tau_plus_minus`
            """
            W = self.weyl_group()
            t = W.from_reduced_word(J)
            simple_roots = self.simple_roots()
            other_negative_simple_roots = set(-simple_roots[i] for i in self.index_set() if i not in J)

            def tau_epsilon(alpha):
                if alpha in other_negative_simple_roots:
                    return alpha
                else:
                    return t.action(alpha)
            return tau_epsilon

        def tau_plus_minus(self):
            r"""
            Return the `\tau^+` and `\tau^-` piecewise linear operators on ``self``.

            Those operators are induced by the bipartition `\{L,R\}` of
            the simple roots of ``self``, and stabilize the almost
            positive roots. Namely, `\tau_+` fixes the negative simple
            roots `\alpha_i` for `i` in `R`, and acts otherwise by:

            .. MATH::

                \tau_+( \beta ) = (\prod_{i \in L} s_i) (\beta)

            `\tau_-` acts analogously, with `L` and `R` interchanged.

            Those operators are used to construct the associahedron, a
            polytopal realization of the cluster complex (see
            :class:`Associahedron`).

            .. SEEALSO:: :meth:`tau_epsilon_operator_on_almost_positive_roots`

            EXAMPLES:

            We explore the example of [CFZ2002]_ Eq.(1.3)::

                sage: S = RootSystem(['A',2]).root_lattice()
<<<<<<< HEAD
                sage: taup, taum = S.tau_plus_minus()
                sage: for beta in S.almost_positive_roots():
=======
                sage: taup, taum = S.tau_plus_minus()                                   # needs sage.graphs
                sage: for beta in S.almost_positive_roots():                            # needs sage.graphs
>>>>>>> 6ea1fe93
                ....:     print("{} , {} , {}".format(beta, taup(beta), taum(beta)))
                -alpha[1] , alpha[1] , -alpha[1]
                alpha[1] , -alpha[1] , alpha[1] + alpha[2]
                alpha[1] + alpha[2] , alpha[2] , alpha[1]
                -alpha[2] , -alpha[2] , alpha[2]
                alpha[2] , alpha[1] + alpha[2] , -alpha[2]
            """
            ct = self.cartan_type()
            L,R = ct.index_set_bipartition()
            return self.tau_epsilon_operator_on_almost_positive_roots(L), self.tau_epsilon_operator_on_almost_positive_roots(R)

        def almost_positive_roots_decomposition(self):
            r"""
            Return the decomposition of the almost positive roots of ``self``.

            This is the list of the orbits of the almost positive roots
            under the action of the dihedral group generated by the
            operators `\tau_+` and `\tau_-`.

            .. SEEALSO::

                - :meth:`almost_positive_roots`
                - :meth:`tau_plus_minus`

            EXAMPLES::

                sage: RootSystem(['A',2]).root_lattice().almost_positive_roots_decomposition()      # needs sage.graphs
                [[-alpha[1], alpha[1], alpha[1] + alpha[2], alpha[2], -alpha[2]]]

<<<<<<< HEAD
                sage: RootSystem(['B',2]).root_lattice().almost_positive_roots_decomposition()
=======
                sage: RootSystem(['B',2]).root_lattice().almost_positive_roots_decomposition()      # needs sage.graphs
>>>>>>> 6ea1fe93
                [[-alpha[1], alpha[1], alpha[1] + 2*alpha[2]],
                 [-alpha[2], alpha[2], alpha[1] + alpha[2]]]

                sage: RootSystem(['D',4]).root_lattice().almost_positive_roots_decomposition()      # needs sage.graphs
                [[-alpha[1], alpha[1], alpha[1] + alpha[2], alpha[2] + alpha[3] + alpha[4]],
                 [-alpha[2], alpha[2], alpha[1] + alpha[2] + alpha[3] + alpha[4],
                     alpha[1] + 2*alpha[2] + alpha[3] + alpha[4]],
                 [-alpha[3], alpha[3], alpha[2] + alpha[3], alpha[1] + alpha[2] + alpha[4]],
                 [-alpha[4], alpha[4], alpha[2] + alpha[4], alpha[1] + alpha[2] + alpha[3]]]
            """
            # TODO: this should use a generic function for computing
            # orbits under the action of a group:
            # def orbits(seeds, operators)
            #     INPUT:

            #     - seeds: a list of elements
            #     - operators: a list of functions
            #
            #     Returns the orbits generated by seeds under the action of the operators
            tau_plus, tau_minus = self.tau_plus_minus()

            I = set(self.index_set())
            Delta = self.simple_roots()
            L, R = self.cartan_type().index_set_bipartition()

            orbits = []
            while I:
                i = I.pop()
                alpha = -self.simple_root(i)
                orbit = [alpha]
                if i in L:
                    plus = False
                    beta = tau_plus(alpha)
                else:
                    plus = True
                    beta = tau_minus(alpha)
                while -beta not in Delta and beta not in orbit:
                    orbit.append(beta)
                    if beta in Delta:
                        j = beta.leading_support()
                        I.discard(j)
                    if plus:
                        beta = tau_plus(beta)
                    else:
                        beta = tau_minus(beta)
                    plus = not plus
                if -beta in Delta:
                    orbit.append(beta)
                orbits.append(orbit)
            return orbits

        ##########################################################################
        # Methods for affine root lattice realizations
        # Should eventually go in an Affine nested class
        ##########################################################################

        @cached_method
        def classical(self):
            """
            Return the corresponding root/weight/ambient lattice/space.

            EXAMPLES::

                sage: RootSystem(["A",4,1]).root_lattice().classical()
                Root lattice of the Root system of type ['A', 4]
                sage: RootSystem(["A",4,1]).weight_lattice().classical()
                Weight lattice of the Root system of type ['A', 4]
                sage: RootSystem(["A",4,1]).ambient_space().classical()
                Ambient space of the Root system of type ['A', 4]
            """
            from .root_space import RootSpace
            from .weight_space import WeightSpace
            R = self.cartan_type().classical().root_system()
            if isinstance(self, RootSpace):
                return R.root_space(self.base_ring())
            elif isinstance(self, WeightSpace):
                return R.weight_space(self.base_ring())
            else:
                return R.ambient_space(self.base_ring())

        @lazy_attribute
        def _to_classical(self):
            r"""
            The projection onto the classical ambient space.

            EXAMPLES::

                sage: L = RootSystem(["A",2,1]).ambient_space()
                sage: e = L.basis()
                sage: L._to_classical(e["delta"])
                (0, 0, 0)
                sage: L._to_classical(e["deltacheck"])
                (0, 0, 0)
                sage: L._to_classical(e[0])
                (1, 0, 0)
                sage: L._to_classical(e[1])
                (0, 1, 0)
                sage: L._to_classical(e[2])
                (0, 0, 1)
            """
            return self.module_morphism(self._to_classical_on_basis, codomain=self.classical())

        def _classical_alpha_0(self):
            """
            Return the projection of `\alpha_0` in the classical space.

            This is used e.g. to construct the projections onto the
            classical space.

            EXAMPLES:

            This is the opposite of the highest root in the untwisted case::

                sage: L = RootSystem(["B",3,1]).root_space()
                sage: L._classical_alpha_0()                                            # needs sage.graphs
                -alpha[1] - 2*alpha[2] - 2*alpha[3]
                sage: L._to_classical_on_basis(0)                                       # needs sage.graphs
                -alpha[1] - 2*alpha[2] - 2*alpha[3]
                sage: L.classical().highest_root()                                      # needs sage.graphs
                alpha[1] + 2*alpha[2] + 2*alpha[3]

            But not in the other cases::

                sage: L = RootSystem(CartanType(["B",3,1]).dual()).root_space()
                sage: L._to_classical_on_basis(0)                                       # needs sage.graphs
                -alpha[1] - 2*alpha[2] - alpha[3]
                sage: L.classical().highest_root()                                      # needs sage.graphs
                2*alpha[1] + 2*alpha[2] + alpha[3]
            """
            cartan_type = self.cartan_type()
            special_node = cartan_type.special_node()
            a = self.cartan_type().col_annihilator()
            classical = self.classical()
            return -classical.sum(a[i] * self.simple_root(i)
                                  for i in self.index_set() if i != special_node) \
                                  / a[special_node]

        ######################################################################
        # Root system plots

        def plot(self,
                 roots="simple",
                 coroots=False,
                 reflection_hyperplanes="simple",
                 fundamental_weights=None,
                 fundamental_chamber=None,
                 alcoves=None,
                 alcove_labels=False,
                 alcove_walk=None,
                 **options):
            r"""
            Return a picture of this root lattice realization.

            INPUT:

            - ``roots`` -- which roots to display, if any.
              Can be one of the following:

              * ``"simple"`` -- The simple roots (the default)
              * ``"classical"`` -- Not yet implemented
              * ``"all"`` -- Only works in the finite case
              * A list or tuple of roots
              * ``False``

            - ``coroots`` -- which coroots to display, if any.
              Can be one of the following:

              * ``"simple"`` -- The simple coroots (the default)
              * ``"classical"`` -- Not yet implemented
              * ``"all"`` -- Only works in the finite case
              * A list or tuple of coroots
              * ``False``

            - ``fundamental_weights`` -- a boolean or ``None`` (default: ``None``)
              whether to display the fundamental weights.
              If ``None``, the fundamental weights are drawn if available.

            - ``reflection_hyperplanes`` -- which reflection
              hyperplanes to display, if any. Can be one of the
              following:

              * ``"simple"`` -- The simple roots
              * ``"classical"`` -- Not yet implemented
              * ``"all"`` -- Only works in the finite case
              * A list or tuple of roots
              * ``False`` (the default)

            - ``fundamental_chamber`` -- whether and how to draw the
              fundamental chamber. Can be one of the following:

              * A boolean -- Set to ``True`` to draw the fundamental
                chamber
              * ``"classical"`` -- Draw the classical fundamental chamber
              * ``None`` -- (the default) The fundamental chamber is
                drawn except in the root lattice where this is not yet
                implemented. For affine types the classical
                fundamental chamber is drawn instead.

            - ``alcoves`` -- one of the following (default: ``True``):

              * A boolean -- Whether to display the alcoves
              * A list of alcoves -- The alcoves to be drawn. Each alcove is
                specified by the coordinates of its center in the root lattice
                (affine type only). Otherwise the alcoves that intersect the
                bounding box are drawn.

            - ``alcove_labels`` -- one of the following (default: ``False``):

              * A boolean -- Whether to display the elements of the Weyl group
                indexing the alcoves. This currently requires to also
                set the ``alcoves`` option.
              * A number `l` -- The label is drawn at level `l` (affine type
                only), which only makes sense if ``affine`` is ``False``.

            - ``bounding_box`` -- a rational number or a list of pairs
              thereof (default: 3)

              Specifies a bounding box, in the coordinate system for
              this plot, in which to plot alcoves and other infinite
              objects. If the bounding box is a number `a`, then the
              bounding box is of the form `[-a,a]` in all directions.
              Beware that there can be some border effects and the
              returned graphic is not necessarily strictly contained
              in the bounding box.

            - ``alcove_walk`` -- an alcove walk or ``None`` (default: ``None``)

              The alcove walk is described by a list (or iterable) of
              vertices of the Dynkin diagram which specifies which
              wall is crossed at each step, starting from the
              fundamental alcove.

            - ``projection`` -- one of the following (default: ``True``):

              * ``True`` -- The default projection for the root
                lattice realization is used.
              * ``False`` -- No projection is used.
              * ``barycentric`` -- A barycentric projection is used.
              * A function -- If a function is specified, it should implement a
                linear (or affine) map taking as input an element of
                this root lattice realization and returning its
                desired coordinates in the plot, as a vector with
                rational coordinates.

            - ``color`` -- a function mapping vertices of the Dynkin
              diagram to colors (default: ``"black"`` for 0,
              ``"blue"`` for 1, ``"red"`` for 2, ``"green"`` for 3)

              This is used to set the color for the simple roots,
              fundamental weights, reflection hyperplanes, alcove
              facets, etc. If the color is ``None``, the object is not
              drawn.

            - ``labels`` -- a boolean (default: ``True``)
              whether to display labels on the simple roots,
              fundamental weights, etc.

            EXAMPLES::

<<<<<<< HEAD
                sage: L = RootSystem(["A",2,1]).ambient_space().plot()    # long time   # optional - sage.plot sage.symbolic
=======
                sage: L = RootSystem(["A",2,1]).ambient_space().plot()  # long time, needs sage.plot sage.symbolic
>>>>>>> 6ea1fe93

            .. SEEALSO::

                - :meth:`plot_parse_options`
                - :meth:`plot_roots`, :meth:`plot_coroots`
                - :meth:`plot_fundamental_weights`
                - :meth:`plot_fundamental_chamber`
                - :meth:`plot_reflection_hyperplanes`
                - :meth:`plot_alcoves`
                - :meth:`plot_alcove_walk`
                - :meth:`plot_ls_paths`
                - :meth:`plot_mv_polytope`
                - :meth:`plot_crystal`
            """
            plot_options = self.plot_parse_options(**options)
            G = plot_options.empty()

            if roots:
                G += self.plot_roots(roots, plot_options=plot_options)

            # if coroots is None:
            #    coroot_lattice = self.root_system.coroot_lattice()
            #    if self.has_coerce_map_from(coroot_lattice):
            #        coroots="simple"
            #    else:
            #        coroots=False
            if coroots:
                G += self.plot_coroots(coroots, plot_options=plot_options)

            if fundamental_weights is None:
                fundamental_weights = hasattr(self, "fundamental_weights")
            if fundamental_weights:
                G += self.plot_fundamental_weights(plot_options=plot_options)

            if reflection_hyperplanes:
                G += self.plot_reflection_hyperplanes(reflection_hyperplanes, plot_options=plot_options)

            if alcoves is None:
                alcoves = self.cartan_type().is_affine() and hasattr(self, "fundamental_weights")
            if alcoves:
                G += self.plot_alcoves(alcoves, alcove_labels=alcove_labels, plot_options=plot_options)

            if fundamental_chamber is None:
                if not hasattr(self, "fundamental_weights"):
                    fundamental_chamber = False
                elif self.cartan_type().is_affine():
                    fundamental_chamber = "classical"
                else:
                    fundamental_chamber = True
            if fundamental_chamber:
                G += self.plot_fundamental_chamber(fundamental_chamber, plot_options=plot_options)

            if alcove_walk is not None:
                G += self.plot_alcove_walk(alcove_walk, plot_options=plot_options)

            return plot_options.finalize(G)

        def plot_parse_options(self, **args):
            r"""
            Return an option object to be used for root system plotting.

            EXAMPLES::

                sage: L = RootSystem(["A",2,1]).ambient_space()
<<<<<<< HEAD
                sage: options = L.plot_parse_options(); options                         # optional - sage.symbolic
=======
                sage: options = L.plot_parse_options(); options                         # needs sage.symbolic
>>>>>>> 6ea1fe93
                <sage.combinat.root_system.plot.PlotOptions object at ...>

            .. SEEALSO::

                - :meth:`plot` for a description of the plotting options
                - :ref:`sage.combinat.root_system.plot` for a tutorial
                  on root system plotting
            """
            if len(args) == 1 and "plot_options" in args:
                return args["plot_options"]
            else:
                return PlotOptions(self, **args)

        def _plot_projection(self, x):
            r"""
            Implement the default projection to be used for plots.

            EXAMPLES:

            By default, this is just the identity::

                sage: L = RootSystem(["B",3]).root_lattice()
                sage: l = L.an_element(); l
                2*alpha[1] + 2*alpha[2] + 3*alpha[3]
<<<<<<< HEAD
                sage: L._plot_projection(l)                                             # optional - sage.symbolic
=======
                sage: L._plot_projection(l)                                             # needs sage.symbolic
>>>>>>> 6ea1fe93
                2*alpha[1] + 2*alpha[2] + 3*alpha[3]

            In the ambient space of type `A_2`, this is the
            barycentric projection. In the ambient space of affine
            type this goes through the classical ambient space.

            .. SEEALSO::

                - :meth:`sage.combinat.root_system.type_A.AmbientSpace._plot_projection`
                - :meth:`sage.combinat.root_system.type_affine.AmbientSpace._plot_projection`
                - :meth:`plot` for a description of the plotting options
                - :ref:`sage.combinat.root_system.plot` for a tutorial
                  on root system plotting
            """
            return x

        @cached_method
        def _plot_projection_barycentric_matrix(self):
            """
            A rational approximation of the matrix for the barycentric
            projection.

            OUTPUT:

            a matrix with rational coefficients whose column sum is zero

            .. SEEALSO::

                - :func:`sage.combinat.root_system.plot.barycentric_projection_matrix`
                - :meth:`_plot_projection_barycentric`

            EXAMPLES::

<<<<<<< HEAD
                sage: RootSystem(["A",0]).ambient_space()._plot_projection_barycentric_matrix()         # optional - sage.symbolic
=======
                sage: # needs sage.symbolic
                sage: RootSystem(["A",0]).ambient_space()._plot_projection_barycentric_matrix()
>>>>>>> 6ea1fe93
                []
                sage: m = RootSystem(["A",1]).ambient_space()._plot_projection_barycentric_matrix(); m  # optional - sage.symbolic
                [ 1 -1]
                sage: sum(m.columns())                                                                  # optional - sage.symbolic
                (0)
                sage: m = RootSystem(["A",2]).ambient_space()._plot_projection_barycentric_matrix(); m  # optional - sage.symbolic
                [      1/2        -1       1/2]
                [ 989/1142         0 -989/1142]
                sage: sum(m.columns())                                                                  # optional - sage.symbolic
                (0, 0)
                sage: m = RootSystem(["A",3]).ambient_space()._plot_projection_barycentric_matrix(); m  # optional - sage.symbolic
                [      1277/1564      -1277/1564               0               0]
                [1009460/2141389        849/1801      -1121/1189               0]
                [            1/3             1/3             1/3              -1]
                sage: sum(m.columns())                                                                  # optional - sage.symbolic
                (0, 0, 0)

            """
            from sage.symbolic.constants import pi
            m = matrix(QQ, barycentric_projection_matrix(self.dimension()-1, angle=2*pi/3).n(20))
            # We want to guarantee that the sum of the columns of the
            # result is zero. This is close to be the case for the
            # original matrix and for the current rational
            # approximation. We tidy up the work by replacing the
            # first column by the opposite of the sum of the others.
            if self.dimension()>1: # not needed in the trivial cases
                m.set_column(0, -sum(m[:,1:].columns()))
            m.set_immutable()
            return m

        def _plot_projection_barycentric(self, x):
            r"""
            Implement the barycentric projection to be used for plots.

            It is in fact a rational approximation thereof, but the
            sum of the basis vectors is guaranteed to be mapped to
            zero.

            EXAMPLES::

                sage: L = RootSystem(["A",2]).ambient_space()
                sage: e = L.basis()
<<<<<<< HEAD
                sage: L._plot_projection_barycentric(e[0])                              # optional - sage.symbolic
                (1/2, 989/1142)
                sage: L._plot_projection_barycentric(e[1])                              # optional - sage.symbolic
                (-1, 0)
                sage: L._plot_projection_barycentric(e[2])                              # optional - sage.symbolic
=======
                sage: L._plot_projection_barycentric(e[0])                              # needs sage.symbolic
                (1/2, 989/1142)
                sage: L._plot_projection_barycentric(e[1])                              # needs sage.symbolic
                (-1, 0)
                sage: L._plot_projection_barycentric(e[2])                              # needs sage.symbolic
>>>>>>> 6ea1fe93
                (1/2, -989/1142)

            .. SEEALSO::

                - :meth:`_plot_projection`, :meth:`plot`
                - :ref:`sage.combinat.root_system.plot` for a tutorial
                  on root system plotting
            """
            return self._plot_projection_barycentric_matrix()*vector(x)

        def plot_roots(self, collection="simple", **options):
            r"""
            Plot the (simple/classical) roots of this root lattice.

            INPUT:

            - ``collection`` -- which roots to display
              can be one of the following:

              * ``"simple"`` (the default)
              * ``"classical"``
              * ``"all"``

            - ``**options`` -- Plotting options

            .. SEEALSO::

                - :meth:`plot` for a description of the plotting options
                - :ref:`sage.combinat.root_system.plot` for a tutorial
                  on root system plotting

            EXAMPLES::

<<<<<<< HEAD
                sage: RootSystem(["B",3]).ambient_space().plot_roots()                  # optional - sage.plot
                Graphics3d Object
                sage: RootSystem(["B",3]).ambient_space().plot_roots("all")             # optional - sage.plot
=======
                sage: RootSystem(["B",3]).ambient_space().plot_roots()                  # needs sage.plot
                Graphics3d Object
                sage: RootSystem(["B",3]).ambient_space().plot_roots("all")             # needs sage.plot
>>>>>>> 6ea1fe93
                Graphics3d Object

            TESTS::

<<<<<<< HEAD
                sage: list(RootSystem(["A",2]).root_lattice().plot_roots())             # optional - sage.plot sage.symbolic
=======
                sage: list(RootSystem(["A",2]).root_lattice().plot_roots())             # needs sage.plot sage.symbolic
>>>>>>> 6ea1fe93
                [Arrow from (0.0,0.0) to (1.0,0.0),
                 Text '$\alpha_{1}$' at the point (1.05,0.0),
                 Arrow from (0.0,0.0) to (0.0,1.0),
                 Text '$\alpha_{2}$' at the point (0.0,1.05)]

<<<<<<< HEAD
                sage: list(RootSystem(["A",2]).weight_lattice().plot_roots(labels=False))   # optional - sage.plot sage.symbolic
                [Arrow from (0.0,0.0) to (2.0,-1.0),
                 Arrow from (0.0,0.0) to (-1.0,2.0)]

                 sage: list(RootSystem(["A",2]).ambient_lattice().plot_roots())         # optional - sage.plot sage.symbolic
=======
                sage: list(RootSystem(["A",2]).weight_lattice().plot_roots(labels=False))           # needs sage.plot sage.symbolic
                [Arrow from (0.0,0.0) to (2.0,-1.0),
                 Arrow from (0.0,0.0) to (-1.0,2.0)]

                 sage: list(RootSystem(["A",2]).ambient_lattice().plot_roots())         # needs sage.plot sage.symbolic
>>>>>>> 6ea1fe93
                 [Arrow from (0.0,0.0) to (1.5,0.86...),
                  Text '$\alpha_{1}$' at the point (1.575...,0.90...),
                  Arrow from (0.0,0.0) to (-1.5,0.86...),
                  Text '$\alpha_{2}$' at the point (-1.575...,0.90...)]

<<<<<<< HEAD
                 sage: list(RootSystem(["B",2]).ambient_space().plot_roots())           # optional - sage.plot sage.symbolic
=======
                 sage: list(RootSystem(["B",2]).ambient_space().plot_roots())           # needs sage.plot sage.symbolic
>>>>>>> 6ea1fe93
                 [Arrow from (0.0,0.0) to (1.0,-1.0),
                  Text '$\alpha_{1}$' at the point (1.05,-1.05),
                  Arrow from (0.0,0.0) to (0.0,1.0),
                  Text '$\alpha_{2}$' at the point (0.0,1.05)]

<<<<<<< HEAD
                sage: list(RootSystem(["A",2]).root_lattice().plot_roots("all"))        # optional - sage.plot sage.symbolic
=======
                sage: list(RootSystem(["A",2]).root_lattice().plot_roots("all"))        # needs sage.plot sage.symbolic
>>>>>>> 6ea1fe93
                [Arrow from (0.0,0.0) to (1.0,0.0),
                 Text '$\alpha_{1}$' at the point (1.05,0.0),
                 Arrow from (0.0,0.0) to (0.0,1.0),
                 Text '$\alpha_{2}$' at the point (0.0,1.05),
                 Arrow from (0.0,0.0) to (1.0,1.0),
                 Text '$\alpha_{1} + \alpha_{2}$' at the point (1.05,1.05),
                 Arrow from (0.0,0.0) to (-1.0,0.0),
                 Text '$-\alpha_{1}$' at the point (-1.05,0.0),
                 Arrow from (0.0,0.0) to (0.0,-1.0),
                 Text '$-\alpha_{2}$' at the point (0.0,-1.05),
                 Arrow from (0.0,0.0) to (-1.0,-1.0),
                 Text '$-\alpha_{1} - \alpha_{2}$' at the point (-1.05,-1.05)]
            """
            plot_options = self.plot_parse_options(**options)
            root_lattice = self.root_system.root_lattice()
            if collection == "simple":
                roots = root_lattice.simple_roots()
            elif collection == "classical":
                if not self.cartan_type().is_affine():
                    raise ValueError("plotting classical roots only available in affine type")
                raise NotImplementedError("classical roots")
            elif collection == "all":
                if not self.cartan_type().is_finite():
                    raise ValueError("plotting all roots only available in finite type")
                roots = root_lattice.roots()
            elif isinstance(collection, (list, tuple)):
                roots = collection
            else:
                raise ValueError("Unknown value: %s"%collection)
            roots = Family(roots, self)
            return plot_options.family_of_vectors(roots)

        def plot_coroots(self, collection="simple", **options):
            r"""
            Plot the (simple/classical) coroots of this root lattice.

            INPUT:

            - ``collection`` -- which coroots to display.
              Can be one of the following:

              * ``"simple"`` (the default)
              * ``"classical"``
              * ``"all"``

            - ``**options`` -- Plotting options

            .. SEEALSO::

                - :meth:`plot` for a description of the plotting options
                - :ref:`sage.combinat.root_system.plot` for a tutorial
                  on root system plotting

            EXAMPLES::

<<<<<<< HEAD
                sage: RootSystem(["B",3]).ambient_space().plot_coroots()                # optional - sage.plot sage.symbolic
=======
                sage: RootSystem(["B",3]).ambient_space().plot_coroots()                # needs sage.plot sage.symbolic
>>>>>>> 6ea1fe93
                Graphics3d Object

            TESTS::

<<<<<<< HEAD
                 sage: list(RootSystem(["B",2]).ambient_space().plot_coroots())         # optional - sage.plot sage.symbolic
=======
                 sage: list(RootSystem(["B",2]).ambient_space().plot_coroots())         # needs sage.plot sage.symbolic
>>>>>>> 6ea1fe93
                 [Arrow from (0.0,0.0) to (1.0,-1.0),
                  Text '$\alpha^\vee_{1}$' at the point (1.05,-1.05),
                  Arrow from (0.0,0.0) to (0.0,2.0),
                  Text '$\alpha^\vee_{2}$' at the point (0.0,2.1)]
            """
            # Functionally speaking, this is duplicated from plot_roots ...
            # Can we avoid that, say by going to the dual space?
            plot_options = self.plot_parse_options(**options)
            coroot_lattice = self.root_system.coroot_lattice()
            if not self.has_coerce_map_from(coroot_lattice):
                raise ValueError("Can't plot the coroots: there is no embedding of the coroot lattice to this space")
            if collection == "simple":
                coroots = coroot_lattice.simple_roots()
            elif collection == "classical":
                if not self.cartan_type().is_affine():
                    raise ValueError("plotting classical coroots only available in affine type")
                raise NotImplementedError("classical coroots")
            elif collection == "all":
                if not self.cartan_type().is_finite():
                    raise ValueError("plotting all coroots only available in finite type")
                coroots = coroot_lattice.roots()
            elif isinstance(collection, (list, tuple)):
                coroots = collection
            else:
                raise ValueError("Unknown value: %s"%collection)
            coroots = Family(coroots, self)
            return plot_options.family_of_vectors(coroots)

        def plot_fundamental_weights(self, **options):
            r"""
            Plot the fundamental weights of this root lattice.

            INPUT:

            - ``**options`` -- Plotting options

            .. SEEALSO::

                - :meth:`plot` for a description of the plotting options
                - :ref:`sage.combinat.root_system.plot` for a tutorial
                  on root system plotting

            EXAMPLES::

<<<<<<< HEAD
                sage: RootSystem(["B",3]).ambient_space().plot_fundamental_weights()    # optional - sage.plot
=======
                sage: RootSystem(["B",3]).ambient_space().plot_fundamental_weights()    # needs sage.plot
>>>>>>> 6ea1fe93
                Graphics3d Object

            TESTS::

<<<<<<< HEAD
                sage: sorted(RootSystem(["A",2]).weight_lattice().plot_fundamental_weights(), key=str)      # optional - sage.plot sage.symbolic
=======
                sage: sorted(RootSystem(["A",2]).weight_lattice().plot_fundamental_weights(), key=str)                  # needs sage.plot sage.symbolic
>>>>>>> 6ea1fe93
                [Arrow from (0.0,0.0) to (0.0,1.0),
                 Arrow from (0.0,0.0) to (1.0,0.0),
                 Text '$\Lambda_{1}$' at the point (1.05,0.0),
                 Text '$\Lambda_{2}$' at the point (0.0,1.05)]

<<<<<<< HEAD
                 sage: sorted(RootSystem(["A",2]).ambient_lattice().plot_fundamental_weights(), key=str)    # optional - sage.plot sage.symbolic
=======
                 sage: sorted(RootSystem(["A",2]).ambient_lattice().plot_fundamental_weights(), key=str)                # needs sage.plot sage.symbolic
>>>>>>> 6ea1fe93
                 [Arrow from (0.0,0.0) to (-0.5,0.86602451838...),
                  Arrow from (0.0,0.0) to (0.5,0.86602451838...),
                  Text '$\Lambda_{1}$' at the point (0.525,0.909325744308...),
                  Text '$\Lambda_{2}$' at the point (-0.525,0.909325744308...)]
            """
            plot_options = self.plot_parse_options(**options)
            # We build the family of fundamental weights in this space,
            # indexed by the fundamental weights in the weight lattice.
            #
            # To this end, we don't use the embedding of the weight
            # lattice into self as for the roots or coroots because
            # the ambient space can define the fundamental weights
            # slightly differently (the usual GL_n vs SL_n catch).
            weight_lattice = self.root_system.weight_lattice()
            fundamental_weights = Family(dict(zip(weight_lattice.fundamental_weights(),
                                                  self.fundamental_weights())))
            return plot_options.family_of_vectors(fundamental_weights)

        def plot_reflection_hyperplanes(self, collection="simple", **options):
            r"""
            Plot the simple reflection hyperplanes.

            INPUT:

            - ``collection`` -- which reflection hyperplanes to display.
              Can be one of the following:

              * ``"simple"`` (the default)
              * ``"classical"``
              * ``"all"``

            - ``**options`` -- Plotting options

            .. SEEALSO::

                - :meth:`plot` for a description of the plotting options
                - :ref:`sage.combinat.root_system.plot` for a tutorial
                  on root system plotting

            EXAMPLES::

<<<<<<< HEAD
                sage: RootSystem(["A",2,1]).ambient_space().plot_reflection_hyperplanes()           # optional - sage.plot sage.symbolic
=======
                sage: # needs sage.plot sage.symbolic
                sage: RootSystem(["A",2,1]).ambient_space().plot_reflection_hyperplanes()
>>>>>>> 6ea1fe93
                Graphics object consisting of 6 graphics primitives
                sage: RootSystem(["G",2,1]).ambient_space().plot_reflection_hyperplanes()           # optional - sage.plot sage.symbolic
                Graphics object consisting of 6 graphics primitives
                sage: RootSystem(["A",3]).weight_space().plot_reflection_hyperplanes()              # optional - sage.plot sage.symbolic
                Graphics3d Object
                sage: RootSystem(["B",3]).ambient_space().plot_reflection_hyperplanes()             # optional - sage.plot sage.symbolic
                Graphics3d Object
                sage: RootSystem(["A",3,1]).weight_space().plot_reflection_hyperplanes()            # optional - sage.plot sage.symbolic
                Graphics3d Object
                sage: RootSystem(["B",3,1]).ambient_space().plot_reflection_hyperplanes()           # optional - sage.plot sage.symbolic
                Graphics3d Object
                sage: RootSystem(["A",2,1]).weight_space().plot_reflection_hyperplanes(affine=False, level=1)   # optional - sage.plot sage.symbolic
                Graphics3d Object
                sage: RootSystem(["A",2]).root_lattice().plot_reflection_hyperplanes()              # optional - sage.plot sage.symbolic
                Graphics object consisting of 4 graphics primitives

            TESTS::

                sage: L = RootSystem(["A",2]).ambient_space()
<<<<<<< HEAD
                sage: print(L.plot_reflection_hyperplanes().description())                          # optional - sage.plot sage.symbolic
=======
                sage: print(L.plot_reflection_hyperplanes().description())                          # needs sage.plot sage.symbolic
>>>>>>> 6ea1fe93
                Text '$H_{\alpha^\vee_{1}}$' at the point (-1.81...,3.15...)
                Text '$H_{\alpha^\vee_{2}}$' at the point (1.81...,3.15...)
                Line defined by 2 points: [(-1.73..., 3.0), (1.73..., -3.0)]
                Line defined by 2 points: [(1.73..., 3.0), (-1.73..., -3.0)]

<<<<<<< HEAD
                sage: print(L.plot_reflection_hyperplanes("all").description())                     # optional - sage.plot sage.symbolic
=======
                sage: print(L.plot_reflection_hyperplanes("all").description())                     # needs sage.plot sage.symbolic
>>>>>>> 6ea1fe93
                Text '$H_{\alpha^\vee_{1} + \alpha^\vee_{2}}$' at the point (3.15...,0.0)
                Text '$H_{\alpha^\vee_{1}}$' at the point (-1.81...,3.15...)
                Text '$H_{\alpha^\vee_{2}}$' at the point (1.81...,3.15...)
                Line defined by 2 points: [(-1.73..., 3.0), (1.73..., -3.0)]
                Line defined by 2 points: [(1.73..., 3.0), (-1.73..., -3.0)]
                Line defined by 2 points: [(3.0, 0.0), (-3.0, 0.0)]

                sage: L = RootSystem(["A",2,1]).ambient_space()
<<<<<<< HEAD
                sage: print(L.plot_reflection_hyperplanes().description())                          # optional - sage.plot sage.symbolic
=======
                sage: print(L.plot_reflection_hyperplanes().description())                          # needs sage.plot sage.symbolic
>>>>>>> 6ea1fe93
                Text '$H_{\alpha^\vee_{0}}$' at the point (3.15...,0.90...)
                Text '$H_{\alpha^\vee_{1}}$' at the point (-1.81...,3.15...)
                Text '$H_{\alpha^\vee_{2}}$' at the point (1.81...,3.15...)
                Line defined by 2 points: [(-1.73..., 3.0), (1.73..., -3.0)]
                Line defined by 2 points: [(1.73..., 3.0), (-1.73..., -3.0)]
                Line defined by 2 points: [(3.0, 0.86...), (-3.0, 0.86...)]

            .. TODO:: Provide an option for transparency?
            """
            plot_options = self.plot_parse_options(**options)

            coroot_lattice = self.root_system.coroot_lattice()
            # Recall that the coroots are given by the roots of the coroot lattice
            if collection == "simple":
                coroots = coroot_lattice.simple_roots()
            elif collection == "classical":
                if not self.cartan_type().is_affine():
                    raise ValueError("plotting classical reflection hyperplanes only available in affine type")
                raise NotImplementedError("classical roots")
            elif collection == "all":
                if not self.cartan_type().is_finite():
                    raise ValueError("plotting all reflection hyperplanes only available in finite type")
                coroots = coroot_lattice.positive_roots()
            elif isinstance(collection, (list, tuple)):
                coroots = collection
            else:
                raise ValueError("Unknown value: %s"%collection)

            G = plot_options.empty()
            for coroot in coroots:
                G += plot_options.reflection_hyperplane(coroot)
            return plot_options.finalize(G)

        def plot_hedron(self, **options):
            r"""
            Plot the polyhedron whose vertices are given by the orbit
            of `\rho`.

            In type `A`, this is the usual permutohedron.

            .. SEEALSO::

                - :meth:`plot` for a description of the plotting options
                - :ref:`sage.combinat.root_system.plot` for a tutorial
                  on root system plotting

            EXAMPLES::

<<<<<<< HEAD
                sage: RootSystem(["A",2]).ambient_space().plot_hedron()                 # optional - sage.plot sage.symbolic
=======
                sage: # needs sage.plot sage.symbolic
                sage: RootSystem(["A",2]).ambient_space().plot_hedron()
>>>>>>> 6ea1fe93
                Graphics object consisting of 8 graphics primitives
                sage: RootSystem(["A",3]).ambient_space().plot_hedron()                 # optional - sage.plot sage.symbolic
                Graphics3d Object
                sage: RootSystem(["B",3]).ambient_space().plot_hedron()                 # optional - sage.plot sage.symbolic
                Graphics3d Object
                sage: RootSystem(["C",3]).ambient_space().plot_hedron()                 # optional - sage.plot sage.symbolic
                Graphics3d Object
                sage: RootSystem(["D",3]).ambient_space().plot_hedron()                 # optional - sage.plot sage.symbolic
                Graphics3d Object

            Surprise: polyhedra of large dimension know how to
            project themselves nicely::

<<<<<<< HEAD
                sage: RootSystem(["F",4]).ambient_space().plot_hedron()  # long time    # optional - sage.plot sage.symbolic
=======
                sage: RootSystem(["F",4]).ambient_space().plot_hedron()         # long time, needs sage.plot sage.symbolic
>>>>>>> 6ea1fe93
                Graphics3d Object

            TESTS::

                sage: L = RootSystem(["B",2]).ambient_space()
<<<<<<< HEAD
                sage: print(L.plot_hedron().description())                              # optional - sage.plot sage.symbolic
=======
                sage: print(L.plot_hedron().description())                              # needs sage.plot sage.symbolic
>>>>>>> 6ea1fe93
                Polygon defined by 8 points: [(1.5, 0.5), (0.5, 1.5), (-0.5, 1.5), (-1.5, 0.5), (-1.5, -0.5), (-0.5, -1.5), (0.5, -1.5), (1.5, -0.5)]
                Line defined by 2 points: [(-0.5, -1.5), (0.5, -1.5)]
                Line defined by 2 points: [(-0.5, 1.5), (0.5, 1.5)]
                Line defined by 2 points: [(-1.5, -0.5), (-0.5, -1.5)]
                Line defined by 2 points: [(-1.5, -0.5), (-1.5, 0.5)]
                Line defined by 2 points: [(-1.5, 0.5), (-0.5, 1.5)]
                Line defined by 2 points: [(0.5, -1.5), (1.5, -0.5)]
                Line defined by 2 points: [(0.5, 1.5), (1.5, 0.5)]
                Line defined by 2 points: [(1.5, -0.5), (1.5, 0.5)]
                Point set defined by 8 point(s): [(-1.5, -0.5), (-1.5, 0.5), (-0.5, -1.5), (-0.5, 1.5), (0.5, -1.5), (0.5, 1.5), (1.5, -0.5), (1.5, 0.5)]
            """
            from sage.geometry.polyhedron.constructor import Polyhedron
            plot_options = self.plot_parse_options(**options)
            if not self.cartan_type().is_finite():
                raise ValueError("the Cartan type must be finite")
            vertices = [plot_options.projection(vertex)
                        for vertex in self.rho().orbit()]
            return Polyhedron(vertices=vertices).plot()

        def plot_fundamental_chamber(self, style="normal", **options):
            r"""
            Plot the (classical) fundamental chamber.

            INPUT:

            - ``style`` -- ``"normal"`` or ``"classical"`` (default: ``"normal"``)

            - ``**options`` -- Plotting options

            .. SEEALSO::

                - :meth:`plot` for a description of the plotting options
                - :ref:`sage.combinat.root_system.plot` for a tutorial
                  on root system plotting

            EXAMPLES:

            2D plots::

<<<<<<< HEAD
                sage: RootSystem(["B",2]).ambient_space().plot_fundamental_chamber()    # optional - sage.plot
                Graphics object consisting of 1 graphics primitive
                sage: RootSystem(["B",2,1]).ambient_space().plot_fundamental_chamber()  # optional - sage.plot
                Graphics object consisting of 1 graphics primitive
                sage: RootSystem(["B",2,1]).ambient_space().plot_fundamental_chamber("classical")   # optional - sage.plot
=======
                sage: RootSystem(["B",2]).ambient_space().plot_fundamental_chamber()    # needs sage.plot
                Graphics object consisting of 1 graphics primitive
                sage: RootSystem(["B",2,1]).ambient_space().plot_fundamental_chamber()  # needs sage.plot
                Graphics object consisting of 1 graphics primitive
                sage: RootSystem(["B",2,1]).ambient_space().plot_fundamental_chamber("classical")   # needs sage.plot
>>>>>>> 6ea1fe93
                Graphics object consisting of 1 graphics primitive

            3D plots::

<<<<<<< HEAD
                sage: RootSystem(["A",3,1]).weight_space() .plot_fundamental_chamber()  # optional - sage.plot
                Graphics3d Object
                sage: RootSystem(["B",3,1]).ambient_space().plot_fundamental_chamber()  # optional - sage.plot
=======
                sage: RootSystem(["A",3,1]).weight_space() .plot_fundamental_chamber()  # needs sage.plot
                Graphics3d Object
                sage: RootSystem(["B",3,1]).ambient_space().plot_fundamental_chamber()  # needs sage.plot
>>>>>>> 6ea1fe93
                Graphics3d Object

            This feature is currently not available in the root lattice/space::

                sage: list(RootSystem(["A",2]).root_lattice().plot_fundamental_chamber())           # needs sage.plot
                Traceback (most recent call last):
                ...
                TypeError: classical fundamental chamber not yet available in the root lattice

            TESTS::

                sage: L = RootSystem(["B",2,1]).ambient_space()
<<<<<<< HEAD
                sage: print(L.plot_fundamental_chamber().description())                             # optional - sage.plot
                Polygon defined by 3 points:     [(0.5, 0.5), (1.0, 0.0), (0.0, 0.0)]

                sage: print(L.plot_fundamental_chamber(style="classical").description())            # optional - sage.plot
=======
                sage: print(L.plot_fundamental_chamber().description())                             # needs sage.plot
                Polygon defined by 3 points:     [(0.5, 0.5), (1.0, 0.0), (0.0, 0.0)]

                sage: print(L.plot_fundamental_chamber(style="classical").description())            # needs sage.plot
>>>>>>> 6ea1fe93
                Polygon defined by 3 points:     [(0.0, 0.0), (3.0, 3.0), (3.0, 0.0)]
            """
            plot_options = self.plot_parse_options(**options)
            if not hasattr(self, "fundamental_weights"):
                raise TypeError("classical fundamental chamber not yet available in the root lattice")
            Lambda = self.fundamental_weights()
            cartan_type = self.cartan_type()
            if style=="classical":
                if not cartan_type.is_affine():
                    raise TypeError("classical fundamental chamber only available in affine type")
                I = cartan_type.classical().index_set()
                lines = [Lambda[cartan_type.special_node()]]
            else:
                I = cartan_type.index_set()
                lines = []
            return plot_options.cone(rays=[Lambda[i] for i in I],
                                     lines=lines,
                                     color="lightgrey",
                                     alpha=.3)

        def plot_alcoves(self, alcoves=True, alcove_labels=False, wireframe=False, **options):
            r"""
            Plot the alcoves and optionally their labels.

            INPUT:

            - ``alcoves`` -- a list of alcoves or ``True`` (default: ``True``)

            - ``alcove_labels`` -- a boolean or a number specifying at
              which level to put the label (default: ``False``)

            - ``**options`` -- Plotting options

            .. SEEALSO::

                - :meth:`plot` for a description of the plotting options
                - :ref:`sage.combinat.root_system.plot` for a
                  tutorial on root system plotting, and in particular
                  how the alcoves can be specified.

            EXAMPLES:

            2D plots::

<<<<<<< HEAD
                sage: RootSystem(["B",2,1]).ambient_space().plot_alcoves()                      # long time (3s)    # optional - sage.plot sage.symbolic
=======
                sage: RootSystem(["B",2,1]).ambient_space().plot_alcoves()      # long time (3s), needs sage.plot sage.symbolic
>>>>>>> 6ea1fe93
                Graphics object consisting of 228 graphics primitives

            3D plots::

<<<<<<< HEAD
                sage: RootSystem(["A",2,1]).weight_space() .plot_alcoves(affine=False)          # long time (3s)    # optional - sage.plot sage.symbolic
                Graphics3d Object
                sage: RootSystem(["G",2,1]).ambient_space().plot_alcoves(affine=False, level=1) # long time (3s)    # optional - sage.plot sage.symbolic
=======
                sage: RootSystem(["A",2,1]).weight_space() .plot_alcoves(affine=False)  # long time (3s), needs sage.plot sage.symbolic
                Graphics3d Object
                sage: RootSystem(["G",2,1]).ambient_space().plot_alcoves(affine=False, level=1)  # long time (3s), needs sage.plot sage.symbolic
>>>>>>> 6ea1fe93
                Graphics3d Object

            Here we plot a single alcove::

                sage: L = RootSystem(["A",3,1]).ambient_space()
<<<<<<< HEAD
                sage: W = L.weyl_group()
                sage: L.plot(alcoves=[W.one()], reflection_hyperplanes=False, bounding_box=2)                       # optional - sage.plot sage.symbolic
=======
                sage: W = L.weyl_group()                                                # needs sage.libs.gap
                sage: L.plot(alcoves=[W.one()], reflection_hyperplanes=False, bounding_box=2)       # needs sage.libs.gap sage.plot sage.symbolic
>>>>>>> 6ea1fe93
                Graphics3d Object

            TESTS::

                sage: L = RootSystem(["A",2,1]).weight_space()
<<<<<<< HEAD
                sage: p = L.plot_alcoves(alcoves=[[0,0]])                                                           # optional - sage.plot sage.symbolic
                sage: print(p.description())                                                                        # optional - sage.plot sage.symbolic
=======
                sage: p = L.plot_alcoves(alcoves=[[0,0]])                               # needs sage.plot sage.symbolic
                sage: print(p.description())                                            # needs sage.plot sage.symbolic
>>>>>>> 6ea1fe93
                Line defined by 2 points: [(-1.0, 0.0), (0.0, -1.0)]
                Line defined by 2 points: [(-1.0, 1.0), (-1.0, 0.0)]
                Line defined by 2 points: [(-1.0, 1.0), (0.0, 0.0)]
                Line defined by 2 points: [(0.0, 0.0), (-1.0, 0.0)]
                Line defined by 2 points: [(0.0, 0.0), (0.0, -1.0)]
                Line defined by 2 points: [(0.0, 0.0), (1.0, -1.0)]
                Line defined by 2 points: [(0.0, 1.0), (-1.0, 1.0)]
                Line defined by 2 points: [(0.0, 1.0), (0.0, 0.0)]
                Line defined by 2 points: [(0.0, 1.0), (1.0, 0.0)]
                Line defined by 2 points: [(1.0, -1.0), (0.0, -1.0)]
                Line defined by 2 points: [(1.0, 0.0), (0.0, 0.0)]
                Line defined by 2 points: [(1.0, 0.0), (1.0, -1.0)]
<<<<<<< HEAD
                sage: sorted((line.options()['rgbcolor'], line.options()['thickness']) for line in p)               # optional - sage.plot sage.symbolic
=======
                sage: sorted((line.options()['rgbcolor'], line.options()['thickness']) for line in p)                   # needs sage.plot sage.symbolic
>>>>>>> 6ea1fe93
                [('black', 2), ('black', 2), ('black', 2),
                 ('black', 2), ('black', 2), ('black', 2),
                 ('blue', 1), ('blue', 1), ('blue', 1),
                 ('red', 1), ('red', 1), ('red', 1)]
            """
            plot_options = self.plot_parse_options(**options)
            if not hasattr(self, "fundamental_weights"):
                raise TypeError("alcoves not yet available in the root lattice")
            Lambda = self.fundamental_weights()
            cartan_type = self.cartan_type()
            I = cartan_type.index_set()
            W = self.weyl_group()
            if alcove_labels is not False:
                rho = self.rho()
                if alcove_labels is not True:
                    # The input is the desired level
                    rho = rho * alcove_labels / rho.level()
                else:
                    rho = plot_options.intersection_at_level_1(rho)
            # The rays of the fundamental alcove
            fundamental_alcove_rays = Lambda.map(plot_options.intersection_at_level_1)

            def alcove_in_bounding_box(w):
                return any(plot_options.in_bounding_box(w.action(fundamental_alcove_rays[i]))
                           for i in I)

            def alcove_facet(w, i):
                # Alcove facets with degenerate intersection with the
                # bounding box bring no information; we might as well
                # not draw them. Besides this avoids ugly fat points
                # in dimension 2.
                return plot_options.cone(rays=[w.action(fundamental_alcove_rays[j]) for j in I if j != i],
                                         color=plot_options.color(i),
                                         thickness=plot_options.thickness(i),
                                         wireframe=wireframe,
                                         draw_degenerate=False)

            def alcove_label(w):
                label = "$1$" if w.is_one() else "$s_{"+"".join(str(j) for j in w.reduced_word())+"}$"
                position = plot_options.projection(w.action(rho))
                if position in plot_options.bounding_box:
                    return plot_options.text(label, position)
                else:
                    return plot_options.empty()

            G = plot_options.empty()
            if alcoves is not True:
                alcoves = list(alcoves)
            if alcoves is True or (alcoves and W.is_parent_of(alcoves[0])):
                if alcoves is True:
                    alcoves = W.weak_order_ideal(alcove_in_bounding_box, side="right")
                # We assume that the fundamental alcove lies within
                # the bounding box, and explore the alcoves
                # intersecting the bounding box by going up right
                # order (i.e. going away from the fundamental alcove)
                for w in alcoves:
                    for i in w.descents(side="right", positive=True):
                        G += alcove_facet(w, i)
                    if alcove_labels is not False:
                        G += alcove_label(w)
            else:
                if not cartan_type.is_affine():
                    raise TypeError("alcoves=list only available in affine type")
                translation_factors = cartan_type.translation_factors()
                simple_roots = self.simple_roots()
                translation_vectors = Family({i: translation_factors[i]*simple_roots[i]
                                          for i in cartan_type.classical().index_set()})
                # The elements of the classical Weyl group, as elements of W
                W0 = [W.from_reduced_word(w.reduced_word()) for w in self.weyl_group().classical()]
                for alcove in alcoves:
                    # The translation mapping the center of the
                    # fundamental polygon to polygon indexed by alcove
                    shift = sum(x*v for x,v in zip(alcove, translation_vectors))
                    shift = W.from_morphism(shift.translation)
                    for w in W0:
                        for i in w.descents(side="right", positive=True):
                            G += alcove_facet(shift * w, i)
                        if alcove_labels:
                            G += alcove_label(w)
            return plot_options.finalize(G)

            # In this alternative commented-out implementation, the
            # alcove picture is constructed directly in the
            # projection. It only works for rank 2+1 with, but it is
            # faster; we keep for reference for now. With #12553
            # (Cythoned PPL polytopes), the difference is likely to
            # disappear. If this is confirmed, the code below should be discarded.
            #
            # from sage.plot.line import line
            # translation_vectors = Family({i: translation_factors[i]*plot_options.projection(simple_roots[i])
            #                               for i in cartan_type.classical().index_set()})
            #
            # # For each polygon P to be drawn, alcoves_shift contains the translation
            # # from fundamental polygon to P in the plot coordinate system
            # def immutable_vector(x):
            #     # Takes care of possible numerical instabilities
            #     x = x.numerical_approx(8)
            #     x.set_immutable()
            #     return x
            #
            # # Construct the fundamental polygon
            # # The classical group acting on ``self``
            # W0 = self.weyl_group().classical().list()
            # # The coordinates of the vertices of the fundamental alcove
            # fundamental_alcove_rays = Lambda.map(plot_options.intersection_at_level_1)
            # # The coordinates of the vertices of the fundamental polygon
            # fundamental_polygon_rays = {
            #     (i, w): plot_options.projection(w.action(fundamental_alcove_rays[i]))
            #     for w in W0
            #     for i in I
            #     }
            #
            # # Get the center of the polygons
            # if alcoves is True:
            #     def neighbors(x):
            #         return filter(lambda y: plot_options.bounding_box.contains(plot_options.origin_projected+y),
            #                       [immutable_vector(x+epsilon*t) for t in translation_vectors for epsilon in [-1,1]])
            #     alcoves_shift = list(RecursivelyEnumeratedSet([immutable_vector(plot_options.origin_projected)], neighbors))
            # else:
            #     alcoves_shift = [sum(x*v for x,v in zip(alcove, translation_vectors))
            #                      for alcove in alcoves]
            #
            # G = plot_options.empty()
            # for shift in alcoves_shift:
            #     # for each center of polygon and each element of classical
            #     # parabolic subgroup, we have to draw an alcove.
            #     polygon_center = plot_options.origin_projected + shift
            #
            #     for w in W0:
            #         for i in I:
            #             facet_indices = [j for j in I if j != i]
            #             assert len(facet_indices) == 2
            #             facet = [fundamental_polygon_rays[j, w] + shift for j in facet_indices]
            #             # This takes a bit of time; do we really want that feature?
            #             #if not all(bounding_box_as_polytope.contains(v) for v in facet):
            #             #    continue
            #             G += line(facet,
            #                       rgbcolor = plot_options.color(i),
            #                       thickness = 2 if i == special_node else 1)

        def plot_bounding_box(self, **options):
            r"""
            Plot the bounding box.

            INPUT:

            - ``**options`` -- Plotting options

            This is mostly for testing purposes.

            .. SEEALSO::

                - :meth:`plot` for a description of the plotting options
                - :ref:`sage.combinat.root_system.plot` for a tutorial
                  on root system plotting

            EXAMPLES::

                sage: L = RootSystem(["A",2,1]).ambient_space()
<<<<<<< HEAD
                sage: L.plot_bounding_box()                                             # optional - sage.plot sage.symbolic
=======
                sage: L.plot_bounding_box()                                             # needs sage.plot sage.symbolic
>>>>>>> 6ea1fe93
                Graphics object consisting of 1 graphics primitive

            TESTS::

<<<<<<< HEAD
                sage: list(L.plot_bounding_box())                                       # optional - sage.plot sage.symbolic
=======
                sage: list(L.plot_bounding_box())                                       # needs sage.plot sage.symbolic
>>>>>>> 6ea1fe93
                [Polygon defined by 4 points]
            """
            plot_options = self.plot_parse_options(**options)
            return plot_options.bounding_box.plot(color="gray", alpha=0.5, wireframe=False)

        def plot_alcove_walk(self, word, start=None, foldings=None, color="orange", **options):
            r"""
            Plot an alcove walk.

            INPUT:

            - ``word`` -- a list of elements of the index set
            - ``foldings`` -- a list of booleans or ``None`` (default: ``None``)
            - ``start`` -- an element of this space (default: ``None`` for `\rho`)
            - ``**options`` -- plotting options

            .. SEEALSO::

                - :meth:`plot` for a description of the plotting options
                - :ref:`sage.combinat.root_system.plot` for a tutorial
                  on root system plotting

            EXAMPLES:

            An alcove walk of type `A_2^{(1)}`::

                sage: L = RootSystem(["A",2,1]).ambient_space()
                sage: w1 = [0,2,1,2,0,2,1,0,2,1,2,1,2,0,2,0,1,2,0]
<<<<<<< HEAD
                sage: p = L.plot_alcoves(bounding_box=5)           # long time (5s)     # optional - sage.plot sage.symbolic
                sage: p += L.plot_alcove_walk(w1)                  # long time          # optional - sage.plot sage.symbolic
                sage: p                                            # long time          # optional - sage.plot sage.symbolic
=======
                sage: p = L.plot_alcoves(bounding_box=5)        # long time (5s)        # needs sage.plot sage.symbolic
                sage: p += L.plot_alcove_walk(w1)       # long time                     # needs sage.plot sage.symbolic
                sage: p                         # long time                             # needs sage.plot sage.symbolic
>>>>>>> 6ea1fe93
                Graphics object consisting of 375 graphics primitives

            The same plot with another alcove walk::

                sage: w2 = [2,1,2,0,2,0,2,1,2,0,1,2,1,2,1,0,1,2,0,2,0,1,2,0,2]
<<<<<<< HEAD
                sage: p += L.plot_alcove_walk(w2, color="orange")  # long time          # optional - sage.plot sage.symbolic

            And another with some foldings::

                sage: pic = L.plot_alcoves(bounding_box=3)              # long time     # optional - sage.plot sage.symbolic
                sage: pic += L.plot_alcove_walk([0,1,2,0,2,0,1,2,0,1],  # long time (3s), optional - sage.plot sage.symbolic
=======
                sage: p += L.plot_alcove_walk(w2, color="orange")       # long time, needs sage.plot sage.symbolic

            And another with some foldings::

                sage: pic = L.plot_alcoves(bounding_box=3)              # long time, needs sage.plot sage.symbolic
                sage: pic += L.plot_alcove_walk([0,1,2,0,2,0,1,2,0,1],  # long time (3s), needs sage.plot sage.symbolic
>>>>>>> 6ea1fe93
                ....:                      foldings=[False, False, True, False, False,
                ....:                                False, True, False, True, False],
                ....:                      color="green"); pic
                Graphics object consisting of 155 graphics primitives

            TESTS::

                sage: L = RootSystem(["A",2,1]).weight_space()
<<<<<<< HEAD
                sage: p = L.plot_alcove_walk([0,1,2,0,2,0,1,2,0,1],                     # optional - sage.plot sage.symbolic
=======
                sage: p = L.plot_alcove_walk([0,1,2,0,2,0,1,2,0,1],                     # needs sage.plot sage.symbolic
>>>>>>> 6ea1fe93
                ....:                        foldings=[False, False, True, False, False,
                ....:                                  False, True, False, True, False],
                ....:                        color="green",
                ....:                        start=L.rho())
<<<<<<< HEAD
                sage: print(p.description())                                            # optional - sage.plot sage.symbolic
=======
                sage: print(p.description())                                            # needs sage.plot sage.symbolic
>>>>>>> 6ea1fe93
                Line defined by 2 points: [(-1.0, 8.0), (-1.5, 9.0)]
                Line defined by 2 points: [(1.0, 4.0), (1.5, 4.5)]
                Line defined by 2 points: [(1.0, 7.0), (1.5, 6.0)]
                Arrow from (-1.0,5.0) to (-2.0,7.0)
                Arrow from (-1.0,8.0) to (1.0,7.0)
                Arrow from (-1.5,9.0) to (-1.0,8.0)
                Arrow from (-2.0,7.0) to (-1.0,8.0)
                Arrow from (1.0,1.0) to (2.0,2.0)
                Arrow from (1.0,4.0) to (-1.0,5.0)
                Arrow from (1.0,7.0) to (2.0,8.0)
                Arrow from (1.5,4.5) to (1.0,4.0)
                Arrow from (1.5,6.0) to (1.0,7.0)
                Arrow from (2.0,2.0) to (1.0,4.0)
            """
            from sage.plot.line import line
            from sage.plot.arrow import arrow
            plot_options = self.plot_parse_options(**options)
            W = self.weyl_group()
            s = W.simple_reflections()
            if start is None:
                start = plot_options.intersection_at_level_1(self.rho())
            if foldings is None:
                foldings = [False] * len(word)
            w = W.one()
            source = plot_options.projection(start)
            G = plot_options.empty()
            for (i, folding) in zip(word, foldings):
                w = w * s[i]
                target = plot_options.projection(w.action(start))
                if folding:
                    middle = (source + target) / 2
                    G += line([source, middle], rgbcolor=color)
                    G += arrow(middle, source, rgbcolor=color, arrowsize=plot_options._arrowsize)
                    # reset w
                    w = w * s[i]
                else:
                    G += arrow(source, target, rgbcolor=color, arrowsize=plot_options._arrowsize)
                    source = target
            return G

        @cached_method
        def _maximum_root_length(self):
            r"""
            Return the square of the maximum of the root lengths for irreducible finite type root systems.

            EXAMPLES::

                sage: Q = RootSystem(['C',2]).root_lattice()
                sage: Q._maximum_root_length()
                4
                sage: Q = RootSystem(['G',2]).root_lattice()
                sage: Q._maximum_root_length()
                6
                sage: Q = RootSystem(['A',3]).root_lattice()
                sage: Q._maximum_root_length()
                2
            """
            ct = self.cartan_type()
            if not ct.is_irreducible():
                raise NotImplementedError("Implemented only for irreducible finite root systems")
            if not ct.is_finite():
                raise NotImplementedError("Implemented only for irreducible finite root systems")
            L = self.root_system.ambient_space() # uses peculiarities of ambient embedding
            return max([root.scalar(root) for root in L.simple_roots()])

        def plot_ls_paths(self, paths, plot_labels=None, colored_labels=True, **options):
            r"""
            Plot LS paths.

            INPUT:

            - ``paths`` -- a finite crystal or list of LS paths
            - ``plot_labels`` -- (default: ``None``) the distance to plot
              the LS labels from the endpoint of the path; set to ``None``
              to not display the labels
            - ``colored_labels`` -- (default: ``True``) if ``True``, then
              color the labels the same color as the LS path
            - ``**options`` -- plotting options

            .. SEEALSO::

                - :meth:`plot` for a description of the plotting options
                - :ref:`sage.combinat.root_system.plot` for a tutorial
                  on root system plotting

            EXAMPLES::

                sage: B = crystals.LSPaths(['A',2], [1,1])                              # needs sage.combinat
                sage: L = RootSystem(['A',2]).ambient_space()
<<<<<<< HEAD
                sage: L.plot_fundamental_weights() + L.plot_ls_paths(B)                 # optional - sage.plot sage.symbolic
=======
                sage: L.plot_fundamental_weights() + L.plot_ls_paths(B)                 # needs sage.combinat sage.plot sage.symbolic
>>>>>>> 6ea1fe93
                Graphics object consisting of 14 graphics primitives

            This also works in 3 dimensions::

                sage: B = crystals.LSPaths(['B',3], [2,0,0])                            # needs sage.combinat
                sage: L = RootSystem(['B',3]).ambient_space()
<<<<<<< HEAD
                sage: L.plot_ls_paths(B)                                                # optional - sage.plot sage.symbolic
=======
                sage: L.plot_ls_paths(B)                                                # needs sage.combinat sage.plot sage.symbolic
>>>>>>> 6ea1fe93
                Graphics3d Object
            """
            if not isinstance(paths, (list, tuple, set)):
                from sage.combinat.crystals.littelmann_path import CrystalOfLSPaths
                from sage.categories.finite_crystals import FiniteCrystals
                if not isinstance(paths, CrystalOfLSPaths):
                    raise ValueError("the input must be LS paths")
                if paths not in FiniteCrystals():
                    raise ValueError("the crystal must be finite")

            from sage.plot.line import line
            from sage.plot.colors import rainbow
            plot_options = self.plot_parse_options(**options)
            color = rainbow(len(paths), 'rgbtuple')
            G = plot_options.empty()
            for i,b in enumerate(paths):
                prev = plot_options.projection(self.zero())
                for x in b.value:
                    next = prev + plot_options.projection(self(x))
                    G += line([prev, next], rgbcolor=color[i])
                    prev = next
                if plot_labels is not None:
                    if colored_labels:
                        G += plot_options.text(b, prev + prev.normalized()*plot_labels, rgbcolor=color[i])
                    else:
                        G += plot_options.text(b, prev + prev.normalized()*plot_labels)
            return G

        def plot_mv_polytope(self, mv_polytope, mark_endpoints=True,
                             circle_size=0.06, circle_thickness=1.6,
                             wireframe='blue', fill='green', alpha=1,
                             **options):
            r"""
            Plot an MV polytope.

            INPUT:

            - ``mv_polytope`` -- an MV polytope
            - ``mark_endpoints`` -- (default: ``True``) mark the endpoints
              of the MV polytope
            - ``circle_size`` -- (default: 0.06) the size of the circles
            - ``circle_thickness`` -- (default: 1.6) the thinkness of the
              extra rings of circles
            - ``wireframe`` -- (default: ``'blue'``) color to draw the
              wireframe of the polytope with
            - ``fill`` -- (default: ``'green'``) color to fill the polytope with
            - ``alpha`` -- (default: 1) the alpha value (opacity) of the fill
            - ``**options`` -- plotting options

            .. SEEALSO::

                - :meth:`plot` for a description of the plotting options
                - :ref:`sage.combinat.root_system.plot` for a tutorial
                  on root system plotting

            EXAMPLES::

                sage: B = crystals.infinity.MVPolytopes(['C',2])                        # needs sage.combinat
                sage: L = RootSystem(['C',2]).ambient_space()
<<<<<<< HEAD
                sage: p = B.highest_weight_vector().f_string([1,2,1,2])
                sage: L.plot_fundamental_weights() + L.plot_mv_polytope(p)              # optional - sage.geometry.polyhedron sage.plot sage.symbolic
=======
                sage: p = B.highest_weight_vector().f_string([1,2,1,2])                 # needs sage.combinat
                sage: L.plot_fundamental_weights() + L.plot_mv_polytope(p)              # needs sage.combinat sage.geometry.polyhedron sage.plot sage.symbolic
>>>>>>> 6ea1fe93
                Graphics object consisting of 14 graphics primitives

            This also works in 3 dimensions::

                sage: B = crystals.infinity.MVPolytopes(['A',3])                        # needs sage.combinat
                sage: L = RootSystem(['A',3]).ambient_space()
<<<<<<< HEAD
                sage: p = B.highest_weight_vector().f_string([2,1,3,2])
                sage: L.plot_mv_polytope(p)                                             # optional - sage.geometry.polyhedron sage.plot sage.symbolic
=======
                sage: p = B.highest_weight_vector().f_string([2,1,3,2])                 # needs sage.combinat
                sage: L.plot_mv_polytope(p)                                             # needs sage.combinat sage.geometry.polyhedron sage.plot sage.symbolic
>>>>>>> 6ea1fe93
                Graphics3d Object
            """
            from sage.geometry.polyhedron.constructor import Polyhedron
            plot_options = self.plot_parse_options(**options)

            # Setup the shift for plotting
            pbw_data = mv_polytope._pbw_datum.parent
            al = self.simple_roots()
            red = tuple(mv_polytope._pbw_datum.long_word)
            roots = [self.sum(c*al[a] for a,c in root)
                     for root in pbw_data._root_list_from(red)]
            datum = mv_polytope._pbw_datum.lusztig_datum
            end_pt = self.sum(roots[i] * c for i,c in enumerate(datum))
            shift = plot_options.projection(end_pt)

            vertices = [plot_options.projection(vertex) - shift
                        for vertex in mv_polytope._polytope_vertices(self)]
            p = Polyhedron(vertices=vertices).plot(wireframe=wireframe,
                                                   fill=fill, alpha=alpha)
            if mark_endpoints:
                from sage.plot.circle import circle

                p += circle(plot_options.projection(self.zero()),
                            circle_size, fill=True,
                            thickness=circle_thickness, color=wireframe)

                p += circle(-shift,
                            circle_size, fill=True,
                            thickness=circle_thickness, color=wireframe)
            return p

        def plot_crystal(self, crystal,
                         plot_labels=True, label_color='black',
                         edge_labels=False,
                         circle_size=0.06, circle_thickness=1.6,
                         **options):
            r"""
            Plot a finite crystal.

            INPUT:

            - ``crystal`` -- the finite crystal to plot
            - ``plot_labels`` -- (default: ``True``) can be one of the
              following:

              * ``True`` - use the latex labels
              * ``'circles'`` - use circles for multiplicity up to 4; if the
                multiplicity is larger, then it uses the multiplicity
              * ``'multiplicities'`` - use the multiplicities

            - ``label_color`` -- (default: ``'black'``) the color of the
              labels
            - ``edge_labels`` -- (default: ``False``) if ``True``, then draw
              in the edge label
            - ``circle_size`` -- (default: 0.06) the size of the circles
            - ``circle_thickness`` -- (default: 1.6) the thinkness of the
              extra rings of circles
            - ``**options`` -- plotting options

            .. SEEALSO::

                - :meth:`plot` for a description of the plotting options
                - :ref:`sage.combinat.root_system.plot` for a tutorial
                  on root system plotting

            EXAMPLES::

                sage: # needs sage.combinat sage.plot sage.symbolic
                sage: L = RootSystem(['A',2]).ambient_space()
                sage: C = crystals.Tableaux(['A',2], shape=[2,1])
                sage: L.plot_crystal(C, plot_labels='multiplicities')                   # optional - sage.plot sage.symbolic
                Graphics object consisting of 15 graphics primitives
                sage: C = crystals.Tableaux(['A',2], shape=[8,4])
                sage: p = L.plot_crystal(C, plot_labels='circles')                      # optional - sage.plot sage.symbolic
                sage: p.show(figsize=15)                                                # optional - sage.plot sage.symbolic

            A 3-dimensional example::

                sage: L = RootSystem(['B',3]).ambient_space()
<<<<<<< HEAD
                sage: C = crystals.Tableaux(['B',3], shape=[2,1])
                sage: L.plot_crystal(C, plot_labels='circles',             # long time  # optional - sage.plot sage.symbolic
=======
                sage: C = crystals.Tableaux(['B',3], shape=[2,1])                       # needs sage.combinat
                sage: L.plot_crystal(C, plot_labels='circles',  # long time             # needs sage.combinat sage.plot sage.symbolic
>>>>>>> 6ea1fe93
                ....:                edge_labels=True)
                Graphics3d Object

            TESTS:

            Check that :trac:`29548` is fixed::

                sage: LS = crystals.LSPaths(['A',2], [1,1])                             # needs sage.combinat
                sage: L = RootSystem(['A',2]).ambient_space()
<<<<<<< HEAD
                sage: L.plot_crystal(LS)                                                # optional - sage.plot sage.symbolic
=======
                sage: L.plot_crystal(LS)                                                # needs sage.combinat sage.plot sage.symbolic
>>>>>>> 6ea1fe93
                Graphics object consisting of 16 graphics primitives
            """
            from sage.plot.arrow import arrow
            from sage.plot.circle import circle
            from sage.plot.colors import rgbcolor
            from sage.categories.finite_crystals import FiniteCrystals

            if crystal not in FiniteCrystals():
                raise ValueError("only implemented for finite crystals")
            plot_options = self.plot_parse_options(**options)
            label_color = rgbcolor(label_color)

            g = crystal.digraph()
            mults = {}
            for x in g.vertex_iterator():
                wt = self(x.weight())
                mults[wt] = mults.get(wt, []) + [x]
            positions = {x: plot_options.projection(x) for x in mults.keys()}

            G = plot_options.empty()
            if plot_labels == 'circles':
                for wt,m in mults.items():
                    m = len(m)
                    if m > 4:
                        G += plot_options.text(m, positions[wt], rgbcolor=label_color)
                        continue

                    if m >= 1:
                        G += circle(positions[wt], circle_size, fill=True,
                                    thickness=circle_thickness,
                                    rgbcolor=label_color)
                    for i in range(2,m+1):
                        G += circle(positions[wt], i*circle_size,
                                    thickness=circle_thickness,
                                    rgbcolor=label_color)

            elif plot_labels == 'multiplicities':
                for wt,m in mults.items():
                    G += plot_options.text(len(m), positions[wt], rgbcolor=label_color)

            elif plot_labels:
                for wt,m in mults.items():
                    for elt in m:
                        # TODO: Destack the multiple weights
                        G += plot_options.text(elt, positions[wt], rgbcolor=label_color)

            for h,t,i in g.edges(sort=True):
                G += arrow(positions[self(h.weight())], positions[self(t.weight())],
                           zorder=1, rgbcolor=plot_options.color(i),
                           arrowsize=plot_options._arrowsize)
                if edge_labels:
                    mid = (positions[self(h.weight())] + positions[self(t.weight())]) / QQ(2)
                    if plot_options.dimension >= 2:
                        diff = (positions[self(h.weight())] - positions[self(t.weight())]).normalized()
                        if plot_options.dimension >= 3:
                            from copy import copy
                            diff2 = copy(diff)
                            diff[0], diff[1] = -diff[1], diff[0]
                            if abs(diff.dot_product(diff2)) > 0.9:
                                diff[1], diff[2] = -diff[2], diff[1]
                        else:
                            diff[0], diff[1] = -diff[1], diff[0]

                        mid += diff / QQ(10)
                    G += plot_options.text(i, mid, rgbcolor=plot_options.color(i))
            return G

        @cached_method
        def dual_type_cospace(self):
            r"""
            Return the cospace of dual type.

            For example, if invoked on the root lattice of type `['B',2]`, returns the
            coroot lattice of type `['C',2]`.

            .. WARNING::

                Not implemented for ambient spaces.

            EXAMPLES::

                sage: CartanType(['B',2]).root_system().root_lattice().dual_type_cospace()
                Coroot lattice of the Root system of type ['C', 2]
                sage: CartanType(['F',4]).root_system().coweight_lattice().dual_type_cospace()
                Weight lattice of the Root system of type ['F', 4]
                 relabelled by {1: 4, 2: 3, 3: 2, 4: 1}

            """
            from .root_space import RootSpace
            from .weight_space import WeightSpace

            if isinstance(self, RootSpace):
                if self.root_system.dual_side:
                    return self.cartan_type().root_system().root_space(self.base_ring())
                else:
                    return self.cartan_type().dual().root_system().coroot_space(self.base_ring())
            if isinstance(self, WeightSpace):
                if self.root_system.dual_side:
                    return self.cartan_type().root_system().weight_space(self.base_ring())
                else:
                    return self.cartan_type().dual().root_system().coweight_space(self.base_ring())
            raise TypeError("Not implemented for %s" % self)

        @abstract_method(optional=True)
        def to_ambient_space_morphism(self):
            r"""
            Return the morphism to the ambient space.

            EXAMPLES::

                sage: B2rs = CartanType(['B',2]).root_system()
                sage: B2rs.root_lattice().to_ambient_space_morphism()
                Generic morphism:
                  From: Root lattice of the Root system of type ['B', 2]
                  To:   Ambient space of the Root system of type ['B', 2]
                sage: B2rs.coroot_lattice().to_ambient_space_morphism()
                Generic morphism:
                  From: Coroot lattice of the Root system of type ['B', 2]
                  To:   Ambient space of the Root system of type ['B', 2]
                sage: B2rs.weight_lattice().to_ambient_space_morphism()
                Generic morphism:
                  From: Weight lattice of the Root system of type ['B', 2]
                  To:   Ambient space of the Root system of type ['B', 2]

            """

    ##########################################################################

    class ElementMethods:

        @abstract_method
        def scalar(self, lambdacheck):
            """
            Implement the natural pairing with the coroot lattice.

            INPUT:

            - ``self`` -- an element of a root lattice realization
            - ``lambdacheck`` -- an element of the coroot lattice or coroot space

            OUTPUT: the scalar product of ``self`` and ``lambdacheck``

            EXAMPLES::

                sage: L = RootSystem(['A',4]).root_lattice()
                sage: alpha      = L.simple_roots()
                sage: alphacheck = L.simple_coroots()
                sage: alpha[1].scalar(alphacheck[1])                                    # needs sage.graphs
                2
                sage: alpha[1].scalar(alphacheck[2])                                    # needs sage.graphs
                -1
                sage: matrix([ [ alpha[i].scalar(alphacheck[j])                         # needs sage.graphs
                ....:            for i in L.index_set() ]
                ....:          for j in L.index_set() ])
                [ 2 -1  0  0]
                [-1  2 -1  0]
                [ 0 -1  2 -1]
                [ 0  0 -1  2]

            TESTS::

                sage: super(sage.combinat.root_system.root_space.RootSpaceElement,alpha[1]).scalar(alphacheck[1])
                Traceback (most recent call last):
                ...
                NotImplementedError: <abstract method scalar at ...>
            """

        def symmetric_form(self, alpha):
            r"""
            Return the symmetric form of ``self`` with ``alpha``.

            Consider the simple roots `\alpha_i` and let `(b_{ij})_{ij}`
            denote the symmetrized Cartan matrix `(a_{ij})_{ij}`, we have

            .. MATH::

                (\alpha_i | \alpha_j) = b_{ij}

            and extended bilinearly. See Chapter 6 in Kac, Infinite
            Dimensional Lie Algebras for more details.

            EXAMPLES::

                sage: # needs sage.graphs
                sage: Q = RootSystem(['B',2,1]).root_lattice()
                sage: alpha = Q.simple_roots()
                sage: alpha[1].symmetric_form(alpha[0])
                0
                sage: alpha[1].symmetric_form(alpha[1])
                4
                sage: elt = alpha[0] - 3*alpha[1] + alpha[2]
                sage: elt.symmetric_form(alpha[1])
                -14
                sage: elt.symmetric_form(alpha[0]+2*alpha[2])
                14

                sage: Q = RootSystem(CartanType(['A',4,2]).dual()).root_lattice()
                sage: Qc = RootSystem(['A',4,2]).coroot_lattice()
                sage: alpha = Q.simple_roots()
                sage: alphac = Qc.simple_roots()
                sage: elt = alpha[0] + 2*alpha[1] + 2*alpha[2]
                sage: eltc = alphac[0] + 2*alphac[1] + 2*alphac[2]
                sage: elt.symmetric_form(alpha[1])                                      # needs sage.graphs
                0
                sage: eltc.symmetric_form(alphac[1])                                    # needs sage.graphs
                0
            """
            cm = self.parent().dynkin_diagram().cartan_matrix()
            sym = cm.symmetrized_matrix()
            iset = self.parent().index_set()
            return sum(cl*sym[iset.index(ml),iset.index(mr)]*cr
                       for ml,cl in self for mr,cr in alpha)

        def norm_squared(self):
            """
            Return the norm squared of ``self`` with respect to the
            symmetric form.

            EXAMPLES::

                sage: # needs sage.graphs
                sage: Q = RootSystem(['B',2,1]).root_lattice()
                sage: alpha = Q.simple_roots()
                sage: alpha[1].norm_squared()
                4
                sage: alpha[2].norm_squared()
                2
                sage: elt = alpha[0] - 3*alpha[1] + alpha[2]
                sage: elt.norm_squared()
                50
                sage: elt = alpha[0] + alpha[1] + 2*alpha[2]
                sage: elt.norm_squared()
                0

                sage: Q = RootSystem(CartanType(['A',4,2]).dual()).root_lattice()
                sage: Qc = RootSystem(['A',4,2]).coroot_lattice()
                sage: alpha = Q.simple_roots()
                sage: alphac = Qc.simple_roots()
                sage: elt = alpha[0] + 2*alpha[1] + 2*alpha[2]
                sage: eltc = alphac[0] + 2*alphac[1] + 2*alphac[2]
                sage: elt.norm_squared()                                                # needs sage.graphs
                0
                sage: eltc.norm_squared()                                               # needs sage.graphs
                0
            """
            return self.symmetric_form(self)

        ##########################################################################
        # Action and orbits w.r.t. the Weyl group
        ##########################################################################

        def simple_reflection(self, i):
            r"""
            Return the image of ``self`` by the `i`-th simple reflection.

            EXAMPLES::

                sage: alpha = RootSystem(["A", 3]).root_lattice().alpha()
                sage: alpha[1].simple_reflection(2)                                     # needs sage.graphs
                alpha[1] + alpha[2]

                sage: Q = RootSystem(['A', 3, 1]).weight_lattice(extended=True)
                sage: Lambda = Q.fundamental_weights()
                sage: L = Lambda[0] + Q.null_root()                                     # needs sage.graphs
                sage: L.simple_reflection(0)                                            # needs sage.graphs
                -Lambda[0] + Lambda[1] + Lambda[3]
            """
            # Subclasses should optimize whenever possible!
            return self.parent().simple_reflection(i)(self)

        def simple_reflections(self):
            """
            The images of ``self`` by all the simple reflections

            EXAMPLES::

                sage: alpha = RootSystem(["A", 3]).root_lattice().alpha()
                sage: alpha[1].simple_reflections()                                     # needs sage.graphs
                [-alpha[1], alpha[1] + alpha[2], alpha[1]]
            """
            return [s(self) for s in self.parent().simple_reflections()]

        def _orbit_iter(self):
            """
            Iterate the orbit of ``self`` under the action of the Weyl group.

            Call this method when the orbit just needs to be iterated over.

            EXAMPLES::

                sage: L = RootSystem(["A", 2]).ambient_lattice()
                sage: sorted(L.rho()._orbit_iter())    # the output order is not specified
                [(1, 2, 0), (1, 0, 2), (2, 1, 0),
                 (2, 0, 1), (0, 1, 2), (0, 2, 1)]
            """
            R = RecursivelyEnumeratedSet([self], attrcall('simple_reflections'),
                    structure=None, enumeration='breadth')
            return iter(R)

        def orbit(self):
            r"""
            The orbit of ``self`` under the action of the Weyl group.

            EXAMPLES:

            `\rho` is a regular element whose orbit is in bijection
            with the Weyl group. In particular, it has 6 elements for
            the symmetric group `S_3`::

                sage: L = RootSystem(["A", 2]).ambient_lattice()
                sage: sorted(L.rho().orbit())               # the output order is not specified
                [(1, 2, 0), (1, 0, 2), (2, 1, 0),
                 (2, 0, 1), (0, 1, 2), (0, 2, 1)]

                sage: L = RootSystem(["A", 3]).weight_lattice()
                sage: len(L.rho().orbit())                                              # needs sage.graphs
                24
                sage: len(L.fundamental_weights()[1].orbit())                           # needs sage.graphs
                4
                sage: len(L.fundamental_weights()[2].orbit())                           # needs sage.graphs
                6

            TESTS::

                sage: la = RootSystem(['A',1,1]).weight_lattice().fundamental_weight(0)
                sage: la.orbit()
                Traceback (most recent call last):
                ...
                ValueError: cannot list an infinite set
            """
            if not self.parent().cartan_type().is_finite():
                raise ValueError("cannot list an infinite set")
            return list(self._orbit_iter())

        def _dot_orbit_iter(self):
            """
            Iterate the orbit of ``self`` under the dot or affine action
            of the Weyl group.

            Call this method when the dot orbit just needs to be
            iterated over.

            EXAMPLES::

                sage: L = RootSystem(['A', 2]).ambient_lattice()
                sage: sorted(L.rho()._dot_orbit_iter())    # the output order is not specified
                [(-2, 1, 4), (-2, 3, 2), (2, -1, 2),
                 (2, 1, 0), (0, -1, 4), (0, 3, 0)]
                sage: sorted(L.rho()._orbit_iter())        # the output order is not specified
                [(1, 2, 0), (1, 0, 2), (2, 1, 0),
                 (2, 0, 1), (0, 1, 2), (0, 2, 1)]
            """
            I = self.parent().index_set()

            def apply_action(la):
                return [la.dot_action([i]) for i in I]
            R = RecursivelyEnumeratedSet([self], apply_action, structure=None,
                                         enumeration='breadth')
            return iter(R)

        def dot_orbit(self):
            r"""
            The orbit of ``self`` under the dot or affine action of
            the Weyl group.

            EXAMPLES::

                sage: L = RootSystem(['A', 2]).ambient_lattice()
                sage: sorted(L.rho().dot_orbit())                      # the output order is not specified              # needs sage.graphs
                [(-2, 1, 4), (-2, 3, 2), (2, -1, 2),
                 (2, 1, 0), (0, -1, 4), (0, 3, 0)]

                sage: L = RootSystem(['B',2]).weight_lattice()
                sage: sorted(L.fundamental_weights()[1].dot_orbit())   # the output order is not specified              # needs sage.graphs
                [-4*Lambda[1], -4*Lambda[1] + 4*Lambda[2],
                 -3*Lambda[1] - 2*Lambda[2], -3*Lambda[1] + 4*Lambda[2],
                 Lambda[1], Lambda[1] - 6*Lambda[2],
                 2*Lambda[1] - 6*Lambda[2], 2*Lambda[1] - 2*Lambda[2]]

            We compare the dot action orbit to the regular orbit::

                sage: # needs sage.graphs
                sage: L = RootSystem(['A', 3]).weight_lattice()
                sage: len(L.rho().dot_orbit())
                24
                sage: len((-L.rho()).dot_orbit())
                1
                sage: La = L.fundamental_weights()
                sage: len(La[1].dot_orbit())
                24
                sage: len(La[1].orbit())
                4
                sage: len((-L.rho() + La[1]).dot_orbit())
                4
                sage: len(La[2].dot_orbit())
                24
                sage: len(La[2].orbit())
                6
                sage: len((-L.rho() + La[2]).dot_orbit())
                6
            """
            return list(self._dot_orbit_iter())

        affine_orbit = dot_orbit

        ##########################################################################
        #
        ##########################################################################

        @abstract_method(optional=True)
        def associated_coroot(self):
            """
            Return the coroot associated to this root.

            EXAMPLES::

                sage: alpha = RootSystem(["A", 3]).root_space().simple_roots()
                sage: alpha[1].associated_coroot()                                      # needs sage.graphs
                alphacheck[1]
            """

        def reflection(self, root, use_coroot=False):
            r"""
            Reflect ``self`` across the hyperplane orthogonal to ``root``.

            If ``use_coroot`` is ``True``, ``root`` is interpreted as a coroot.

            EXAMPLES::

                sage: R = RootSystem(['C',4])
                sage: weight_lattice = R.weight_lattice()
                sage: mu = weight_lattice.from_vector(vector([0,0,1,2]))
                sage: coroot_lattice = R.coroot_lattice()
                sage: alphavee = coroot_lattice.from_vector(vector([0,0,1,1]))
                sage: mu.reflection(alphavee, use_coroot=True)                          # needs sage.graphs
                6*Lambda[2] - 5*Lambda[3] + 2*Lambda[4]
                sage: root_lattice = R.root_lattice()
                sage: beta = root_lattice.from_vector(vector([0,1,1,0]))
                sage: mu.reflection(beta)                                               # needs sage.graphs
                Lambda[1] - Lambda[2] + 3*Lambda[4]
            """
            if use_coroot:
                return self - self.scalar(root) * root.associated_coroot()
            else:
                return self - self.scalar(root.associated_coroot()) * root

        ##########################################################################
        # Descents
        ##########################################################################

        def has_descent(self, i, positive=False):
            """
            Test if ``self`` has a descent at position `i`, that is, if ``self`` is
            on the strict negative side of the `i`-th simple reflection
            hyperplane.

            If positive is ``True``, tests if it is on the strict positive
            side instead.

            EXAMPLES::

<<<<<<< HEAD
=======
                sage: # needs sage.graphs
>>>>>>> 6ea1fe93
                sage: space = RootSystem(['A',5]).weight_space()
                sage: alpha = RootSystem(['A',5]).weight_space().simple_roots()
                sage: [alpha[i].has_descent(1) for i in space.index_set()]
                [False, True, False, False, False]
                sage: [(-alpha[i]).has_descent(1) for i in space.index_set()]
                [True, False, False, False, False]
                sage: [alpha[i].has_descent(1, True) for i in space.index_set()]
                [True, False, False, False, False]
                sage: [(-alpha[i]).has_descent(1, True) for i in space.index_set()]
                [False, True, False, False, False]
                sage: (alpha[1]+alpha[2]+alpha[4]).has_descent(3)
                True
                sage: (alpha[1]+alpha[2]+alpha[4]).has_descent(1)
                False
                sage: (alpha[1]+alpha[2]+alpha[4]).has_descent(1, True)
                True
            """
            s = self.scalar(self.parent().simple_coroots()[i])
            if positive:
                return s > 0
            else:
                return s < 0

        def first_descent(self, index_set=None, positive=False):
            """
            Return the first descent of pt

            One can use the ``index_set`` option to restrict to the parabolic
            subgroup indexed by ``index_set``.

            EXAMPLES::

<<<<<<< HEAD
=======
                sage: # needs sage.graphs
>>>>>>> 6ea1fe93
                sage: space = RootSystem(['A',5]).weight_space()
                sage: alpha = space.simple_roots()
                sage: (alpha[1]+alpha[2]+alpha[4]).first_descent()
                3
                sage: (alpha[1]+alpha[2]+alpha[4]).first_descent([1,2,5])
                5
                sage: (alpha[1]+alpha[2]+alpha[4]).first_descent([1,2,5,3,4])
                5
            """
            if index_set is None:
                index_set = self.parent().index_set()
            for i in index_set:
                if self.has_descent(i, positive):
                    return i
            return None

        def descents(self, index_set=None, positive=False):
            """
            Return the descents of pt

            EXAMPLES::

<<<<<<< HEAD
                sage: space = RootSystem(['A',5]).weight_space()
                sage: alpha = space.simple_roots()
                sage: (alpha[1]+alpha[2]+alpha[4]).descents()
=======
                sage: space=RootSystem(['A',5]).weight_space()
                sage: alpha = space.simple_roots()                                      # needs sage.graphs
                sage: (alpha[1]+alpha[2]+alpha[4]).descents()                           # needs sage.graphs
>>>>>>> 6ea1fe93
                [3, 5]
            """
            if index_set is None:
                index_set=self.parent().index_set()
            return [ i for i in index_set if self.has_descent(i, positive) ]

        def to_dominant_chamber(self, index_set=None, positive=True, reduced_word=False):
            r"""
            Return the unique dominant element in the Weyl group orbit of the vector ``self``.

            If ``positive`` is ``False``, returns the antidominant orbit element.

            With the ``index_set`` optional parameter, this is done with
            respect to the corresponding parabolic subgroup.

            If ``reduced_word`` is ``True``, returns the 2-tuple (``weight``, ``direction``)
            where ``weight`` is the (anti)dominant orbit element and ``direction`` is a reduced word
            for the Weyl group element sending ``weight`` to ``self``.

            .. warning::

                In infinite type, an orbit may not contain a dominant element.
                In this case the function may go into an infinite loop.

                For affine root systems, errors are generated if
                the orbit does not contain the requested kind of representative.
                If the input vector is of positive (resp. negative)
                level, then there is a dominant (resp. antidominant) element in its orbit
                but not an antidominant (resp. dominant) one. If the vector is of level zero,
                then there are neither dominant nor antidominant orbit representatives, except
                for multiples of the null root, which are themselves both dominant and antidominant
                orbit representatives.

            EXAMPLES::

<<<<<<< HEAD
=======
                sage: # needs sage.graphs
>>>>>>> 6ea1fe93
                sage: space = RootSystem(['A',5]).weight_space()
                sage: alpha = RootSystem(['A',5]).weight_space().simple_roots()
                sage: alpha[1].to_dominant_chamber()
                Lambda[1] + Lambda[5]
                sage: alpha[1].to_dominant_chamber([1,2])
                Lambda[1] + Lambda[2] - Lambda[3]
                sage: wl = RootSystem(['A',2,1]).weight_lattice(extended=True)
                sage: mu = wl.from_vector(vector([1,-3,0]))
                sage: mu.to_dominant_chamber(positive=False, reduced_word=True)
                (-Lambda[1] - Lambda[2] - delta, [0, 2])

                sage: # needs sage.graphs
                sage: R = RootSystem(['A',1,1])
                sage: rl = R.root_lattice()
                sage: nu = rl.zero()
                sage: nu.to_dominant_chamber()
                0
                sage: nu.to_dominant_chamber(positive=False)
                0
                sage: mu = rl.from_vector(vector([0,1]))
                sage: mu.to_dominant_chamber()
                Traceback (most recent call last):
                ...
                ValueError: alpha[1] is not in the orbit of the fundamental chamber
                sage: mu.to_dominant_chamber(positive=False)
                Traceback (most recent call last):
                ...
                ValueError: alpha[1] is not in the orbit of the negative of the fundamental chamber
            """

            if index_set is None:
                # default index set is the entire Dynkin node set
                index_set = self.parent().index_set()
            cartan_type = self.parent().cartan_type()
            # generate errors for infinite loop cases in affine type
            if cartan_type.is_affine():
                if index_set == self.parent().index_set():
                    # If the full affine Weyl group is being used
                    level = self.level()
                    if level > 0:
                        if not positive:
                            raise ValueError("%s is not in the orbit of the fundamental chamber" % (self))
                    elif level < 0:
                        if positive:
                            raise ValueError("%s is not in the orbit of the negative of the fundamental chamber" % (self))
                    elif not (self == self.parent().zero()):
                        # nonzero level zero weight
                        if positive:
                            raise ValueError("%s is not in the orbit of the fundamental chamber" % (self))
                        else:
                            raise ValueError("%s is not in the orbit of the negative of the fundamental chamber" % (self))
            if reduced_word:
                direction = []
            while True:
                # The first index where it is *not* yet on the positive side
                i = self.first_descent(index_set, positive=(not positive))
                if i is None:
                    if reduced_word:
                        return self, direction
                    else:
                        return self
                else:
                    if reduced_word:
                        direction.append(i)
                    self = self.simple_reflection(i)

        def reduced_word(self, index_set=None, positive=True):
            r"""
            Return a reduced word for the inverse of the shortest Weyl group element that sends the vector ``self`` into the dominant chamber.

            With the ``index_set`` optional parameter, this is done with
            respect to the corresponding parabolic subgroup.

            If ``positive`` is False, use the antidominant chamber instead.

            EXAMPLES::

                sage: space = RootSystem(['A',5]).weight_space()
<<<<<<< HEAD
                sage: alpha = RootSystem(['A',5]).weight_space().simple_roots()
                sage: alpha[1].reduced_word()
=======
                sage: alpha = RootSystem(['A',5]).weight_space().simple_roots()         # needs sage.graphs
                sage: alpha[1].reduced_word()                                           # needs sage.graphs
>>>>>>> 6ea1fe93
                [2, 3, 4, 5]
                sage: alpha[1].reduced_word([1,2])                                      # needs sage.graphs
                [2]

            """
            return self.to_dominant_chamber(index_set=index_set,positive=positive,reduced_word=True)[1]

        def is_dominant(self, index_set=None, positive=True):
            r"""
            Return whether ``self`` is dominant.

            This is done with respect to the sub--root system indicated by the subset of Dynkin nodes
            ``index_set``. If ``index_set`` is ``None``, then the entire Dynkin node set is used.
            If positive is ``False``, then the dominance condition is replaced by antidominance.

            EXAMPLES::

                sage: L = RootSystem(['A',2]).ambient_lattice()
                sage: Lambda = L.fundamental_weights()
                sage: [x.is_dominant() for x in Lambda]
                [True, True]
                sage: [x.is_dominant(positive=False) for x in Lambda]
                [False, False]
                sage: (Lambda[1]-Lambda[2]).is_dominant()
                False
                sage: (-Lambda[1]+Lambda[2]).is_dominant()
                False
                sage: (Lambda[1]-Lambda[2]).is_dominant([1])
                True
                sage: (Lambda[1]-Lambda[2]).is_dominant([2])
                False
                sage: [x.is_dominant() for x in L.roots()]
                [False, True, False, False, False, False]
                sage: [x.is_dominant(positive=False) for x in L.roots()]
                [False, False, False, False, True, False]
            """
            return self.first_descent(index_set, not positive) is None

        def is_dominant_weight(self): # Or is_dominant_integral_weight?
            """
            Test whether ``self`` is a dominant element of the weight lattice.

            EXAMPLES::

                sage: L = RootSystem(['A',2]).ambient_lattice()
                sage: Lambda = L.fundamental_weights()
                sage: [x.is_dominant() for x in Lambda]
                [True, True]
                sage: (3*Lambda[1]+Lambda[2]).is_dominant()
                True
                sage: (Lambda[1]-Lambda[2]).is_dominant()
                False
                sage: (-Lambda[1]+Lambda[2]).is_dominant()
                False

            Tests that the scalar products with the coroots are all
            nonnegative integers. For example, if `x` is the sum of a
            dominant element of the weight lattice plus some other element
            orthogonal to all coroots, then the implementation correctly
            reports `x` to be a dominant weight::

               sage: x = Lambda[1] + L([-1,-1,-1])
               sage: x.is_dominant_weight()
               True
            """
            alphacheck = self.parent().simple_coroots()
            from sage.rings.semirings.non_negative_integer_semiring import NN
            return all(self.inner_product(alphacheck[i]) in NN
                       for i in self.parent().index_set())

        ##########################################################################
        # weak order
        ##########################################################################

        def succ(self, index_set=None):
            r"""
            Return the immediate successors of ``self`` for the weak order.

            INPUT:

            - ``index_set`` -- a subset (as a list or iterable) of the
              nodes of the Dynkin diagram; (default: ``None`` for all of them)

            If ``index_set`` is specified, the successors for the
            corresponding parabolic subsystem are returned.

            EXAMPLES::

                sage: # needs sage.graphs
                sage: L = RootSystem(['A',3]).weight_lattice()
                sage: Lambda = L.fundamental_weights()
                sage: Lambda[1].succ()
                [-Lambda[1] + Lambda[2]]
                sage: L.rho().succ()
                [-Lambda[1] + 2*Lambda[2] + Lambda[3],
                 2*Lambda[1] - Lambda[2] + 2*Lambda[3],
                 Lambda[1] + 2*Lambda[2] - Lambda[3]]
                sage: (-L.rho()).succ()
                []
                sage: L.rho().succ(index_set=[1])
                [-Lambda[1] + 2*Lambda[2] + Lambda[3]]
                sage: L.rho().succ(index_set=[2])
                [2*Lambda[1] - Lambda[2] + 2*Lambda[3]]
            """
            return [ self.simple_reflection(i) for i in self.descents(index_set=index_set, positive=True) ]

        def pred(self, index_set=None):
            r"""
            Return the immediate predecessors of ``self`` for the weak order.

            INPUT:

            - ``index_set`` -- a subset (as a list or iterable) of the
              nodes of the Dynkin diagram; (default: ``None`` for all of them)

            If ``index_set`` is specified, the successors for the
            corresponding parabolic subsystem are returned.

            EXAMPLES::

                sage: L = RootSystem(['A',3]).weight_lattice()
                sage: Lambda = L.fundamental_weights()
                sage: Lambda[1].pred()
                []
                sage: L.rho().pred()
                []
<<<<<<< HEAD
                sage: (-L.rho()).pred()
                [Lambda[1] - 2*Lambda[2] - Lambda[3],
                 -2*Lambda[1] + Lambda[2] - 2*Lambda[3],
                 -Lambda[1] - 2*Lambda[2] + Lambda[3]]
                sage: (-L.rho()).pred(index_set=[1])
=======
                sage: (-L.rho()).pred()                                                 # needs sage.graphs
                [Lambda[1] - 2*Lambda[2] - Lambda[3],
                 -2*Lambda[1] + Lambda[2] - 2*Lambda[3],
                 -Lambda[1] - 2*Lambda[2] + Lambda[3]]
                sage: (-L.rho()).pred(index_set=[1])                                    # needs sage.graphs
>>>>>>> 6ea1fe93
                [Lambda[1] - 2*Lambda[2] - Lambda[3]]
            """
            return [ self.simple_reflection(i) for i in self.descents(index_set) ]

        def greater(self):
            r"""
            Return the elements in the orbit of ``self`` which are
            greater than ``self`` in the weak order.

            EXAMPLES::

                sage: L = RootSystem(['A',3]).ambient_lattice()
                sage: e = L.basis()
                sage: e[2].greater()
                [(0, 0, 1, 0), (0, 0, 0, 1)]
                sage: len(L.rho().greater())
                24
                sage: len((-L.rho()).greater())
                1
                sage: sorted([len(x.greater()) for x in L.rho().orbit()])
                [1, 2, 2, 2, 3, 3, 3, 3, 4, 4, 4, 5, 5, 6, 6, 6, 8, 8, 8, 8, 12, 12, 12, 24]
            """
            R = RecursivelyEnumeratedSet([self], attrcall('succ'), structure=None)
            return list(R.naive_search_iterator())

        def smaller(self):
            r"""
            Return the elements in the orbit of ``self`` which are
            smaller than ``self`` in the weak order.

            EXAMPLES::

                sage: L = RootSystem(['A',3]).ambient_lattice()
                sage: e = L.basis()
                sage: e[2].smaller()
                [(0, 0, 1, 0), (0, 1, 0, 0), (1, 0, 0, 0)]
                sage: len(L.rho().smaller())
                1
                sage: len((-L.rho()).smaller())
                24
                sage: sorted([len(x.smaller()) for x in L.rho().orbit()])
                [1, 2, 2, 2, 3, 3, 3, 3, 4, 4, 4, 5, 5, 6, 6, 6, 8, 8, 8, 8, 12, 12, 12, 24]
            """
            R = RecursivelyEnumeratedSet([self], attrcall('pred'), structure=None)
            return list(R.naive_search_iterator())

        def extraspecial_pair(self):
            r"""
            Return the extraspecial pair of ``self`` under the ordering
            defined by
            :meth:`~sage.combinat.root_system.root_lattice_realizations.RootLatticeRealizations.ParentMethods.positive_roots_by_height`.

            The *extraspecial pair* of a positive root `\gamma` with some total
            ordering `<` of the root lattice that respects height is the pair
            of positive roots `(\alpha, \beta)` such that `\gamma = \alpha +
            \beta` and `\alpha` is as small as possible.

            EXAMPLES::

                sage: Q = RootSystem(['G', 2]).root_lattice()
                sage: Q.highest_root().extraspecial_pair()                              # needs sage.graphs
                (alpha[2], 3*alpha[1] + alpha[2])
            """
            if self.is_positive_root():
                r = self
            else:
                r = -self
            p_roots = self.parent().positive_roots_by_height()
            # We won't need any roots higher than us
            p_roots = p_roots[:p_roots.index(r)]
            for i, a in enumerate(p_roots):
                for b in p_roots[i + 1:]:
                    if a + b == r:
                        return (a, b)
            raise ValueError("Unable to find an extraspecial pair")

        def height(self):
            r"""
            Return the height of ``self``.

            The height of a root `\alpha = \sum_i a_i \alpha_i` is defined
            to be `h(\alpha) := \sum_i a_i`.

            EXAMPLES::

                sage: Q = RootSystem(['G', 2]).root_lattice()
                sage: Q.highest_root().height()                                         # needs sage.graphs
                5
            """
            return sum(self.coefficients())

        ##########################################################################
        # Level
        ##########################################################################

        def level(self):
            """
            EXAMPLES::

                sage: L = RootSystem(['A',2,1]).weight_lattice()
                sage: L.rho().level()                                                   # needs sage.graphs
                3
            """
            if not self.parent().cartan_type().is_affine():
                raise ValueError("%s does not belong to a lattice of affine Cartan type" % self)
            return self.scalar(self.parent().null_coroot())

        @cached_in_parent_method
        def to_simple_root(self, reduced_word=False):
            r"""
            Return (the index of) a simple root in the orbit of the positive root ``self``.

            INPUT:

            - ``self`` -- a positive root
            - ``reduced_word`` -- a boolean (default: ``False``)

            OUTPUT:

            - The index `i` of a simple root `\alpha_i`.
              If ``reduced_word`` is ``True``, this returns instead a pair
              ``(i, word)``, where word is a sequence of reflections
              mapping `\alpha_i` up the root poset to ``self``.

            EXAMPLES::

                sage: L = RootSystem(["A",3]).root_lattice()
                sage: positive_roots = L.positive_roots()
                sage: for alpha in sorted(positive_roots):                              # needs sage.graphs
                ....:     print("{} {}".format(alpha, alpha.to_simple_root()))
                alpha[1] 1
                alpha[1] + alpha[2] 2
                alpha[1] + alpha[2] + alpha[3] 3
                alpha[2] 2
                alpha[2] + alpha[3] 3
                alpha[3] 3
                sage: for alpha in sorted(positive_roots):                              # needs sage.graphs
                ....:     print("{} {}".format(alpha, alpha.to_simple_root(reduced_word=True)))
                alpha[1] (1, ())
                alpha[1] + alpha[2] (2, (1,))
                alpha[1] + alpha[2] + alpha[3] (3, (1, 2))
                alpha[2] (2, ())
                alpha[2] + alpha[3] (3, (2,))
                alpha[3] (3, ())

            ALGORITHM:

            This method walks from ``self`` down to the antidominant
            chamber by applying successively the simple reflection
            given by the first descent. Since ``self`` is a positive
            root, each step goes down the root poset, and one must
            eventually cross a simple root `\alpha_i`.

            .. SEEALSO::

                - :meth:`first_descent`
                - :meth:`to_dominant_chamber`

            .. WARNING::

                The behavior is not specified if the input is not a
                positive root. For a finite root system, this is
                currently caught (albeit with a not perfect message)::

                    sage: alpha = L.simple_roots()                                      # needs sage.graphs
                    sage: (2*alpha[1]).to_simple_root()                                 # needs sage.graphs
                    Traceback (most recent call last):
                    ...
                    ValueError: -2*alpha[1] - 2*alpha[2] - 2*alpha[3] is not a positive root

                For an infinite root system, this method may run into
                an infinite recursion if the input is not a positive
                root.
            """
            F = self.parent().simple_roots().inverse_family()
            try:
                j = F[self]
                if reduced_word:
                    return (j, ())
                else:
                    return j
            except KeyError:
                pass
            j = self.first_descent(positive=True)
            if j is None:
                raise ValueError("%s is not a positive root" % self)
            result = self.simple_reflection(j).to_simple_root(reduced_word=reduced_word)
            if reduced_word:
                return (result[0], (j,) + result[1])
            else:
                return result

        @cached_in_parent_method
        def associated_reflection(self):
            r"""
            Given a positive root ``self``, return a reduced word for the reflection orthogonal to ``self``.

            Since the answer is cached, it is a tuple instead of a list.

            EXAMPLES::

<<<<<<< HEAD
                sage: C3_rl = RootSystem(['C',3]).root_lattice()
                sage: C3_rl.simple_root(3).weyl_action([1,2]).associated_reflection()
                (1, 2, 3, 2, 1)
                sage: C3_rl.simple_root(2).associated_reflection()
=======
                sage: C3_rl = RootSystem(['C',3]).root_lattice()                        # needs sage.graphs
                sage: C3_rl.simple_root(3).weyl_action([1,2]).associated_reflection()   # needs sage.graphs
                (1, 2, 3, 2, 1)
                sage: C3_rl.simple_root(2).associated_reflection()                      # needs sage.graphs
>>>>>>> 6ea1fe93
                (2,)

            """
            i, reduced_word = self.to_simple_root(reduced_word=True)
            return reduced_word + (i,) + tuple(reversed(reduced_word))

        def translation(self, x):
            """
            Return `x` translated by `t`, that is, `x+level(x) t`.

            INPUT:

             - ``self`` -- an element `t` at level `0`
             - ``x`` -- an element of the same space

            EXAMPLES::

                sage: L = RootSystem(['A',2,1]).weight_lattice()
                sage: alpha = L.simple_roots()                                          # needs sage.graphs
                sage: Lambda = L.fundamental_weights()                                  # needs sage.graphs
                sage: t = alpha[2]                                                      # needs sage.graphs

            Let us look at the translation of an element of level `1`::

                sage: Lambda[1].level()                                                 # needs sage.graphs
                1
                sage: t.translation(Lambda[1])                                          # needs sage.graphs
                -Lambda[0] + 2*Lambda[2]
                sage: Lambda[1] + t                                                     # needs sage.graphs
                -Lambda[0] + 2*Lambda[2]

            and of an element of level `0`::

                sage: alpha[1].level()                                                  # needs sage.graphs
                0
                sage: t.translation(alpha [1])                                          # needs sage.graphs
                -Lambda[0] + 2*Lambda[1] - Lambda[2]
                sage: alpha[1] + 0*t                                                    # needs sage.graphs
                -Lambda[0] + 2*Lambda[1] - Lambda[2]

            The arguments are given in this seemingly unnatural order to
            make it easy to construct the translation function::

                sage: f = t.translation                                                 # needs sage.graphs
                sage: f(Lambda[1])                                                      # needs sage.graphs
                -Lambda[0] + 2*Lambda[2]
            """
            if not self.level().is_zero():
                raise ValueError(f"{self} is not of level zero")
            return x + x.level() * self

        def weyl_action(self, element, inverse=False):
            r"""
            Act on ``self`` by an element of the Coxeter or Weyl group.

            INPUT:

            - ``element`` -- an element of a Coxeter or Weyl group
              of the same Cartan type, or a tuple or a list (such as a
              reduced word) of elements from the index set

            - ``inverse`` -- a boolean (default: ``False``); whether to
              act by the inverse element

            EXAMPLES::

                sage: wl = RootSystem(['A',3]).weight_lattice()
                sage: mu = wl.from_vector(vector([1,0,-2]))
                sage: mu
                Lambda[1] - 2*Lambda[3]
<<<<<<< HEAD
                sage: mudom, rw = mu.to_dominant_chamber(positive=False, reduced_word=True)
                sage: mudom, rw
=======
                sage: mudom, rw = mu.to_dominant_chamber(positive=False,                # needs sage.graphs
                ....:                                    reduced_word=True)
                sage: mudom, rw                                                         # needs sage.graphs
>>>>>>> 6ea1fe93
                (-Lambda[2] - Lambda[3], [1, 2])

            Acting by a (reduced) word::

                sage: mudom.weyl_action(rw)                                             # needs sage.graphs
                Lambda[1] - 2*Lambda[3]
                sage: mu.weyl_action(rw, inverse=True)                                  # needs sage.graphs
                -Lambda[2] - Lambda[3]

            Acting by an element of the Coxeter or Weyl group on a vector in its own
            lattice of definition (implemented by matrix multiplication on a vector)::

                sage: w = wl.weyl_group().from_reduced_word([1, 2])                     # needs sage.graphs
                sage: mudom.weyl_action(w)                                              # needs sage.graphs
                Lambda[1] - 2*Lambda[3]

            Acting by an element of an isomorphic Coxeter or Weyl group (implemented by the
            action of a corresponding reduced word)::

                sage: # needs sage.libs.gap
                sage: W = WeylGroup(['A',3], prefix="s")
                sage: w = W.from_reduced_word([1, 2])
                sage: wl.weyl_group() == W
                False
                sage: mudom.weyl_action(w)                                              # needs sage.graphs
                Lambda[1] - 2*Lambda[3]
            """
            # TODO, some day: accept an iterator
            if isinstance(element, (tuple, list, range)):
                # Action by a (reduced) word
                the_word = [x for x in element]
                I = self.parent().index_set()
                if not all(i in I for i in the_word):
                    raise ValueError("Not all members of %s are in the index set of the %s"%(element, self.parent()))
            else:
                if not isinstance(element, Element):
                    raise TypeError("%s should be an element of a Coxeter group"%(element))
                W = element.parent()
                if W is self.parent().weyl_group():
                    # Action by an element of the Coxeter or Weyl group of ``self``
                    if inverse is True:
                        element = element.inverse()
                    return element.action(self)
                else:
                    # Action by an element of an isomorphic Coxeter or Weyl group
                    if not (W in CoxeterGroups() and W.cartan_type() == self.parent().cartan_type()):
                        raise TypeError("%s should be an element of a Coxeter group of type %s"%(element, self.parent().cartan_type()))
                    the_word = element.reduced_word()
            if inverse is False:
                the_word.reverse()
            for i in the_word:
                self = self.simple_reflection(i)
            return self

        def weyl_stabilizer(self, index_set=None):
            r"""
            Return the subset of Dynkin nodes whose reflections fix ``self``.

            If ``index_set`` is not ``None``, only consider nodes in this set.
            Note that if ``self`` is dominant or antidominant, then its stabilizer is the
            parabolic subgroup defined by the returned node set.

            EXAMPLES::

                sage: wl = RootSystem(['A',2,1]).weight_lattice(extended=True)
<<<<<<< HEAD
                sage: al = wl.null_root()
                sage: al.weyl_stabilizer()
=======
                sage: al = wl.null_root()                                               # needs sage.graphs
                sage: al.weyl_stabilizer()                                              # needs sage.graphs
>>>>>>> 6ea1fe93
                [0, 1, 2]
                sage: wl = RootSystem(['A',4]).weight_lattice()
                sage: mu = wl.from_vector(vector([1,1,0,0]))
                sage: mu.weyl_stabilizer()
                [3, 4]
                sage: mu.weyl_stabilizer(index_set = [1,2,3])
                [3]

            """
            if index_set is None:
                index_set = self.parent().cartan_type().index_set()
            alphavee = self.parent().coroot_lattice().basis()
            return [i for i in index_set if self.scalar(alphavee[i]) == 0]

        def dot_action(self, w, inverse=False):
            r"""
            Act on ``self`` by ``w`` using the dot or affine action.

            Let `w` be an element of the Weyl group. The *dot action*
            or *affine action* is given by:

            .. MATH::

                w \bullet \lambda = w (\lambda + \rho) - \rho,

            where `\rho` is the sum of the fundamental weights.

            INPUT:

            - ``w`` -- an element of a Coxeter or Weyl group of
              the same Cartan type, or a tuple or a list (such
              as a reduced word) of elements from the index set

            - ``inverse`` -- a boolean (default: ``False``); whether
              to act by the inverse element

            EXAMPLES::

                sage: P = RootSystem(['B',3]).weight_lattice()
                sage: La = P.fundamental_weights()
                sage: mu = La[1] + 2*La[2] - 3*La[3]
                sage: mu.dot_action([1])                                                # needs sage.graphs
                -3*Lambda[1] + 4*Lambda[2] - 3*Lambda[3]
                sage: mu.dot_action([3])                                                # needs sage.graphs
                Lambda[1] + Lambda[3]
                sage: mu.dot_action([1,2,3])                                            # needs sage.graphs
                -4*Lambda[1] + Lambda[2] + 3*Lambda[3]

            We check that the origin of this action is at `-\rho`::

                sage: all((-P.rho()).dot_action([i]) == -P.rho()                        # needs sage.graphs
                ....:     for i in P.index_set())
                True

            REFERENCES:

            - :wikipedia:`Affine_action`
            """
            rho = self.parent().rho()
            return (self + rho).weyl_action(w, inverse=inverse) - rho

        def is_parabolic_root(self, index_set):
            r"""
            Return whether ``root`` is in the parabolic subsystem with Dynkin nodes ``index_set``.

            This assumes that ``self`` is a root.

            INPUT:

            - ``index_set`` -- the Dynkin node set of the parabolic subsystem.

            .. TODO:: This implementation is only valid in the root or weight lattice

            EXAMPLES::

                sage: alpha = RootSystem(['A',3]).root_lattice().from_vector(vector([1,1,0]))
                sage: alpha.is_parabolic_root([1,3])
                False
                sage: alpha.is_parabolic_root([1,2])
                True
                sage: alpha.is_parabolic_root([2])
                False

            """
            for i in self.support():
                if i not in index_set:
                    return False
            return True

        def is_short_root(self):
            r"""
            Return ``True`` if ``self`` is a short (real) root.

            Returns ``False`` unless the parent is an irreducible root system of finite type
            having two root lengths and ``self`` is of the shorter length.
            There is no check of whether ``self`` is actually a root.

            EXAMPLES::

                sage: # needs sage.graphs
                sage: Q = RootSystem(['C',2]).root_lattice()
                sage: al = Q.simple_root(1).weyl_action([1,2]); al
                alpha[1] + alpha[2]
                sage: al.is_short_root()
                True
                sage: bt = Q.simple_root(2).weyl_action([2,1,2]); bt
                -2*alpha[1] - alpha[2]
                sage: bt.is_short_root()
                False
                sage: RootSystem(['A',2]).root_lattice().simple_root(1).is_short_root()
                False

            An example in affine type::

                sage: # needs sage.graphs
                sage: Q = RootSystem(['B',2,1]).root_lattice()
                sage: alpha = Q.simple_roots()
                sage: alpha[0].is_short_root()
                False
                sage: alpha[1].is_short_root()
                False
                sage: alpha[2].is_short_root()
                True
            """
            ct = self.parent().cartan_type()
            if not ct.is_irreducible():
                raise ValueError("Cartan type needs to be irreducible!")
            if not ct.is_finite():
                return self.norm_squared() == min(alpha.norm_squared()
                                                  for alpha in self.parent().simple_roots())
            L = self.parent().root_system.ambient_space() # uses peculiarities of ambient embedding
            ls = L(self)
            return ls.scalar(ls) < L._maximum_root_length()
            #Alternative implementation
            #if ct.is_simply_laced():
            #    return False
            #L = self.parent().root_system.ambient_space() # uses peculiarities of ambient embedding
            #ls = L(self)
            #lensq = ls.scalar(ls)
            #if lensq > 2:
            #    return False
            #if lensq == 1:
            #    return True
            ## now only types BCFG remain and the square length is 2
            #if ct.type() == 'C' or ct.type() == 'G':
            #    return True
            #return False

        def to_dual_type_cospace(self):
            r"""
            Map ``self`` to the dual type cospace.

            For example, if ``self`` is in the root lattice of type `['B',2]`, send it to
            the coroot lattice of type `['C',2]`.

            EXAMPLES::

                sage: v = CartanType(['C',3]).root_system().weight_lattice().an_element(); v
                2*Lambda[1] + 2*Lambda[2] + 3*Lambda[3]
                sage: w = v.to_dual_type_cospace(); w
                2*Lambdacheck[1] + 2*Lambdacheck[2] + 3*Lambdacheck[3]
                sage: w.parent()
                Coweight lattice of the Root system of type ['B', 3]

            """
            return self.parent().dual_type_cospace().from_vector(self.to_vector())

        def to_classical(self):
            r"""
            Map ``self`` to the classical lattice/space.

            Only makes sense for affine type.

            EXAMPLES::

                sage: R = CartanType(['A',3,1]).root_system()
                sage: alpha = R.root_lattice().an_element(); alpha
                2*alpha[0] + 2*alpha[1] + 3*alpha[2]
                sage: alb = alpha.to_classical(); alb                                   # needs sage.graphs
                alpha[2] - 2*alpha[3]
                sage: alb.parent()                                                      # needs sage.graphs
                Root lattice of the Root system of type ['A', 3]
                sage: v = R.ambient_space().an_element(); v
                2*e[0] + 2*e[1] + 3*e[2]
                sage: v.to_classical()                                                  # needs sage.graphs
                (2, 2, 3, 0)

            """
            return self.parent().classical()(self)

        @abstract_method(optional=True)
        def to_ambient(self):
            r"""
            Map ``self`` to the ambient space.

            EXAMPLES::

                sage: B4_rs = CartanType(['B',4]).root_system()
                sage: alpha = B4_rs.root_lattice().an_element(); alpha
                2*alpha[1] + 2*alpha[2] + 3*alpha[3]
                sage: alpha.to_ambient()
                (2, 0, 1, -3)
                sage: mu = B4_rs.weight_lattice().an_element(); mu
                2*Lambda[1] + 2*Lambda[2] + 3*Lambda[3]
                sage: mu.to_ambient()
                (7, 5, 3, 0)
                sage: v = B4_rs.ambient_space().an_element(); v
                (2, 2, 3, 0)
                sage: v.to_ambient()
                (2, 2, 3, 0)
                sage: alphavee = B4_rs.coroot_lattice().an_element(); alphavee
                2*alphacheck[1] + 2*alphacheck[2] + 3*alphacheck[3]
                sage: alphavee.to_ambient()
                (2, 0, 1, -3)

            """

        def is_long_root(self):
            """
            Return ``True`` if ``self`` is a long (real) root.

            EXAMPLES::

                sage: Q = RootSystem(['B',2,1]).root_lattice()
                sage: alpha = Q.simple_roots()
                sage: alpha[0].is_long_root()                                           # needs sage.graphs
                True
                sage: alpha[1].is_long_root()                                           # needs sage.graphs
                True
                sage: alpha[2].is_long_root()                                           # needs sage.graphs
                False
            """
            alpha = self.parent().simple_roots()
            norm_sq = self.norm_squared()
            return max(sroot.norm_squared() for sroot in alpha) == norm_sq \
                   and all(c * alpha[i].norm_squared() / norm_sq in ZZ for i,c in self)

        def is_imaginary_root(self):
            r"""
            Return ``True`` if ``self`` is an imaginary root.

            A root `\alpha` is imaginary if it is not `W`-conjugate
            to a simple root where `W` is the corresponding Weyl group.

            EXAMPLES::

                sage: Q = RootSystem(['B',2,1]).root_lattice()
                sage: alpha = Q.simple_roots()
                sage: alpha[0].is_imaginary_root()                                      # needs sage.graphs
                False
                sage: elt = alpha[0] + alpha[1] + 2*alpha[2]
                sage: elt.is_imaginary_root()                                           # needs sage.graphs
                True
            """
            return self.norm_squared() <= 0

        def is_real_root(self):
            r"""
            Return ``True`` if ``self`` is a real root.

            A root `\alpha` is real if it is `W`-conjugate to a simple
            root where `W` is the corresponding Weyl group.

            EXAMPLES::

                sage: Q = RootSystem(['B',2,1]).root_lattice()
                sage: alpha = Q.simple_roots()
                sage: alpha[0].is_real_root()                                           # needs sage.graphs
                True
                sage: elt = alpha[0] + alpha[1] + 2*alpha[2]
                sage: elt.is_real_root()                                                # needs sage.graphs
                False
            """
            return self.norm_squared() > 0<|MERGE_RESOLUTION|>--- conflicted
+++ resolved
@@ -409,19 +409,11 @@
             in the Dynkin diagram.
 
             .. warning::
-<<<<<<< HEAD
 
                 This may be broken in affine type `A_{2n}^{(2)}`
 
                 Is it meaningful/broken for non irreducible?
 
-=======
-
-                This may be broken in affine type `A_{2n}^{(2)}`
-
-                Is it meaningful/broken for non irreducible?
-
->>>>>>> 6ea1fe93
             .. TODO::
 
                 implement CartanType.nodes_by_length as in
@@ -431,17 +423,10 @@
             TESTS::
 
                 sage: X = RootSystem(['A',1]).weight_space()
-<<<<<<< HEAD
-                sage: X.a_long_simple_root()
-                2*Lambda[1]
-                sage: X = RootSystem(['A',5]).weight_space()
-                sage: X.a_long_simple_root()
-=======
                 sage: X.a_long_simple_root()                                            # needs sage.graphs
                 2*Lambda[1]
                 sage: X = RootSystem(['A',5]).weight_space()
                 sage: X.a_long_simple_root()                                            # needs sage.graphs
->>>>>>> 6ea1fe93
                 2*Lambda[1] - Lambda[2]
             """
             if self.dynkin_diagram().rank() == 1:
@@ -609,11 +594,7 @@
 
             This matches with :wikipedia:`Root_systems`::
 
-<<<<<<< HEAD
-                sage: for T in CartanType.samples(finite = True, crystallographic = True):
-=======
                 sage: for T in CartanType.samples(finite=True, crystallographic=True):  # needs sage.graphs
->>>>>>> 6ea1fe93
                 ....:     print("%s %3s %3s"%(T, len(RootSystem(T).root_lattice().roots()),
                 ....:                            len(RootSystem(T).weight_lattice().roots())))
                 ['A', 1]   2   2
@@ -755,11 +736,7 @@
                 []
                 sage: sorted(L.nonparabolic_positive_roots((1,2)))                      # needs sage.graphs
                 [alpha[1] + alpha[2] + alpha[3], alpha[2] + alpha[3], alpha[3]]
-<<<<<<< HEAD
-                sage: sorted(L.nonparabolic_positive_roots(()))
-=======
                 sage: sorted(L.nonparabolic_positive_roots(()))                         # needs sage.graphs
->>>>>>> 6ea1fe93
                 [alpha[1], alpha[1] + alpha[2], alpha[1] + alpha[2] + alpha[3],
                  alpha[2], alpha[2] + alpha[3], alpha[3]]
 
@@ -968,21 +945,12 @@
 
             EXAMPLES::
 
-<<<<<<< HEAD
-                sage: lattice = RootSystem(['A',3]).root_lattice()
-                sage: sorted(lattice.positive_roots_parabolic((1,3)), key=str)
-=======
                 sage: lattice =  RootSystem(['A',3]).root_lattice()
                 sage: sorted(lattice.positive_roots_parabolic((1,3)), key=str)          # needs sage.graphs
->>>>>>> 6ea1fe93
                 [alpha[1], alpha[3]]
                 sage: sorted(lattice.positive_roots_parabolic((2,3)), key=str)          # needs sage.graphs
                 [alpha[2], alpha[2] + alpha[3], alpha[3]]
-<<<<<<< HEAD
-                sage: sorted(lattice.positive_roots_parabolic(), key=str)
-=======
                 sage: sorted(lattice.positive_roots_parabolic(), key=str)               # needs sage.graphs
->>>>>>> 6ea1fe93
                 [alpha[1], alpha[1] + alpha[2], alpha[1] + alpha[2] + alpha[3],
                  alpha[2], alpha[2] + alpha[3], alpha[3]]
 
@@ -1015,10 +983,7 @@
 
             EXAMPLES::
 
-<<<<<<< HEAD
-=======
                 sage: # needs sage.graphs
->>>>>>> 6ea1fe93
                 sage: lattice = RootSystem(['A',3]).root_lattice()
                 sage: sorted(lattice.positive_roots_nonparabolic((1,3)), key=str)
                 [alpha[1] + alpha[2], alpha[1] + alpha[2] + alpha[3],
@@ -1093,31 +1058,11 @@
 
             EXAMPLES::
 
-<<<<<<< HEAD
-                sage: Phi = RootSystem(['A',1]).root_poset(); Phi                       # optional - sage.graphs
-=======
                 sage: # needs sage.graphs
                 sage: Phi = RootSystem(['A',1]).root_poset(); Phi
->>>>>>> 6ea1fe93
                 Finite poset containing 1 elements
-                sage: Phi.cover_relations()                                             # optional - sage.graphs
+                sage: Phi.cover_relations()
                 []
-<<<<<<< HEAD
-
-                sage: Phi = RootSystem(['A',2]).root_poset(); Phi                       # optional - sage.graphs
-                Finite poset containing 3 elements
-
-                sage: sorted(Phi.cover_relations(), key=str)                            # optional - sage.graphs
-                [[alpha[1], alpha[1] + alpha[2]], [alpha[2], alpha[1] + alpha[2]]]
-
-                sage: Phi = RootSystem(['A',3]).root_poset(restricted=True); Phi        # optional - sage.graphs
-                Finite poset containing 3 elements
-                sage: sorted(Phi.cover_relations(), key=str)                            # optional - sage.graphs
-                [[alpha[1] + alpha[2], alpha[1] + alpha[2] + alpha[3]],
-                 [alpha[2] + alpha[3], alpha[1] + alpha[2] + alpha[3]]]
-
-                sage: Phi = RootSystem(['B',2]).root_poset(); Phi                       # optional - sage.graphs
-=======
                 sage: Phi = RootSystem(['A',2]).root_poset(); Phi
                 Finite poset containing 3 elements
                 sage: sorted(Phi.cover_relations(), key=str)
@@ -1128,9 +1073,8 @@
                 [[alpha[1] + alpha[2], alpha[1] + alpha[2] + alpha[3]],
                  [alpha[2] + alpha[3], alpha[1] + alpha[2] + alpha[3]]]
                 sage: Phi = RootSystem(['B',2]).root_poset(); Phi
->>>>>>> 6ea1fe93
                 Finite poset containing 4 elements
-                sage: sorted(Phi.cover_relations(), key=str)                            # optional - sage.graphs
+                sage: sorted(Phi.cover_relations(), key=str)
                 [[alpha[1] + alpha[2], alpha[1] + 2*alpha[2]],
                  [alpha[1], alpha[1] + alpha[2]],
                  [alpha[2], alpha[1] + alpha[2]]]
@@ -1139,11 +1083,7 @@
 
             Check that :trac:`17982` is fixed::
 
-<<<<<<< HEAD
-                sage: RootSystem(['A', 2]).ambient_space().root_poset()                 # optional - sage.graphs
-=======
                 sage: RootSystem(['A', 2]).ambient_space().root_poset()                 # needs sage.graphs
->>>>>>> 6ea1fe93
                 Finite poset containing 3 elements
             """
             from sage.combinat.posets.posets import Poset
@@ -1175,16 +1115,6 @@
 
                 sage: R = RootSystem(['A', 3])
                 sage: RS = R.root_lattice()
-<<<<<<< HEAD
-                sage: P = RS.nonnesting_partition_lattice(); P                          # optional - sage.graphs
-                Finite lattice containing 14 elements
-                sage: P.coxeter_transformation()**10 == 1                               # optional - sage.graphs
-                True
-
-                sage: R = RootSystem(['B', 3])                                          # optional - sage.graphs
-                sage: RS = R.root_lattice()                                             # optional - sage.graphs
-                sage: P = RS.nonnesting_partition_lattice(); P                          # optional - sage.graphs
-=======
                 sage: P = RS.nonnesting_partition_lattice(); P                          # needs sage.graphs
                 Finite lattice containing 14 elements
                 sage: P.coxeter_transformation()**10 == 1                               # needs sage.graphs
@@ -1194,9 +1124,8 @@
                 sage: R = RootSystem(['B', 3])
                 sage: RS = R.root_lattice()
                 sage: P = RS.nonnesting_partition_lattice(); P
->>>>>>> 6ea1fe93
                 Finite lattice containing 20 elements
-                sage: P.coxeter_transformation()**7 == 1                                # optional - sage.graphs
+                sage: P.coxeter_transformation()**7 == 1
                 True
 
             REFERENCES:
@@ -1226,15 +1155,9 @@
 
                 sage: R = RootSystem(['A', 2])
                 sage: RS = R.root_lattice()
-<<<<<<< HEAD
-                sage: P = RS.generalized_nonnesting_partition_lattice(2); P             # optional - sage.graphs
-                Finite lattice containing 12 elements
-                sage: P.coxeter_transformation()**20 == 1                               # optional - sage.graphs
-=======
                 sage: P = RS.generalized_nonnesting_partition_lattice(2); P             # needs sage.graphs
                 Finite lattice containing 12 elements
                 sage: P.coxeter_transformation()**20 == 1                               # needs sage.graphs
->>>>>>> 6ea1fe93
                 True
             """
             Phi_plus = self.positive_roots()
@@ -1468,17 +1391,10 @@
 
                 sage: RootSystem(['C',2,1]).root_lattice().null_coroot()                # needs sage.graphs
                 alphacheck[0] + alphacheck[1] + alphacheck[2]
-<<<<<<< HEAD
-                sage: RootSystem(['D',4,1]).root_lattice().null_coroot()
-                alphacheck[0] + alphacheck[1] + 2*alphacheck[2]
-                 + alphacheck[3] + alphacheck[4]
-                sage: RootSystem(['F',4,1]).root_lattice().null_coroot()
-=======
                 sage: RootSystem(['D',4,1]).root_lattice().null_coroot()                # needs sage.graphs
                 alphacheck[0] + alphacheck[1] + 2*alphacheck[2]
                  + alphacheck[3] + alphacheck[4]
                 sage: RootSystem(['F',4,1]).root_lattice().null_coroot()                # needs sage.graphs
->>>>>>> 6ea1fe93
                 alphacheck[0] + 2*alphacheck[1] + 3*alphacheck[2]
                  + 2*alphacheck[3] + alphacheck[4]
             """
@@ -1542,11 +1458,7 @@
                 sage: L = RootSystem(["A",3]).ambient_space()
                 sage: L.fundamental_weights()
                 Finite family {1: (1, 0, 0, 0), 2: (1, 1, 0, 0), 3: (1, 1, 1, 0)}
-<<<<<<< HEAD
-                sage: L.fundamental_weights_from_simple_roots()
-=======
                 sage: L.fundamental_weights_from_simple_roots()                         # needs sage.graphs
->>>>>>> 6ea1fe93
                 Finite family {1: (3/4, -1/4, -1/4, -1/4),
                                2: (1/2, 1/2, -1/2, -1/2),
                                3: (1/4, 1/4, 1/4, -3/4)}
@@ -1657,17 +1569,10 @@
             Return the projection along the ``root``, and across the
             hyperplane defined by ``coroot``, as a function `\pi` from ``self`` to
             ``self``.
-<<<<<<< HEAD
 
             `\pi` is a half-linear map which stabilizes the negative
             half space and acts by reflection on the positive half space.
 
-=======
-
-            `\pi` is a half-linear map which stabilizes the negative
-            half space and acts by reflection on the positive half space.
-
->>>>>>> 6ea1fe93
             If ``to_negative`` is ``False``, then project onto the positive
             half space instead.
 
@@ -1884,13 +1789,8 @@
             We explore the example of [CFZ2002]_ Eq.(1.3)::
 
                 sage: S = RootSystem(['A',2]).root_lattice()
-<<<<<<< HEAD
-                sage: taup, taum = S.tau_plus_minus()
-                sage: for beta in S.almost_positive_roots():
-=======
                 sage: taup, taum = S.tau_plus_minus()                                   # needs sage.graphs
                 sage: for beta in S.almost_positive_roots():                            # needs sage.graphs
->>>>>>> 6ea1fe93
                 ....:     print("{} , {} , {}".format(beta, taup(beta), taum(beta)))
                 -alpha[1] , alpha[1] , -alpha[1]
                 alpha[1] , -alpha[1] , alpha[1] + alpha[2]
@@ -1920,11 +1820,7 @@
                 sage: RootSystem(['A',2]).root_lattice().almost_positive_roots_decomposition()      # needs sage.graphs
                 [[-alpha[1], alpha[1], alpha[1] + alpha[2], alpha[2], -alpha[2]]]
 
-<<<<<<< HEAD
-                sage: RootSystem(['B',2]).root_lattice().almost_positive_roots_decomposition()
-=======
                 sage: RootSystem(['B',2]).root_lattice().almost_positive_roots_decomposition()      # needs sage.graphs
->>>>>>> 6ea1fe93
                 [[-alpha[1], alpha[1], alpha[1] + 2*alpha[2]],
                  [-alpha[2], alpha[2], alpha[1] + alpha[2]]]
 
@@ -2184,11 +2080,7 @@
 
             EXAMPLES::
 
-<<<<<<< HEAD
-                sage: L = RootSystem(["A",2,1]).ambient_space().plot()    # long time   # optional - sage.plot sage.symbolic
-=======
                 sage: L = RootSystem(["A",2,1]).ambient_space().plot()  # long time, needs sage.plot sage.symbolic
->>>>>>> 6ea1fe93
 
             .. SEEALSO::
 
@@ -2253,11 +2145,7 @@
             EXAMPLES::
 
                 sage: L = RootSystem(["A",2,1]).ambient_space()
-<<<<<<< HEAD
-                sage: options = L.plot_parse_options(); options                         # optional - sage.symbolic
-=======
                 sage: options = L.plot_parse_options(); options                         # needs sage.symbolic
->>>>>>> 6ea1fe93
                 <sage.combinat.root_system.plot.PlotOptions object at ...>
 
             .. SEEALSO::
@@ -2282,11 +2170,7 @@
                 sage: L = RootSystem(["B",3]).root_lattice()
                 sage: l = L.an_element(); l
                 2*alpha[1] + 2*alpha[2] + 3*alpha[3]
-<<<<<<< HEAD
-                sage: L._plot_projection(l)                                             # optional - sage.symbolic
-=======
                 sage: L._plot_projection(l)                                             # needs sage.symbolic
->>>>>>> 6ea1fe93
                 2*alpha[1] + 2*alpha[2] + 3*alpha[3]
 
             In the ambient space of type `A_2`, this is the
@@ -2320,27 +2204,23 @@
 
             EXAMPLES::
 
-<<<<<<< HEAD
-                sage: RootSystem(["A",0]).ambient_space()._plot_projection_barycentric_matrix()         # optional - sage.symbolic
-=======
                 sage: # needs sage.symbolic
                 sage: RootSystem(["A",0]).ambient_space()._plot_projection_barycentric_matrix()
->>>>>>> 6ea1fe93
                 []
-                sage: m = RootSystem(["A",1]).ambient_space()._plot_projection_barycentric_matrix(); m  # optional - sage.symbolic
+                sage: m = RootSystem(["A",1]).ambient_space()._plot_projection_barycentric_matrix(); m
                 [ 1 -1]
-                sage: sum(m.columns())                                                                  # optional - sage.symbolic
+                sage: sum(m.columns())
                 (0)
-                sage: m = RootSystem(["A",2]).ambient_space()._plot_projection_barycentric_matrix(); m  # optional - sage.symbolic
+                sage: m = RootSystem(["A",2]).ambient_space()._plot_projection_barycentric_matrix(); m
                 [      1/2        -1       1/2]
                 [ 989/1142         0 -989/1142]
-                sage: sum(m.columns())                                                                  # optional - sage.symbolic
+                sage: sum(m.columns())
                 (0, 0)
-                sage: m = RootSystem(["A",3]).ambient_space()._plot_projection_barycentric_matrix(); m  # optional - sage.symbolic
+                sage: m = RootSystem(["A",3]).ambient_space()._plot_projection_barycentric_matrix(); m
                 [      1277/1564      -1277/1564               0               0]
                 [1009460/2141389        849/1801      -1121/1189               0]
                 [            1/3             1/3             1/3              -1]
-                sage: sum(m.columns())                                                                  # optional - sage.symbolic
+                sage: sum(m.columns())
                 (0, 0, 0)
 
             """
@@ -2368,19 +2248,11 @@
 
                 sage: L = RootSystem(["A",2]).ambient_space()
                 sage: e = L.basis()
-<<<<<<< HEAD
-                sage: L._plot_projection_barycentric(e[0])                              # optional - sage.symbolic
-                (1/2, 989/1142)
-                sage: L._plot_projection_barycentric(e[1])                              # optional - sage.symbolic
-                (-1, 0)
-                sage: L._plot_projection_barycentric(e[2])                              # optional - sage.symbolic
-=======
                 sage: L._plot_projection_barycentric(e[0])                              # needs sage.symbolic
                 (1/2, 989/1142)
                 sage: L._plot_projection_barycentric(e[1])                              # needs sage.symbolic
                 (-1, 0)
                 sage: L._plot_projection_barycentric(e[2])                              # needs sage.symbolic
->>>>>>> 6ea1fe93
                 (1/2, -989/1142)
 
             .. SEEALSO::
@@ -2414,62 +2286,36 @@
 
             EXAMPLES::
 
-<<<<<<< HEAD
-                sage: RootSystem(["B",3]).ambient_space().plot_roots()                  # optional - sage.plot
-                Graphics3d Object
-                sage: RootSystem(["B",3]).ambient_space().plot_roots("all")             # optional - sage.plot
-=======
                 sage: RootSystem(["B",3]).ambient_space().plot_roots()                  # needs sage.plot
                 Graphics3d Object
                 sage: RootSystem(["B",3]).ambient_space().plot_roots("all")             # needs sage.plot
->>>>>>> 6ea1fe93
                 Graphics3d Object
 
             TESTS::
 
-<<<<<<< HEAD
-                sage: list(RootSystem(["A",2]).root_lattice().plot_roots())             # optional - sage.plot sage.symbolic
-=======
                 sage: list(RootSystem(["A",2]).root_lattice().plot_roots())             # needs sage.plot sage.symbolic
->>>>>>> 6ea1fe93
                 [Arrow from (0.0,0.0) to (1.0,0.0),
                  Text '$\alpha_{1}$' at the point (1.05,0.0),
                  Arrow from (0.0,0.0) to (0.0,1.0),
                  Text '$\alpha_{2}$' at the point (0.0,1.05)]
 
-<<<<<<< HEAD
-                sage: list(RootSystem(["A",2]).weight_lattice().plot_roots(labels=False))   # optional - sage.plot sage.symbolic
-                [Arrow from (0.0,0.0) to (2.0,-1.0),
-                 Arrow from (0.0,0.0) to (-1.0,2.0)]
-
-                 sage: list(RootSystem(["A",2]).ambient_lattice().plot_roots())         # optional - sage.plot sage.symbolic
-=======
                 sage: list(RootSystem(["A",2]).weight_lattice().plot_roots(labels=False))           # needs sage.plot sage.symbolic
                 [Arrow from (0.0,0.0) to (2.0,-1.0),
                  Arrow from (0.0,0.0) to (-1.0,2.0)]
 
                  sage: list(RootSystem(["A",2]).ambient_lattice().plot_roots())         # needs sage.plot sage.symbolic
->>>>>>> 6ea1fe93
                  [Arrow from (0.0,0.0) to (1.5,0.86...),
                   Text '$\alpha_{1}$' at the point (1.575...,0.90...),
                   Arrow from (0.0,0.0) to (-1.5,0.86...),
                   Text '$\alpha_{2}$' at the point (-1.575...,0.90...)]
 
-<<<<<<< HEAD
-                 sage: list(RootSystem(["B",2]).ambient_space().plot_roots())           # optional - sage.plot sage.symbolic
-=======
                  sage: list(RootSystem(["B",2]).ambient_space().plot_roots())           # needs sage.plot sage.symbolic
->>>>>>> 6ea1fe93
                  [Arrow from (0.0,0.0) to (1.0,-1.0),
                   Text '$\alpha_{1}$' at the point (1.05,-1.05),
                   Arrow from (0.0,0.0) to (0.0,1.0),
                   Text '$\alpha_{2}$' at the point (0.0,1.05)]
 
-<<<<<<< HEAD
-                sage: list(RootSystem(["A",2]).root_lattice().plot_roots("all"))        # optional - sage.plot sage.symbolic
-=======
                 sage: list(RootSystem(["A",2]).root_lattice().plot_roots("all"))        # needs sage.plot sage.symbolic
->>>>>>> 6ea1fe93
                 [Arrow from (0.0,0.0) to (1.0,0.0),
                  Text '$\alpha_{1}$' at the point (1.05,0.0),
                  Arrow from (0.0,0.0) to (0.0,1.0),
@@ -2525,20 +2371,12 @@
 
             EXAMPLES::
 
-<<<<<<< HEAD
-                sage: RootSystem(["B",3]).ambient_space().plot_coroots()                # optional - sage.plot sage.symbolic
-=======
                 sage: RootSystem(["B",3]).ambient_space().plot_coroots()                # needs sage.plot sage.symbolic
->>>>>>> 6ea1fe93
                 Graphics3d Object
 
             TESTS::
 
-<<<<<<< HEAD
-                 sage: list(RootSystem(["B",2]).ambient_space().plot_coroots())         # optional - sage.plot sage.symbolic
-=======
                  sage: list(RootSystem(["B",2]).ambient_space().plot_coroots())         # needs sage.plot sage.symbolic
->>>>>>> 6ea1fe93
                  [Arrow from (0.0,0.0) to (1.0,-1.0),
                   Text '$\alpha^\vee_{1}$' at the point (1.05,-1.05),
                   Arrow from (0.0,0.0) to (0.0,2.0),
@@ -2583,30 +2421,18 @@
 
             EXAMPLES::
 
-<<<<<<< HEAD
-                sage: RootSystem(["B",3]).ambient_space().plot_fundamental_weights()    # optional - sage.plot
-=======
                 sage: RootSystem(["B",3]).ambient_space().plot_fundamental_weights()    # needs sage.plot
->>>>>>> 6ea1fe93
                 Graphics3d Object
 
             TESTS::
 
-<<<<<<< HEAD
-                sage: sorted(RootSystem(["A",2]).weight_lattice().plot_fundamental_weights(), key=str)      # optional - sage.plot sage.symbolic
-=======
                 sage: sorted(RootSystem(["A",2]).weight_lattice().plot_fundamental_weights(), key=str)                  # needs sage.plot sage.symbolic
->>>>>>> 6ea1fe93
                 [Arrow from (0.0,0.0) to (0.0,1.0),
                  Arrow from (0.0,0.0) to (1.0,0.0),
                  Text '$\Lambda_{1}$' at the point (1.05,0.0),
                  Text '$\Lambda_{2}$' at the point (0.0,1.05)]
 
-<<<<<<< HEAD
-                 sage: sorted(RootSystem(["A",2]).ambient_lattice().plot_fundamental_weights(), key=str)    # optional - sage.plot sage.symbolic
-=======
                  sage: sorted(RootSystem(["A",2]).ambient_lattice().plot_fundamental_weights(), key=str)                # needs sage.plot sage.symbolic
->>>>>>> 6ea1fe93
                  [Arrow from (0.0,0.0) to (-0.5,0.86602451838...),
                   Arrow from (0.0,0.0) to (0.5,0.86602451838...),
                   Text '$\Lambda_{1}$' at the point (0.525,0.909325744308...),
@@ -2648,46 +2474,34 @@
 
             EXAMPLES::
 
-<<<<<<< HEAD
-                sage: RootSystem(["A",2,1]).ambient_space().plot_reflection_hyperplanes()           # optional - sage.plot sage.symbolic
-=======
                 sage: # needs sage.plot sage.symbolic
                 sage: RootSystem(["A",2,1]).ambient_space().plot_reflection_hyperplanes()
->>>>>>> 6ea1fe93
                 Graphics object consisting of 6 graphics primitives
-                sage: RootSystem(["G",2,1]).ambient_space().plot_reflection_hyperplanes()           # optional - sage.plot sage.symbolic
+                sage: RootSystem(["G",2,1]).ambient_space().plot_reflection_hyperplanes()
                 Graphics object consisting of 6 graphics primitives
-                sage: RootSystem(["A",3]).weight_space().plot_reflection_hyperplanes()              # optional - sage.plot sage.symbolic
+                sage: RootSystem(["A",3]).weight_space().plot_reflection_hyperplanes()
                 Graphics3d Object
-                sage: RootSystem(["B",3]).ambient_space().plot_reflection_hyperplanes()             # optional - sage.plot sage.symbolic
+                sage: RootSystem(["B",3]).ambient_space().plot_reflection_hyperplanes()
                 Graphics3d Object
-                sage: RootSystem(["A",3,1]).weight_space().plot_reflection_hyperplanes()            # optional - sage.plot sage.symbolic
+                sage: RootSystem(["A",3,1]).weight_space().plot_reflection_hyperplanes()
                 Graphics3d Object
-                sage: RootSystem(["B",3,1]).ambient_space().plot_reflection_hyperplanes()           # optional - sage.plot sage.symbolic
+                sage: RootSystem(["B",3,1]).ambient_space().plot_reflection_hyperplanes()
                 Graphics3d Object
-                sage: RootSystem(["A",2,1]).weight_space().plot_reflection_hyperplanes(affine=False, level=1)   # optional - sage.plot sage.symbolic
+                sage: RootSystem(["A",2,1]).weight_space().plot_reflection_hyperplanes(affine=False, level=1)
                 Graphics3d Object
-                sage: RootSystem(["A",2]).root_lattice().plot_reflection_hyperplanes()              # optional - sage.plot sage.symbolic
+                sage: RootSystem(["A",2]).root_lattice().plot_reflection_hyperplanes()
                 Graphics object consisting of 4 graphics primitives
 
             TESTS::
 
                 sage: L = RootSystem(["A",2]).ambient_space()
-<<<<<<< HEAD
-                sage: print(L.plot_reflection_hyperplanes().description())                          # optional - sage.plot sage.symbolic
-=======
                 sage: print(L.plot_reflection_hyperplanes().description())                          # needs sage.plot sage.symbolic
->>>>>>> 6ea1fe93
                 Text '$H_{\alpha^\vee_{1}}$' at the point (-1.81...,3.15...)
                 Text '$H_{\alpha^\vee_{2}}$' at the point (1.81...,3.15...)
                 Line defined by 2 points: [(-1.73..., 3.0), (1.73..., -3.0)]
                 Line defined by 2 points: [(1.73..., 3.0), (-1.73..., -3.0)]
 
-<<<<<<< HEAD
-                sage: print(L.plot_reflection_hyperplanes("all").description())                     # optional - sage.plot sage.symbolic
-=======
                 sage: print(L.plot_reflection_hyperplanes("all").description())                     # needs sage.plot sage.symbolic
->>>>>>> 6ea1fe93
                 Text '$H_{\alpha^\vee_{1} + \alpha^\vee_{2}}$' at the point (3.15...,0.0)
                 Text '$H_{\alpha^\vee_{1}}$' at the point (-1.81...,3.15...)
                 Text '$H_{\alpha^\vee_{2}}$' at the point (1.81...,3.15...)
@@ -2696,11 +2510,7 @@
                 Line defined by 2 points: [(3.0, 0.0), (-3.0, 0.0)]
 
                 sage: L = RootSystem(["A",2,1]).ambient_space()
-<<<<<<< HEAD
-                sage: print(L.plot_reflection_hyperplanes().description())                          # optional - sage.plot sage.symbolic
-=======
                 sage: print(L.plot_reflection_hyperplanes().description())                          # needs sage.plot sage.symbolic
->>>>>>> 6ea1fe93
                 Text '$H_{\alpha^\vee_{0}}$' at the point (3.15...,0.90...)
                 Text '$H_{\alpha^\vee_{1}}$' at the point (-1.81...,3.15...)
                 Text '$H_{\alpha^\vee_{2}}$' at the point (1.81...,3.15...)
@@ -2749,40 +2559,28 @@
 
             EXAMPLES::
 
-<<<<<<< HEAD
-                sage: RootSystem(["A",2]).ambient_space().plot_hedron()                 # optional - sage.plot sage.symbolic
-=======
                 sage: # needs sage.plot sage.symbolic
                 sage: RootSystem(["A",2]).ambient_space().plot_hedron()
->>>>>>> 6ea1fe93
                 Graphics object consisting of 8 graphics primitives
-                sage: RootSystem(["A",3]).ambient_space().plot_hedron()                 # optional - sage.plot sage.symbolic
+                sage: RootSystem(["A",3]).ambient_space().plot_hedron()
                 Graphics3d Object
-                sage: RootSystem(["B",3]).ambient_space().plot_hedron()                 # optional - sage.plot sage.symbolic
+                sage: RootSystem(["B",3]).ambient_space().plot_hedron()
                 Graphics3d Object
-                sage: RootSystem(["C",3]).ambient_space().plot_hedron()                 # optional - sage.plot sage.symbolic
+                sage: RootSystem(["C",3]).ambient_space().plot_hedron()
                 Graphics3d Object
-                sage: RootSystem(["D",3]).ambient_space().plot_hedron()                 # optional - sage.plot sage.symbolic
+                sage: RootSystem(["D",3]).ambient_space().plot_hedron()
                 Graphics3d Object
 
             Surprise: polyhedra of large dimension know how to
             project themselves nicely::
 
-<<<<<<< HEAD
-                sage: RootSystem(["F",4]).ambient_space().plot_hedron()  # long time    # optional - sage.plot sage.symbolic
-=======
                 sage: RootSystem(["F",4]).ambient_space().plot_hedron()         # long time, needs sage.plot sage.symbolic
->>>>>>> 6ea1fe93
                 Graphics3d Object
 
             TESTS::
 
                 sage: L = RootSystem(["B",2]).ambient_space()
-<<<<<<< HEAD
-                sage: print(L.plot_hedron().description())                              # optional - sage.plot sage.symbolic
-=======
                 sage: print(L.plot_hedron().description())                              # needs sage.plot sage.symbolic
->>>>>>> 6ea1fe93
                 Polygon defined by 8 points: [(1.5, 0.5), (0.5, 1.5), (-0.5, 1.5), (-1.5, 0.5), (-1.5, -0.5), (-0.5, -1.5), (0.5, -1.5), (1.5, -0.5)]
                 Line defined by 2 points: [(-0.5, -1.5), (0.5, -1.5)]
                 Line defined by 2 points: [(-0.5, 1.5), (0.5, 1.5)]
@@ -2822,32 +2620,18 @@
 
             2D plots::
 
-<<<<<<< HEAD
-                sage: RootSystem(["B",2]).ambient_space().plot_fundamental_chamber()    # optional - sage.plot
-                Graphics object consisting of 1 graphics primitive
-                sage: RootSystem(["B",2,1]).ambient_space().plot_fundamental_chamber()  # optional - sage.plot
-                Graphics object consisting of 1 graphics primitive
-                sage: RootSystem(["B",2,1]).ambient_space().plot_fundamental_chamber("classical")   # optional - sage.plot
-=======
                 sage: RootSystem(["B",2]).ambient_space().plot_fundamental_chamber()    # needs sage.plot
                 Graphics object consisting of 1 graphics primitive
                 sage: RootSystem(["B",2,1]).ambient_space().plot_fundamental_chamber()  # needs sage.plot
                 Graphics object consisting of 1 graphics primitive
                 sage: RootSystem(["B",2,1]).ambient_space().plot_fundamental_chamber("classical")   # needs sage.plot
->>>>>>> 6ea1fe93
                 Graphics object consisting of 1 graphics primitive
 
             3D plots::
 
-<<<<<<< HEAD
-                sage: RootSystem(["A",3,1]).weight_space() .plot_fundamental_chamber()  # optional - sage.plot
-                Graphics3d Object
-                sage: RootSystem(["B",3,1]).ambient_space().plot_fundamental_chamber()  # optional - sage.plot
-=======
                 sage: RootSystem(["A",3,1]).weight_space() .plot_fundamental_chamber()  # needs sage.plot
                 Graphics3d Object
                 sage: RootSystem(["B",3,1]).ambient_space().plot_fundamental_chamber()  # needs sage.plot
->>>>>>> 6ea1fe93
                 Graphics3d Object
 
             This feature is currently not available in the root lattice/space::
@@ -2860,17 +2644,10 @@
             TESTS::
 
                 sage: L = RootSystem(["B",2,1]).ambient_space()
-<<<<<<< HEAD
-                sage: print(L.plot_fundamental_chamber().description())                             # optional - sage.plot
-                Polygon defined by 3 points:     [(0.5, 0.5), (1.0, 0.0), (0.0, 0.0)]
-
-                sage: print(L.plot_fundamental_chamber(style="classical").description())            # optional - sage.plot
-=======
                 sage: print(L.plot_fundamental_chamber().description())                             # needs sage.plot
                 Polygon defined by 3 points:     [(0.5, 0.5), (1.0, 0.0), (0.0, 0.0)]
 
                 sage: print(L.plot_fundamental_chamber(style="classical").description())            # needs sage.plot
->>>>>>> 6ea1fe93
                 Polygon defined by 3 points:     [(0.0, 0.0), (3.0, 3.0), (3.0, 0.0)]
             """
             plot_options = self.plot_parse_options(**options)
@@ -2915,48 +2692,28 @@
 
             2D plots::
 
-<<<<<<< HEAD
-                sage: RootSystem(["B",2,1]).ambient_space().plot_alcoves()                      # long time (3s)    # optional - sage.plot sage.symbolic
-=======
                 sage: RootSystem(["B",2,1]).ambient_space().plot_alcoves()      # long time (3s), needs sage.plot sage.symbolic
->>>>>>> 6ea1fe93
                 Graphics object consisting of 228 graphics primitives
 
             3D plots::
 
-<<<<<<< HEAD
-                sage: RootSystem(["A",2,1]).weight_space() .plot_alcoves(affine=False)          # long time (3s)    # optional - sage.plot sage.symbolic
-                Graphics3d Object
-                sage: RootSystem(["G",2,1]).ambient_space().plot_alcoves(affine=False, level=1) # long time (3s)    # optional - sage.plot sage.symbolic
-=======
                 sage: RootSystem(["A",2,1]).weight_space() .plot_alcoves(affine=False)  # long time (3s), needs sage.plot sage.symbolic
                 Graphics3d Object
                 sage: RootSystem(["G",2,1]).ambient_space().plot_alcoves(affine=False, level=1)  # long time (3s), needs sage.plot sage.symbolic
->>>>>>> 6ea1fe93
                 Graphics3d Object
 
             Here we plot a single alcove::
 
                 sage: L = RootSystem(["A",3,1]).ambient_space()
-<<<<<<< HEAD
-                sage: W = L.weyl_group()
-                sage: L.plot(alcoves=[W.one()], reflection_hyperplanes=False, bounding_box=2)                       # optional - sage.plot sage.symbolic
-=======
                 sage: W = L.weyl_group()                                                # needs sage.libs.gap
                 sage: L.plot(alcoves=[W.one()], reflection_hyperplanes=False, bounding_box=2)       # needs sage.libs.gap sage.plot sage.symbolic
->>>>>>> 6ea1fe93
                 Graphics3d Object
 
             TESTS::
 
                 sage: L = RootSystem(["A",2,1]).weight_space()
-<<<<<<< HEAD
-                sage: p = L.plot_alcoves(alcoves=[[0,0]])                                                           # optional - sage.plot sage.symbolic
-                sage: print(p.description())                                                                        # optional - sage.plot sage.symbolic
-=======
                 sage: p = L.plot_alcoves(alcoves=[[0,0]])                               # needs sage.plot sage.symbolic
                 sage: print(p.description())                                            # needs sage.plot sage.symbolic
->>>>>>> 6ea1fe93
                 Line defined by 2 points: [(-1.0, 0.0), (0.0, -1.0)]
                 Line defined by 2 points: [(-1.0, 1.0), (-1.0, 0.0)]
                 Line defined by 2 points: [(-1.0, 1.0), (0.0, 0.0)]
@@ -2969,11 +2726,7 @@
                 Line defined by 2 points: [(1.0, -1.0), (0.0, -1.0)]
                 Line defined by 2 points: [(1.0, 0.0), (0.0, 0.0)]
                 Line defined by 2 points: [(1.0, 0.0), (1.0, -1.0)]
-<<<<<<< HEAD
-                sage: sorted((line.options()['rgbcolor'], line.options()['thickness']) for line in p)               # optional - sage.plot sage.symbolic
-=======
                 sage: sorted((line.options()['rgbcolor'], line.options()['thickness']) for line in p)                   # needs sage.plot sage.symbolic
->>>>>>> 6ea1fe93
                 [('black', 2), ('black', 2), ('black', 2),
                  ('black', 2), ('black', 2), ('black', 2),
                  ('blue', 1), ('blue', 1), ('blue', 1),
@@ -3133,20 +2886,12 @@
             EXAMPLES::
 
                 sage: L = RootSystem(["A",2,1]).ambient_space()
-<<<<<<< HEAD
-                sage: L.plot_bounding_box()                                             # optional - sage.plot sage.symbolic
-=======
                 sage: L.plot_bounding_box()                                             # needs sage.plot sage.symbolic
->>>>>>> 6ea1fe93
                 Graphics object consisting of 1 graphics primitive
 
             TESTS::
 
-<<<<<<< HEAD
-                sage: list(L.plot_bounding_box())                                       # optional - sage.plot sage.symbolic
-=======
                 sage: list(L.plot_bounding_box())                                       # needs sage.plot sage.symbolic
->>>>>>> 6ea1fe93
                 [Polygon defined by 4 points]
             """
             plot_options = self.plot_parse_options(**options)
@@ -3175,35 +2920,20 @@
 
                 sage: L = RootSystem(["A",2,1]).ambient_space()
                 sage: w1 = [0,2,1,2,0,2,1,0,2,1,2,1,2,0,2,0,1,2,0]
-<<<<<<< HEAD
-                sage: p = L.plot_alcoves(bounding_box=5)           # long time (5s)     # optional - sage.plot sage.symbolic
-                sage: p += L.plot_alcove_walk(w1)                  # long time          # optional - sage.plot sage.symbolic
-                sage: p                                            # long time          # optional - sage.plot sage.symbolic
-=======
                 sage: p = L.plot_alcoves(bounding_box=5)        # long time (5s)        # needs sage.plot sage.symbolic
                 sage: p += L.plot_alcove_walk(w1)       # long time                     # needs sage.plot sage.symbolic
                 sage: p                         # long time                             # needs sage.plot sage.symbolic
->>>>>>> 6ea1fe93
                 Graphics object consisting of 375 graphics primitives
 
             The same plot with another alcove walk::
 
                 sage: w2 = [2,1,2,0,2,0,2,1,2,0,1,2,1,2,1,0,1,2,0,2,0,1,2,0,2]
-<<<<<<< HEAD
-                sage: p += L.plot_alcove_walk(w2, color="orange")  # long time          # optional - sage.plot sage.symbolic
-
-            And another with some foldings::
-
-                sage: pic = L.plot_alcoves(bounding_box=3)              # long time     # optional - sage.plot sage.symbolic
-                sage: pic += L.plot_alcove_walk([0,1,2,0,2,0,1,2,0,1],  # long time (3s), optional - sage.plot sage.symbolic
-=======
                 sage: p += L.plot_alcove_walk(w2, color="orange")       # long time, needs sage.plot sage.symbolic
 
             And another with some foldings::
 
                 sage: pic = L.plot_alcoves(bounding_box=3)              # long time, needs sage.plot sage.symbolic
                 sage: pic += L.plot_alcove_walk([0,1,2,0,2,0,1,2,0,1],  # long time (3s), needs sage.plot sage.symbolic
->>>>>>> 6ea1fe93
                 ....:                      foldings=[False, False, True, False, False,
                 ....:                                False, True, False, True, False],
                 ....:                      color="green"); pic
@@ -3212,20 +2942,12 @@
             TESTS::
 
                 sage: L = RootSystem(["A",2,1]).weight_space()
-<<<<<<< HEAD
-                sage: p = L.plot_alcove_walk([0,1,2,0,2,0,1,2,0,1],                     # optional - sage.plot sage.symbolic
-=======
                 sage: p = L.plot_alcove_walk([0,1,2,0,2,0,1,2,0,1],                     # needs sage.plot sage.symbolic
->>>>>>> 6ea1fe93
                 ....:                        foldings=[False, False, True, False, False,
                 ....:                                  False, True, False, True, False],
                 ....:                        color="green",
                 ....:                        start=L.rho())
-<<<<<<< HEAD
-                sage: print(p.description())                                            # optional - sage.plot sage.symbolic
-=======
                 sage: print(p.description())                                            # needs sage.plot sage.symbolic
->>>>>>> 6ea1fe93
                 Line defined by 2 points: [(-1.0, 8.0), (-1.5, 9.0)]
                 Line defined by 2 points: [(1.0, 4.0), (1.5, 4.5)]
                 Line defined by 2 points: [(1.0, 7.0), (1.5, 6.0)]
@@ -3315,22 +3037,14 @@
 
                 sage: B = crystals.LSPaths(['A',2], [1,1])                              # needs sage.combinat
                 sage: L = RootSystem(['A',2]).ambient_space()
-<<<<<<< HEAD
-                sage: L.plot_fundamental_weights() + L.plot_ls_paths(B)                 # optional - sage.plot sage.symbolic
-=======
                 sage: L.plot_fundamental_weights() + L.plot_ls_paths(B)                 # needs sage.combinat sage.plot sage.symbolic
->>>>>>> 6ea1fe93
                 Graphics object consisting of 14 graphics primitives
 
             This also works in 3 dimensions::
 
                 sage: B = crystals.LSPaths(['B',3], [2,0,0])                            # needs sage.combinat
                 sage: L = RootSystem(['B',3]).ambient_space()
-<<<<<<< HEAD
-                sage: L.plot_ls_paths(B)                                                # optional - sage.plot sage.symbolic
-=======
                 sage: L.plot_ls_paths(B)                                                # needs sage.combinat sage.plot sage.symbolic
->>>>>>> 6ea1fe93
                 Graphics3d Object
             """
             if not isinstance(paths, (list, tuple, set)):
@@ -3390,26 +3104,16 @@
 
                 sage: B = crystals.infinity.MVPolytopes(['C',2])                        # needs sage.combinat
                 sage: L = RootSystem(['C',2]).ambient_space()
-<<<<<<< HEAD
-                sage: p = B.highest_weight_vector().f_string([1,2,1,2])
-                sage: L.plot_fundamental_weights() + L.plot_mv_polytope(p)              # optional - sage.geometry.polyhedron sage.plot sage.symbolic
-=======
                 sage: p = B.highest_weight_vector().f_string([1,2,1,2])                 # needs sage.combinat
                 sage: L.plot_fundamental_weights() + L.plot_mv_polytope(p)              # needs sage.combinat sage.geometry.polyhedron sage.plot sage.symbolic
->>>>>>> 6ea1fe93
                 Graphics object consisting of 14 graphics primitives
 
             This also works in 3 dimensions::
 
                 sage: B = crystals.infinity.MVPolytopes(['A',3])                        # needs sage.combinat
                 sage: L = RootSystem(['A',3]).ambient_space()
-<<<<<<< HEAD
-                sage: p = B.highest_weight_vector().f_string([2,1,3,2])
-                sage: L.plot_mv_polytope(p)                                             # optional - sage.geometry.polyhedron sage.plot sage.symbolic
-=======
                 sage: p = B.highest_weight_vector().f_string([2,1,3,2])                 # needs sage.combinat
                 sage: L.plot_mv_polytope(p)                                             # needs sage.combinat sage.geometry.polyhedron sage.plot sage.symbolic
->>>>>>> 6ea1fe93
                 Graphics3d Object
             """
             from sage.geometry.polyhedron.constructor import Polyhedron
@@ -3480,22 +3184,17 @@
                 sage: # needs sage.combinat sage.plot sage.symbolic
                 sage: L = RootSystem(['A',2]).ambient_space()
                 sage: C = crystals.Tableaux(['A',2], shape=[2,1])
-                sage: L.plot_crystal(C, plot_labels='multiplicities')                   # optional - sage.plot sage.symbolic
+                sage: L.plot_crystal(C, plot_labels='multiplicities')
                 Graphics object consisting of 15 graphics primitives
                 sage: C = crystals.Tableaux(['A',2], shape=[8,4])
-                sage: p = L.plot_crystal(C, plot_labels='circles')                      # optional - sage.plot sage.symbolic
-                sage: p.show(figsize=15)                                                # optional - sage.plot sage.symbolic
+                sage: p = L.plot_crystal(C, plot_labels='circles')
+                sage: p.show(figsize=15)
 
             A 3-dimensional example::
 
                 sage: L = RootSystem(['B',3]).ambient_space()
-<<<<<<< HEAD
-                sage: C = crystals.Tableaux(['B',3], shape=[2,1])
-                sage: L.plot_crystal(C, plot_labels='circles',             # long time  # optional - sage.plot sage.symbolic
-=======
                 sage: C = crystals.Tableaux(['B',3], shape=[2,1])                       # needs sage.combinat
                 sage: L.plot_crystal(C, plot_labels='circles',  # long time             # needs sage.combinat sage.plot sage.symbolic
->>>>>>> 6ea1fe93
                 ....:                edge_labels=True)
                 Graphics3d Object
 
@@ -3505,11 +3204,7 @@
 
                 sage: LS = crystals.LSPaths(['A',2], [1,1])                             # needs sage.combinat
                 sage: L = RootSystem(['A',2]).ambient_space()
-<<<<<<< HEAD
-                sage: L.plot_crystal(LS)                                                # optional - sage.plot sage.symbolic
-=======
                 sage: L.plot_crystal(LS)                                                # needs sage.combinat sage.plot sage.symbolic
->>>>>>> 6ea1fe93
                 Graphics object consisting of 16 graphics primitives
             """
             from sage.plot.arrow import arrow
@@ -3971,10 +3666,7 @@
 
             EXAMPLES::
 
-<<<<<<< HEAD
-=======
                 sage: # needs sage.graphs
->>>>>>> 6ea1fe93
                 sage: space = RootSystem(['A',5]).weight_space()
                 sage: alpha = RootSystem(['A',5]).weight_space().simple_roots()
                 sage: [alpha[i].has_descent(1) for i in space.index_set()]
@@ -4007,10 +3699,7 @@
 
             EXAMPLES::
 
-<<<<<<< HEAD
-=======
                 sage: # needs sage.graphs
->>>>>>> 6ea1fe93
                 sage: space = RootSystem(['A',5]).weight_space()
                 sage: alpha = space.simple_roots()
                 sage: (alpha[1]+alpha[2]+alpha[4]).first_descent()
@@ -4033,15 +3722,9 @@
 
             EXAMPLES::
 
-<<<<<<< HEAD
-                sage: space = RootSystem(['A',5]).weight_space()
-                sage: alpha = space.simple_roots()
-                sage: (alpha[1]+alpha[2]+alpha[4]).descents()
-=======
                 sage: space=RootSystem(['A',5]).weight_space()
                 sage: alpha = space.simple_roots()                                      # needs sage.graphs
                 sage: (alpha[1]+alpha[2]+alpha[4]).descents()                           # needs sage.graphs
->>>>>>> 6ea1fe93
                 [3, 5]
             """
             if index_set is None:
@@ -4077,10 +3760,7 @@
 
             EXAMPLES::
 
-<<<<<<< HEAD
-=======
                 sage: # needs sage.graphs
->>>>>>> 6ea1fe93
                 sage: space = RootSystem(['A',5]).weight_space()
                 sage: alpha = RootSystem(['A',5]).weight_space().simple_roots()
                 sage: alpha[1].to_dominant_chamber()
@@ -4159,13 +3839,8 @@
             EXAMPLES::
 
                 sage: space = RootSystem(['A',5]).weight_space()
-<<<<<<< HEAD
-                sage: alpha = RootSystem(['A',5]).weight_space().simple_roots()
-                sage: alpha[1].reduced_word()
-=======
                 sage: alpha = RootSystem(['A',5]).weight_space().simple_roots()         # needs sage.graphs
                 sage: alpha[1].reduced_word()                                           # needs sage.graphs
->>>>>>> 6ea1fe93
                 [2, 3, 4, 5]
                 sage: alpha[1].reduced_word([1,2])                                      # needs sage.graphs
                 [2]
@@ -4292,19 +3967,11 @@
                 []
                 sage: L.rho().pred()
                 []
-<<<<<<< HEAD
-                sage: (-L.rho()).pred()
-                [Lambda[1] - 2*Lambda[2] - Lambda[3],
-                 -2*Lambda[1] + Lambda[2] - 2*Lambda[3],
-                 -Lambda[1] - 2*Lambda[2] + Lambda[3]]
-                sage: (-L.rho()).pred(index_set=[1])
-=======
                 sage: (-L.rho()).pred()                                                 # needs sage.graphs
                 [Lambda[1] - 2*Lambda[2] - Lambda[3],
                  -2*Lambda[1] + Lambda[2] - 2*Lambda[3],
                  -Lambda[1] - 2*Lambda[2] + Lambda[3]]
                 sage: (-L.rho()).pred(index_set=[1])                                    # needs sage.graphs
->>>>>>> 6ea1fe93
                 [Lambda[1] - 2*Lambda[2] - Lambda[3]]
             """
             return [ self.simple_reflection(i) for i in self.descents(index_set) ]
@@ -4506,17 +4173,10 @@
 
             EXAMPLES::
 
-<<<<<<< HEAD
-                sage: C3_rl = RootSystem(['C',3]).root_lattice()
-                sage: C3_rl.simple_root(3).weyl_action([1,2]).associated_reflection()
-                (1, 2, 3, 2, 1)
-                sage: C3_rl.simple_root(2).associated_reflection()
-=======
                 sage: C3_rl = RootSystem(['C',3]).root_lattice()                        # needs sage.graphs
                 sage: C3_rl.simple_root(3).weyl_action([1,2]).associated_reflection()   # needs sage.graphs
                 (1, 2, 3, 2, 1)
                 sage: C3_rl.simple_root(2).associated_reflection()                      # needs sage.graphs
->>>>>>> 6ea1fe93
                 (2,)
 
             """
@@ -4587,14 +4247,9 @@
                 sage: mu = wl.from_vector(vector([1,0,-2]))
                 sage: mu
                 Lambda[1] - 2*Lambda[3]
-<<<<<<< HEAD
-                sage: mudom, rw = mu.to_dominant_chamber(positive=False, reduced_word=True)
-                sage: mudom, rw
-=======
                 sage: mudom, rw = mu.to_dominant_chamber(positive=False,                # needs sage.graphs
                 ....:                                    reduced_word=True)
                 sage: mudom, rw                                                         # needs sage.graphs
->>>>>>> 6ea1fe93
                 (-Lambda[2] - Lambda[3], [1, 2])
 
             Acting by a (reduced) word::
@@ -4660,13 +4315,8 @@
             EXAMPLES::
 
                 sage: wl = RootSystem(['A',2,1]).weight_lattice(extended=True)
-<<<<<<< HEAD
-                sage: al = wl.null_root()
-                sage: al.weyl_stabilizer()
-=======
                 sage: al = wl.null_root()                                               # needs sage.graphs
                 sage: al.weyl_stabilizer()                                              # needs sage.graphs
->>>>>>> 6ea1fe93
                 [0, 1, 2]
                 sage: wl = RootSystem(['A',4]).weight_lattice()
                 sage: mu = wl.from_vector(vector([1,1,0,0]))
