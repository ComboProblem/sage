r"""
Fast word datatype using an array of unsigned char.
"""
#*****************************************************************************
#       Copyright (C) 2014 Vincent Delecroix <20100.delecroix@gmail.com>
#
# This program is free software: you can redistribute it and/or modify
# it under the terms of the GNU General Public License as published by
# the Free Software Foundation, either version 2 of the License, or
# (at your option) any later version.
#                  http://www.gnu.org/licenses/
#*****************************************************************************

include 'sage/ext/interrupt.pxi'
include 'sage/ext/stdsage.pxi'
<<<<<<< HEAD
include "sage/misc/bitset.pxi"
=======
include "sage/data_structures/bitset.pxi"
>>>>>>> 819000f6

cimport cython
from sage.rings.integer cimport Integer, smallInteger
from sage.rings.rational cimport Rational
from libc.string cimport memcpy, memcmp
from sage.combinat.words.word_datatypes cimport WordDatatype

from cpython.number cimport PyIndex_Check, PyNumber_Check
from cpython.sequence cimport PySequence_Check
from cpython.slice cimport PySlice_Check, PySlice_GetIndicesEx

# the maximum value of a size_t
cdef size_t SIZE_T_MAX = -(<size_t> 1)

def reversed_word_iterator(WordDatatype_char w):
    r"""
    This function exists only because it is not possible to use yield in the
    special method ``__reversed__``.

    EXAMPLES::

        sage: W = Words([0,1,2])
        sage: w = W([0,1,0,0,1,2])
        sage: list(reversed(w)) # indirect doctest
        [2, 1, 0, 0, 1, 0]
    """
    cdef ssize_t i
    for i in range(w._length-1, -1, -1):
        yield w._data[i]

cdef class WordDatatype_char(WordDatatype):
    r"""
    A Fast class for words represented by an array ``unsigned char *``.

    Currently, only handles letters in [0,255].
    """
    cdef unsigned char * _data
    cdef size_t _length

    # _master is a just a reference to another Python object in case the finite
    # word is just a slice of another one. But because Cython takes care of
    # Python attributes *before* the call to __dealloc__ we need to duplicate
    # the information.
    cdef WordDatatype_char _master
    cdef int _is_slice

    def __cinit__(self):
        r"""
        Initialization of C attributes

        TESTS::

            sage: Words([0,1])([])
            word:
        """
        self._data = NULL
        self._length = 0
        self._is_slice = 0

    def __init__(self, parent, data):
        r"""
        Constructor

        TESTS::

            sage: W = Words([0,1,2,3])
            sage: W([0,1,2,3])
            word: 0123
            sage: W(iter([0,1,2,3]))
            word: 0123
        """
        self._parent = parent

        if not PySequence_Check(data):
            data = list(data)
        if data:
            self._set_data(data)

    @cython.boundscheck(False) # assume that indexing will not cause any IndexErrors
    @cython.wraparound(False)  # not check not correctly handle negative indices
    cdef _set_data(self, data):
        r"""
        set the attribute ._data and ._length from the sequence data
        (usually data is a word, a tuple or a list)
        """
        cdef size_t i
        self._length = len(data)
        self._data = <unsigned char *> sage_malloc(self._length * sizeof(unsigned char))
        if self._data == NULL:
            raise MemoryError

        for i in range(self._length):
            self._data[i] = data[i]

    def __dealloc__(self):
        r"""
        Deallocate memory only if self uses it own memory.

        Note that ``sage_free`` will not deallocate memory if self is the
        master of another word.
        """
        # it is strictly forbidden here to access _master here! (it will be set
        # to None most of the time)
        if self._is_slice == 0:
            sage_free(self._data)

    def __nonzero__(self):
        r"""
        Test whether the word is not empty.

        EXAMPLES::

            sage: W = Words([0,3,5])
            sage: bool(W([0,3,3,5]))
            True
            sage: bool(W([]))
            False
        """
        return self._length != 0

    def is_empty(self):
        r"""
        Return whether the word is empty.

        EXAMPLES::

            sage: W = Words([0,1,2])
            sage: W([0,1,2,2]).is_empty()
            False
            sage: W([]).is_empty()
            True
        """
        return not self

    def __len__(self):
        r"""
        Return the length of the word as a Python integer.

        TESTS::

            sage: W = Words([0,1,2,3])
            sage: w = W([0,1,2,0,3,2,1])
            sage: len(w)
            7
            sage: type(len(w))
            <type 'int'>
        """
        return self._length

    def length(self):
        r"""
        Return the length of the word as a Sage integer.

        EXAMPLES::

            sage: W = Words([0,1,2,3,4])
            sage: w = W([0,1,2,0,3,2,1])
            sage: w.length()
            7
            sage: type(w.length())
            <type 'sage.rings.integer.Integer'>
            sage: type(len(w))
            <type 'int'>
        """
        return smallInteger(self._length)

    def letters(self):
        r"""
        Return the list of letters that appear in this word, listed in the
        order of first appearance.

        EXAMPLES::

            sage: W = Words(5)
            sage: W([1,3,1,2,2,3,1]).letters()
            [1, 3, 2]
        """
        cdef bitset_t seen
        bitset_init(seen, 256) # allocation + initialization to 0

        cdef size_t i
        cdef list res = []
        cdef unsigned char letter
        for i in range(self._length):
            letter = self._data[i]
            if not bitset_in(seen, letter):
                bitset_add(seen, letter)
                res.append(letter)
        bitset_free(seen)
        return res

    cdef _new_c(self, unsigned char * data, size_t length, WordDatatype_char master):
        r"""
        TO DISCUSS: in Integer (sage.rings.integer) this method is actually an
        external function. But we might want to have several possible inheritance.
        """
<<<<<<< HEAD
        cdef WordDatatype_char other = PY_NEW_SAME_TYPE(self)
=======
        cdef type t = type(self)
        cdef WordDatatype_char other = t.__new__(t)
>>>>>>> 819000f6
        other._data = data
        other._master = master # can be None
        other._is_slice = 0 if master is None else 1
        other._length = length
        other._parent = self._parent

        return other

    def __hash__(self):
        r"""
        Return the hash value.

        EXAMPLES::

            sage: W = Words([0,1,2])
            sage: W([0,1,0,1,0,0,0], datatype='list').__hash__()
            102060647
            sage: W([0,1,0,1,0,0,0], datatype='char').__hash__()
            102060647
        """
        cdef int res = 5381
        cdef size_t i
        if self._hash is None:
            for i in range(min(1024,self._length)):
                res = ((res << 5) + res) + self._data[i]
            self._hash = res
        return self._hash

    def __richcmp__(self, other, op):
        r"""
        INPUT:

        - ``other`` -- a word (WordDatatype_char)
        - ``op`` -- int, from 0 to 5

        TESTS::

            sage: W = Words(range(100))
            sage: w = W(range(10) * 2)
            sage: w == w
            True
            sage: w != w
            False
            sage: w[:-1] != w[1:]
            True
            sage: w < w[1:] and w[1:] > w
            True
            sage: w > w[1:] or w[1:] < w
            False
        """
        # 0: <
        # 1: <=
        # 2: ==
        # 3: !=
        # 4: >
        # 5: >=
        if not isinstance(other, WordDatatype_char):
            return NotImplemented

        # word of different lengths are not equal!
        if (op == 2 or op == 3) and (<WordDatatype_char> self)._length != (<WordDatatype_char> other)._length:
            return op == 3

        cdef int test = (<WordDatatype_char> self)._lexico_cmp(other)
        if test < 0:
            return op < 2 or op == 3
        elif test > 0:
            return op > 3
        else:
            return op == 1 or op == 2 or op == 5

    def __cmp__(self, other):
        r"""
        INPUT:

        - ``other`` -- a word (WordDatatype_char)

        TESTS::

            sage: W = Words([0,1,2,3])
            sage: cmp(W([0,1,0]), W([0,1,0]))
            0
            sage: cmp(W([0,1,0,0]), W([0,1,1]))
            -1
        """
        if not isinstance(other, WordDatatype_char):
            return NotImplemented

        cdef int test = self._lexico_cmp(other)
        if test:
            return test
        return (<Py_ssize_t> self._length) - (<Py_ssize_t> (<WordDatatype_char> other)._length)

    cdef int _lexico_cmp(self, WordDatatype_char other) except -2:
        r"""
        Lexicographic comparison of self and other up to
        the letter at position min(len(self),len(other))
        """
        cdef size_t l = min(self._length, other._length)

        sig_on()
        cdef int test = memcmp(<void *> (<WordDatatype_char> self)._data,
                      <void *> (<WordDatatype_char> other)._data,
                      l * sizeof(unsigned char))
        sig_off()

        if test == 0:
            return 0
        if test < 0:
            return -1
        else:
            return 1

    def __getitem__(self, key):
        r"""
        INPUT:

        - ``key`` -- index

        TESTS::

            sage: W = Words([0,1,2,3])
            sage: w = W([0,1,0,2,0,3,1,2,3])
            sage: w[0]
            0
            sage: w[2]
            0
            sage: w[1:]
            word: 10203123
            sage: w[5::-2]
            word: 321

            sage: w = W([randint(0,3) for _ in range(20)])
            sage: list(w) == [w[i] for i in range(len(w))]
            True

            sage: w['foo':'bar']
            Traceback (most recent call last):
            ...
            TypeError: slice indices must be integers or None or have an __index__ method

        Check a weird behavior of PySlice_GetIndicesEx (:trac:`17056`)::

            sage: w[1:0]
            word:
        """
        cdef Py_ssize_t i, start, stop, step, slicelength
        cdef unsigned char * data
        cdef size_t j,k
        if PySlice_Check(key):
            # here the key is a slice
            PySlice_GetIndicesEx(key,
                    self._length,
                    &start, &stop, &step,
                    &slicelength) 
            if slicelength == 0:
                return self._new_c(NULL, 0, None)
            if step == 1:
                return self._new_c(self._data+start, stop-start, self)
            data = <unsigned char *> sage_malloc(slicelength * sizeof(unsigned char))
            j = 0
            for k in range(start,stop,step):
                data[j] = self._data[k]
                j += 1
            return self._new_c(data, slicelength, None)

        elif PyIndex_Check(key):
            # here the key is an int
            i = key    # cast key into a size_t
            if i < 0:
                i += self._length;
            if i < 0 or i >= self._length:
                raise IndexError("word index out of range")
            return self._data[i]

        raise TypeError("word indices must be integers")

    def __iter__(self):
        r"""
        Iterator over the letter of self

        EXAMPLES::

            sage: W = Words([0,1,2,3])
            sage: for i in W([0,0,1,0]):  # indirect doctest
            ....:     print i,
            0 0 1 0
        """
        cdef size_t i
        for i in range(self._length):
            yield self._data[i]

    def __reversed__(self):
        r"""
        Reversed iterator over the letter of self

        EXAMPLES::

            sage: W = Words([0,1,2,3])
            sage: list(reversed(W([0,0,1,0]))) # indirect doctest
            [0, 1, 0, 0]

        TESTS::

            sage: list(reversed(W([])))
            []
            sage: list(reversed(W([1])))
            [1]
        """
        return reversed_word_iterator(self)

    cdef _concatenate(self, WordDatatype_char other):
        cdef unsigned char * data
        data = <unsigned char *> sage_malloc((self._length + other._length) * sizeof(unsigned char))
        if data == NULL:
            raise MemoryError

        sig_on()
        memcpy(data, self._data, self._length * sizeof(unsigned char))
        memcpy(data+self._length, other._data, other._length * sizeof(unsigned char))
        sig_off()

        return self._new_c(data, self._length + other._length, None)

    def __mul__(self, other):
        r"""
        Concatenation of ``self`` and ``other``.

        TESTS:

            sage: W = Words(IntegerRange(0,255))
            sage: W([0,1]) * W([2,0])
            word: 0120

        The result is automatically converted to a WordDatatype_char. Currently we can
        even do::

            sage: w = W([0,1,2,3])
            sage: w * [4,0,4,0]
            word: 01234040
        """
        cdef WordDatatype_char w

        if isinstance(other, WordDatatype_char):
            return (<WordDatatype_char> self)._concatenate(other)

        elif PySequence_Check(other):
            # we convert other to a WordDatatype_char and perform the concatenation
            w = (<WordDatatype_char> self)._new_c(NULL, 0, None)
            w._set_data(other)
            return (<WordDatatype_char> self)._concatenate(w)

        raise TypeError("not able to initialize a word from {}".format(other))

    def __pow__(self, exp, mod):
        r"""
        Power

        INPUT:

        -  ``exp``  - an integer, a rational, a float number or plus infinity.

        TESTS::

            sage: W = Words(range(20))
            sage: w = W([0,1,2,3])
            sage: w
            word: 0123
            sage: w ** (1/2)
            word: 01
            sage: w ** 2
            word: 01230123
            sage: w ** 3
            word: 012301230123
            sage: w ** (7/2)
            word: 01230123012301
            sage: len(((w ** 2) ** 3) ** 5) == len(w) * 2 * 3 * 5
            True

        Infinite exponents::

            sage: W([0,1]) ** Infinity
            word: 0101010101010101010101010101010101010101...
        """
        if not PyNumber_Check(exp):
            raise ValueError("the exponent must be a number or infinity")
        if mod is not None:
            raise ValueError("a word can not be taken modulo")

        if exp == float('inf'):
            from sage.rings.infinity import Infinity
            fcn = lambda n: self[n % self.length()]
            return self._parent(fcn, length=Infinity)

        if exp < 0:
            raise ValueError("can not take negative power of a word")

        cdef WordDatatype_char w = self
        cdef size_t i, rest

        if type(exp) is Rational:
            if w._length % exp.denominator():
                raise ValueError("undefined")
            i = exp.floor()
            rest = (exp - exp.floor()) * w._length
        else:
            i = exp
            rest = 0

        # first handle the cases (i*length + rest) <= length and return the
        # corresponding prefix of self
        if i == 1 and rest == 0:
            return self
        if w._length == 0:
            return w._new_c(NULL, 0, None)
        if i == 0:
            if rest == 0:
                return w._new_c(NULL, 0, None)
            else:
                return w._new_c(w._data, rest, self)

        # now consider non trivial powers
        if w._length > SIZE_T_MAX / (i+1):
            raise OverflowError("the length of the result is too large")
        cdef size_t new_length = w._length * i + rest
        cdef unsigned char * data = <unsigned char *> sage_malloc(new_length * sizeof(unsigned char))
        if data == NULL:
            raise MemoryError

        cdef Py_ssize_t j = w._length
        memcpy(data, w._data, j * sizeof(unsigned char))
        while 2*j < new_length:
            memcpy(data + j, data, j * sizeof(unsigned char))
            j *= 2
        memcpy(data + j, data, (new_length - j) * sizeof(unsigned char))

        return w._new_c(data, new_length, None)

    @cython.boundscheck(False)
    def has_prefix(self, other):
        r"""
        Test whether ``other`` is a prefix of ``self``.

        INPUT:

        - ``other`` -- a word or a sequence (e.g. tuple, list)

        EXAMPLES::

            sage: W = Words([0,1,2])
            sage: w = W([0,1,1,0,1,2,0])
            sage: w.has_prefix([0,1,1])
            True
            sage: w.has_prefix([0,1,2])
            False
            sage: w.has_prefix(w)
            True
            sage: w.has_prefix(w[:-1])
            True
            sage: w.has_prefix(w[1:])
            False
        """
        cdef size_t i
        cdef WordDatatype_char w

        if isinstance(other, WordDatatype_char):
            # C level
            w = <WordDatatype_char> other
            if w._length > self._length:
                return False
            return memcmp(self._data, w._data, w._length) == 0

        elif PySequence_Check(other):
            # python level
            if len(other) > self._length:
                return False

            for i in range(len(other)):
                if other[i] != self._data[i]:
                    return False
            return True

        raise TypeError("not able to initialize a word from {}".format(other))

    def is_square(self):
        r"""
        Returns True if self is a square, and False otherwise.

        EXAMPLES::

            sage: w = Word([n % 4 for n in range(48)], alphabet=[0,1,2,3])
            sage: w.is_square()
            True

        ::

            sage: w = Word([n % 4 for n in range(49)], alphabet=[0,1,2,3])
            sage: w.is_square()
            False
            sage: (w*w).is_square()
            True

        TESTS:

        The above tests correspond to the present class (char)::

            sage: type(w)
            <class 'sage.combinat.words.word.FiniteWord_char'>

        ::

            sage: Word([], alphabet=[0,1]).is_square()
            True
            sage: Word([0], alphabet=[0,1]).is_square()
            False
            sage: Word([0,0], alphabet=[0,1]).is_square()
            True
        """
        cdef size_t l
        if self._length % 2 != 0:
            return False
        else:
            l = self._length // 2
            return memcmp(self._data, 
                          self._data + l, 
                          l * sizeof(unsigned char)) == 0<|MERGE_RESOLUTION|>--- conflicted
+++ resolved
@@ -13,11 +13,7 @@
 
 include 'sage/ext/interrupt.pxi'
 include 'sage/ext/stdsage.pxi'
-<<<<<<< HEAD
-include "sage/misc/bitset.pxi"
-=======
 include "sage/data_structures/bitset.pxi"
->>>>>>> 819000f6
 
 cimport cython
 from sage.rings.integer cimport Integer, smallInteger
@@ -214,12 +210,8 @@
         TO DISCUSS: in Integer (sage.rings.integer) this method is actually an
         external function. But we might want to have several possible inheritance.
         """
-<<<<<<< HEAD
-        cdef WordDatatype_char other = PY_NEW_SAME_TYPE(self)
-=======
         cdef type t = type(self)
         cdef WordDatatype_char other = t.__new__(t)
->>>>>>> 819000f6
         other._data = data
         other._master = master # can be None
         other._is_slice = 0 if master is None else 1
