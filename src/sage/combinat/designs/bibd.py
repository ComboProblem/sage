r"""
Balanced Incomplete Block Designs (BIBD)

This module implements two constructions of Balanced Incomplete Block Designs:

* Steiner Triple Systems, i.e. `(v,3,1)`-BIBD.
* `K_4`-decompositions of `K_v`, i.e. `(v,4,1)`-BIBD.

These BIBD can be obtained through the :meth:`BalancedIncompleteBlockDesign`
method, available in Sage as ``designs.BalancedIncompleteBlockDesign``.

EXAMPLES::

    sage: designs.BalancedIncompleteBlockDesign(7,3)
    Incidence structure with 7 points and 7 blocks
    sage: designs.BalancedIncompleteBlockDesign(7,3).blocks()
    [[0, 1, 3], [0, 2, 4], [0, 5, 6], [1, 2, 6], [1, 4, 5], [2, 3, 5], [3, 4, 6]]
    sage: designs.BalancedIncompleteBlockDesign(13,4).blocks()
    [[0, 1, 2, 12], [0, 3, 6, 9], [0, 4, 8, 10], [0, 5, 7, 11], [1, 3, 8, 11],
     [1, 4, 7, 9], [1, 5, 6, 10], [2, 3, 7, 10], [2, 4, 6, 11], [2, 5, 8, 9],
     [3, 4, 5, 12], [6, 7, 8, 12], [9, 10, 11, 12]]

`K_4`-decompositions of `K_v`
-----------------------------

Decompositions of `K_v` into `K_4` (i.e. `(v,4,1)`-BIBD) are built following
Douglas Stinson's construction as presented in [Stinson2004]_ page 167. It is
based upon the construction of `(v\{4,5,8,9,12\})`-PBD (see the doc of
:meth:`PBD_4_5_8_9_12`), knowing that a `(v\{4,5,8,9,12\})`-PBD on `v` points
can always be transformed into a `((k-1)v+1,4,1)`-BIBD, which covers all
possible cases of `(v,4,1)`-BIBD.

Functions
---------
"""
from design_catalog import transversal_design
from block_design import BlockDesign
from sage.rings.arith import binomial
from sage.rings.arith import is_prime_power

def BalancedIncompleteBlockDesign(v,k,existence=False,use_LJCR=False):
    r"""
    Returns a BIBD of parameters `v,k`.

    A Balanced Incomplete Block Design of parameters `v,k` is a collection
    `\mathcal C` of `k`-subsets of `V=\{0,\dots,v-1\}` such that for any two
    distinct elements `x,y\in V` there is a unique element `S\in \mathcal C`
    such that `x,y\in S`.

    More general definitions sometimes involve a `\lambda` parameter, and we
    assume here that `\lambda=1`.

    For more information on BIBD, see the
    :wikipedia:`corresponding Wikipedia entry <Block_design#Definition_of_a_BIBD_.28or_2-design.29>`.

    INPUT:

    - ``v,k`` (integers)

    - ``existence`` (boolean) -- instead of building the design, returns:

        - ``True`` -- meaning that Sage knows how to build the design

        - ``Unknown`` -- meaning that Sage does not know how to build the
          design, but that the design may exist (see :mod:`sage.misc.unknown`).

        - ``False`` -- meaning that the design does not exist.

    - ``use_LJCR`` (boolean) -- whether to query the La Jolla Covering
      Repository for the design when Sage does not know how to build it (see
      :meth:`~sage.combinat.designs.covering_design.best_known_covering_design_www`). This
      requires internet.

    .. SEEALSO::

        * :func:`steiner_triple_system`
        * :func:`v_4_1_BIBD`

    TODO:

        * Implement `(v,5,1)`-BIBD using `this text <http://www.argilo.net/files/bibd.pdf>`_.
        * Implement other constructions from the Handbook of Combinatorial
          Designs.

    EXAMPLES::

        sage: designs.BalancedIncompleteBlockDesign(7,3).blocks()
        [[0, 1, 3], [0, 2, 4], [0, 5, 6], [1, 2, 6], [1, 4, 5], [2, 3, 5], [3, 4, 6]]
        sage: B = designs.BalancedIncompleteBlockDesign(21,5, use_LJCR=True) # optional - internet
        sage: B                                                              # optional - internet
        Incidence structure with 21 points and 21 blocks
        sage: B.blocks()                                                     # optional - internet
        [[0, 1, 2, 3, 20], [0, 4, 8, 12, 16], [0, 5, 10, 15, 19],
         [0, 6, 11, 13, 17], [0, 7, 9, 14, 18], [1, 4, 11, 14, 19],
         [1, 5, 9, 13, 16], [1, 6, 8, 15, 18], [1, 7, 10, 12, 17],
         [2, 4, 9, 15, 17], [2, 5, 11, 12, 18], [2, 6, 10, 14, 16],
         [2, 7, 8, 13, 19], [3, 4, 10, 13, 18], [3, 5, 8, 14, 17],
         [3, 6, 9, 12, 19], [3, 7, 11, 15, 16], [4, 5, 6, 7, 20],
         [8, 9, 10, 11, 20], [12, 13, 14, 15, 20], [16, 17, 18, 19, 20]]
        sage: designs.BalancedIncompleteBlockDesign(20,5, use_LJCR=True) # optional - internet
        Traceback (most recent call last):
        ...
        ValueError: No such design exists !

    TESTS::

        sage: designs.BalancedIncompleteBlockDesign(85,5,existence=True)
        True
        sage: _ = designs.BalancedIncompleteBlockDesign(85,5)

    A BIBD from a Finite Projective Plane::

        sage: _ = designs.BalancedIncompleteBlockDesign(21,5)

    A trivial BIBD::

        sage: designs.BalancedIncompleteBlockDesign(10,10)
        Incidence structure with 10 points and 1 blocks
    """
    if ((binomial(v,2)%binomial(k,2) != 0) or
        (v-1)%(k-1) != 0):
        if existence:
            return False
        raise ValueError("No such design exists !")
<<<<<<< HEAD
=======

    if k == v:
        return BlockDesign(v,[range(v)], test=False)
>>>>>>> e722cb1f
    if k == 2:
        if existence:
            return True
        from itertools import combinations
        return BlockDesign(v, combinations(range(v),2), test = False)
    if k == 3:
        if existence:
            return bool((n%6) in [1,3])
        return steiner_triple_system(v)
    if k == 4:
        if existence:
            return bool((n%12) in [1,4])
        return BlockDesign(v, v_4_1_BIBD(v), test = False)
    if BIBD_from_TD(v,k,existence=True):
        if existence:
            return True
        return BlockDesign(v, BIBD_from_TD(v,k))
    if v == (k-1)**2+k and is_prime_power(k-1):
        if existence:
            return True
        from block_design import projective_plane
        return projective_plane(k-1)
    if use_LJCR:
        from covering_design import best_known_covering_design_www
        B = best_known_covering_design_www(v,k,2)

        # Is it a BIBD or just a good covering ?
        expected_n_of_blocks = binomial(v,2)/binomial(k,2)
        if B.low_bd() > expected_n_of_blocks:
            if existence:
                return False
            raise ValueError("No such design exists !")
        B = B.incidence_structure()
        if len(B.blcks) == expected_n_of_blocks:
            if existence:
                return True
            else:
                return B

    if existence:
        from sage.misc.unknown import Unknown
        return Unknown
    else:
        raise ValueError("I don't know how to build this design.")

def steiner_triple_system(n):
    r"""
    Returns a Steiner Triple System

    A Steiner Triple System (STS) of a set `\{0,...,n-1\}`
    is a family `S` of 3-sets such that for any `i \not = j`
    there exists exactly one set of `S` in which they are
    both contained.

    It can alternatively be thought of as a factorization of
    the complete graph `K_n` with triangles.

    A Steiner Triple System of a `n`-set exists if and only if
    `n \equiv 1 \pmod 6` or `n \equiv 3 \pmod 6`, in which case
    one can be found through Bose's and Skolem's constructions,
    respectively [AndHonk97]_.

    INPUT:

    - ``n`` returns a Steiner Triple System of `\{0,...,n-1\}`

    EXAMPLE:

    A Steiner Triple System on `9` elements ::

        sage: sts = designs.steiner_triple_system(9)
        sage: sts
        Incidence structure with 9 points and 12 blocks
        sage: list(sts)
        [[0, 1, 5], [0, 2, 4], [0, 3, 6], [0, 7, 8], [1, 2, 3], [1, 4, 7], [1, 6, 8], [2, 5, 8], [2, 6, 7], [3, 4, 8], [3, 5, 7], [4, 5, 6]]

    As any pair of vertices is covered once, its parameters are ::

        sage: sts.parameters(t=2)
        (2, 9, 3, 1)

    An exception is raised for invalid values of ``n`` ::

        sage: designs.steiner_triple_system(10)
        Traceback (most recent call last):
        ...
        ValueError: Steiner triple systems only exist for n = 1 mod 6 or n = 3 mod 6

    REFERENCE:

    .. [AndHonk97] A short course in Combinatorial Designs,
      Ian Anderson, Iiro Honkala,
      Internet Editions, Spring 1997,
      http://www.utu.fi/~honkala/designs.ps
    """

    name = "Steiner Triple System on "+str(n)+" elements"

    if n%6 == 3:
        t = (n-3)/6
        Z = range(2*t+1)

        T = lambda (x,y) : x + (2*t+1)*y

        sts = [[(i,0),(i,1),(i,2)] for i in Z] + \
            [[(i,k),(j,k),(((t+1)*(i+j)) % (2*t+1),(k+1)%3)] for k in range(3) for i in Z for j in Z if i != j]

    elif n%6 == 1:

        t = (n-1)/6
        N = range(2*t)
        T = lambda (x,y) : x+y*t*2 if (x,y) != (-1,-1) else n-1

        L1 = lambda i,j : (i+j) % (int((n-1)/3))
        L = lambda i,j : L1(i,j)/2 if L1(i,j)%2 == 0 else t+(L1(i,j)-1)/2

        sts = [[(i,0),(i,1),(i,2)] for i in range(t)] + \
            [[(-1,-1),(i,k),(i-t,(k+1) % 3)] for i in range(t,2*t) for k in [0,1,2]] + \
            [[(i,k),(j,k),(L(i,j),(k+1) % 3)] for k in [0,1,2] for i in N for j in N if i < j]

    else:
        raise ValueError("Steiner triple systems only exist for n = 1 mod 6 or n = 3 mod 6")

    from sage.sets.set import Set
    sts = Set(map(lambda x: Set(map(T,x)),sts))

    return BlockDesign(n, sts, name=name)

def BIBD_from_TD(v,k,existence=False):
    r"""
    Returns a BIBD through TD-based constructions.

    INPUT:

    - ``v,k`` (integers) -- computes a `(v,k,1)`-BIBD.

    - ``existence`` (boolean) -- instead of building the design, returns:

        - ``True`` -- meaning that Sage knows how to build the design

        - ``Unknown`` -- meaning that Sage does not know how to build the
          design, but that the design may exist (see :mod:`sage.misc.unknown`).

        - ``False`` -- meaning that the design does not exist.

    This method implements three constructions:

    - If there exists a `TD(k,v)` and a `(v,k,1)`-BIBD then there exists a
      `(kv,k,1)`-BIBD.

      The BIBD is obtained from all blocks of the `TD`, and from the blocks of
      the `(v,k,1)`-BIBDs defined over the `k` groups of the `TD`.

    - If there exists a `TD(k,v)` and a `(v+1,k,1)`-BIBD then there exists a
      `(kv+1,k,1)`-BIBD.

      The BIBD is obtained from all blocks of the `TD`, and from the blocks of
      the `(v+1,k,1)`-BIBDs defined over the sets `V_1\cup \infty,\dots,V_k\cup
      \infty` where the `V_1,\dots,V_k` are the groups of the TD.

    - If there exists a `TD(k,v)` and a `(v+k,k,1)`-BIBD then there exists a
      `(kv+k,k,1)`-BIBD.

      The BIBD is obtained from all blocks of the `TD`, and from the blocks of
      the `(v+k,k,1)`-BIBDs defined over the sets `V_1\cup
      \{\infty_1,\dots,\infty_k\},\dots,V_k\cup \{\infty_1,\dots,\infty_k\}`
      where the `V_1,\dots,V_k` are the groups of the TD. By making sure that
      all copies of the `(v+k,k,1)`-BIBD contain the block
      `\{\infty_1,\dots,\infty_k\}`, the result is also a BIBD.

    These constructions can be found in
    `<http://www.argilo.net/files/bibd.pdf>`_.

    EXAMPLES:

    First construction::

        sage: from sage.combinat.designs.bibd import BIBD_from_TD
        sage: BIBD_from_TD(25,5,existence=True)
        True
        sage: _ = BlockDesign(25,BIBD_from_TD(25,5))

    Second construction::

        sage: from sage.combinat.designs.bibd import BIBD_from_TD
        sage: BIBD_from_TD(21,5,existence=True)
        True
        sage: _ = BlockDesign(21,BIBD_from_TD(21,5))

    Third construction::

        sage: from sage.combinat.designs.bibd import BIBD_from_TD
        sage: BIBD_from_TD(85,5,existence=True)
        True
        sage: _ = BlockDesign(85,BIBD_from_TD(85,5))

    No idea::

        sage: from sage.combinat.designs.bibd import BIBD_from_TD
        sage: BIBD_from_TD(20,5,existence=True)
        Unknown
        sage: BIBD_from_TD(20,5)
        Traceback (most recent call last):
        ...
        NotImplementedError: I do not know how to build this BIBD!
    """
    from orthogonal_arrays import transversal_design

    # First construction
    if (v%k == 0 and
        BalancedIncompleteBlockDesign(v//k,k,existence=True) and
        transversal_design(k,v//k,existence=True)):

        if existence:
            return True

        v = v//k
        BIBDvk = BalancedIncompleteBlockDesign(v,k)
        TDkv = transversal_design(k,v,check=False)

        BIBD = TDkv
        for i in range(k):
            BIBD.extend([[x+i*v for x in B] for B in BIBDvk])

    # Second construction
    elif ((v-1)%k == 0 and
        BalancedIncompleteBlockDesign((v-1)//k+1,k,existence=True) and
        transversal_design(k,(v-1)//k,existence=True)):

        if existence:
            return True

        v = (v-1)//k
        BIBDv1k = BalancedIncompleteBlockDesign(v+1,k)
        TDkv = transversal_design(k,v,check=False)

        inf = v*k
        BIBD = TDkv
        for i in range(k):
            BIBD.extend([[inf if x == v else x+i*v for x in B] for B in BIBDv1k])

    # Third construction
    elif ((v-k)%k == 0 and
        BalancedIncompleteBlockDesign((v-k)//k+k,k,existence=True) and
        transversal_design(k,(v-k)//k,existence=True)):

        if existence:
            return True

        v = (v-k)//k
        BIBDvpkk = BalancedIncompleteBlockDesign(v+k,k)
        TDkv = transversal_design(k,v,check=False)
        inf = v*k
        BIBD = TDkv

        # makes sure that [v,...,v+k-1] is a block of BIBDvpkk. Then, we remove it.
        BIBDvpkk = _relabel_bibd(BIBDvpkk,v+k)
        BIBDvpkk = [B for B in BIBDvpkk if min(B) < v]

        for i in range(k):
            BIBD.extend([[(x-v)+inf if x >= v else x+i*v for x in B] for B in BIBDvpkk])

        BIBD.append(range(k*v,v*k+k))

    # No idea ...
    else:
        if existence:
            from sage.misc.unknown import Unknown
            return Unknown
        else:
            raise NotImplementedError("I do not know how to build this BIBD!")

    return BIBD

def v_4_1_BIBD(v, check=True):
    r"""
    Returns a `(v,4,1)`-BIBD.

    A `(v,4,1)`-BIBD is an edge-decomposition of the complete graph `K_v` into
    copies of `K_4`. For more information, see
    :meth:`BalancedIncompleteBlockDesign`. It exists if and only if `v\equiv 1,4
    \pmod {12}`.

    See page 167 of [Stinson2004]_ for the construction details.

    .. SEEALSO::

        * :meth:`BalancedIncompleteBlockDesign`

    INPUT:

    - ``v`` (integer) -- number of points.

    - ``check`` (boolean) -- whether to check that output is correct before
      returning it. As this is expected to be useless (but we are cautious
      guys), you may want to disable it whenever you want speed. Set to ``True``
      by default.

    EXAMPLES::

        sage: from sage.combinat.designs.bibd import v_4_1_BIBD  # long time
        sage: for n in range(13,100):                            # long time
        ....:    if n%12 in [1,4]:                               # long time
        ....:       _ = v_4_1_BIBD(n, check = True)              # long time
    """
    from sage.rings.finite_rings.constructor import FiniteField
    k = 4
    if v == 0:
        return []
    if v <= 12 or v%12 not in [1,4]:
        raise ValueError("A K_4-decomposition of K_v exists iif v=2,4 mod 12, v>12 or v==0")

    # Step 1. Base cases.
    if v == 13:
        from block_design import projective_plane
        return projective_plane(3).blocks()
    if v == 16:
        from block_design import AffineGeometryDesign
        return AffineGeometryDesign(2,1,FiniteField(4,'x')).blocks()
    if v == 25:
        return [[0, 1, 17, 22], [0, 2, 11, 21], [0, 3, 15, 18], [0, 4, 7, 13],
                [0, 5, 12, 14], [0, 6, 19, 23], [0, 8, 16, 24], [0, 9, 10, 20],
                [1, 2, 3, 4], [1, 5, 6, 7], [1, 8, 12, 15], [1, 9, 13, 16],
                [1, 10, 11, 14], [1, 18, 20, 23], [1, 19, 21, 24], [2, 5, 15, 24],
                [2, 6, 9, 17], [2, 7, 14, 18], [2, 8, 22, 23], [2, 10, 12, 13],
                [2, 16, 19, 20], [3, 5, 16, 22], [3, 6, 11, 20], [3, 7, 12, 19],
                [3, 8, 9, 14], [3, 10, 17, 24], [3, 13, 21, 23], [4, 5, 10, 23],
                [4, 6, 8, 21], [4, 9, 18, 24], [4, 11, 15, 16], [4, 12, 17, 20],
                [4, 14, 19, 22], [5, 8, 13, 20], [5, 9, 11, 19], [5, 17, 18, 21],
                [6, 10, 15, 22], [6, 12, 16, 18], [6, 13, 14, 24], [7, 8, 11, 17],
                [7, 9, 15, 23], [7, 10, 16, 21], [7, 20, 22, 24], [8, 10, 18, 19],
                [9, 12, 21, 22], [11, 12, 23, 24], [11, 13, 18, 22], [13, 15, 17, 19],
                [14, 15, 20, 21], [14, 16, 17, 23]]
    if v == 28:
        return [[0, 1, 23, 26], [0, 2, 10, 11], [0, 3, 16, 18], [0, 4, 15, 20],
                [0, 5, 8, 9], [0, 6, 22, 25], [0, 7, 14, 21], [0, 12, 17, 27],
                [0, 13, 19, 24], [1, 2, 24, 27], [1, 3, 11, 12], [1, 4, 17, 19],
                [1, 5, 14, 16], [1, 6, 9, 10], [1, 7, 20, 25], [1, 8, 15, 22],
                [1, 13, 18, 21], [2, 3, 21, 25], [2, 4, 12, 13], [2, 5, 18, 20],
                [2, 6, 15, 17], [2, 7, 19, 22], [2, 8, 14, 26], [2, 9, 16, 23],
                [3, 4, 22, 26], [3, 5, 7, 13], [3, 6, 14, 19], [3, 8, 20, 23],
                [3, 9, 15, 27], [3, 10, 17, 24], [4, 5, 23, 27], [4, 6, 7, 8],
                [4, 9, 14, 24], [4, 10, 16, 21], [4, 11, 18, 25], [5, 6, 21, 24],
                [5, 10, 15, 25], [5, 11, 17, 22], [5, 12, 19, 26], [6, 11, 16, 26],
                [6, 12, 18, 23], [6, 13, 20, 27], [7, 9, 17, 18], [7, 10, 26, 27],
                [7, 11, 23, 24], [7, 12, 15, 16], [8, 10, 18, 19], [8, 11, 21, 27],
                [8, 12, 24, 25], [8, 13, 16, 17], [9, 11, 19, 20], [9, 12, 21, 22],
                [9, 13, 25, 26], [10, 12, 14, 20], [10, 13, 22, 23], [11, 13, 14, 15],
                [14, 17, 23, 25], [14, 18, 22, 27], [15, 18, 24, 26], [15, 19, 21, 23],
                [16, 19, 25, 27], [16, 20, 22, 24], [17, 20, 21, 26]]
    if v == 37:
        return [[0, 1, 3, 24], [0, 2, 23, 36], [0, 4, 26, 32], [0, 5, 9, 31],
                [0, 6, 11, 15], [0, 7, 17, 25], [0, 8, 20, 27], [0, 10, 18, 30],
                [0, 12, 19, 29], [0, 13, 14, 16], [0, 21, 34, 35], [0, 22, 28, 33],
                [1, 2, 4, 25], [1, 5, 27, 33], [1, 6, 10, 32], [1, 7, 12, 16],
                [1, 8, 18, 26], [1, 9, 21, 28], [1, 11, 19, 31], [1, 13, 20, 30],
                [1, 14, 15, 17], [1, 22, 35, 36], [1, 23, 29, 34], [2, 3, 5, 26],
                [2, 6, 28, 34], [2, 7, 11, 33], [2, 8, 13, 17], [2, 9, 19, 27],
                [2, 10, 22, 29], [2, 12, 20, 32], [2, 14, 21, 31], [2, 15, 16, 18],
                [2, 24, 30, 35], [3, 4, 6, 27], [3, 7, 29, 35], [3, 8, 12, 34],
                [3, 9, 14, 18], [3, 10, 20, 28], [3, 11, 23, 30], [3, 13, 21, 33],
                [3, 15, 22, 32], [3, 16, 17, 19], [3, 25, 31, 36], [4, 5, 7, 28],
                [4, 8, 30, 36], [4, 9, 13, 35], [4, 10, 15, 19], [4, 11, 21, 29],
                [4, 12, 24, 31], [4, 14, 22, 34], [4, 16, 23, 33], [4, 17, 18, 20],
                [5, 6, 8, 29], [5, 10, 14, 36], [5, 11, 16, 20], [5, 12, 22, 30],
                [5, 13, 25, 32], [5, 15, 23, 35], [5, 17, 24, 34], [5, 18, 19, 21],
                [6, 7, 9, 30], [6, 12, 17, 21], [6, 13, 23, 31], [6, 14, 26, 33],
                [6, 16, 24, 36], [6, 18, 25, 35], [6, 19, 20, 22], [7, 8, 10, 31],
                [7, 13, 18, 22], [7, 14, 24, 32], [7, 15, 27, 34], [7, 19, 26, 36],
                [7, 20, 21, 23], [8, 9, 11, 32], [8, 14, 19, 23], [8, 15, 25, 33],
                [8, 16, 28, 35], [8, 21, 22, 24], [9, 10, 12, 33], [9, 15, 20, 24],
                [9, 16, 26, 34], [9, 17, 29, 36], [9, 22, 23, 25], [10, 11, 13, 34],
                [10, 16, 21, 25], [10, 17, 27, 35], [10, 23, 24, 26], [11, 12, 14, 35],
                [11, 17, 22, 26], [11, 18, 28, 36], [11, 24, 25, 27], [12, 13, 15, 36],
                [12, 18, 23, 27], [12, 25, 26, 28], [13, 19, 24, 28], [13, 26, 27, 29],
                [14, 20, 25, 29], [14, 27, 28, 30], [15, 21, 26, 30], [15, 28, 29, 31],
                [16, 22, 27, 31], [16, 29, 30, 32], [17, 23, 28, 32], [17, 30, 31, 33],
                [18, 24, 29, 33], [18, 31, 32, 34], [19, 25, 30, 34], [19, 32, 33, 35],
                [20, 26, 31, 35], [20, 33, 34, 36], [21, 27, 32, 36]]

    # Step 2 : this is function PBD_4_5_8_9_12
    PBD = PBD_4_5_8_9_12((v-1)/(k-1),check=False)

    # Step 3 : Theorem 7.20
    bibd = BIBD_from_PBD(PBD,v,k,check=False)

    if check:
        _check_pbd(bibd,v,[k])

    return bibd

def BIBD_from_PBD(PBD,v,k,check=True,base_cases={}):
    r"""
    Returns a `(v,k,1)`-BIBD from a `(r,K)`-PBD where `r=(v-1)/(k-1)`.

    This is Theorem 7.20 from [Stinson2004]_.

    INPUT:

    - ``v,k`` -- integers.

    - ``PBD`` -- A PBD on `r=(v-1)/(k-1)` points, such that for any block of
      ``PBD`` of size `s` there must exist a `((k-1)s+1,k,1)`-BIBD.

    - ``check`` (boolean) -- whether to check that output is correct before
      returning it. As this is expected to be useless (but we are cautious
      guys), you may want to disable it whenever you want speed. Set to ``True``
      by default.

    - ``base_cases`` -- caching system, for internal use.

    EXAMPLES::

        sage: from sage.combinat.designs.bibd import PBD_4_5_8_9_12
        sage: from sage.combinat.designs.bibd import BIBD_from_PBD
        sage: from sage.combinat.designs.bibd import _check_pbd
        sage: PBD = PBD_4_5_8_9_12(17)
        sage: bibd = _check_pbd(BIBD_from_PBD(PBD,52,4),52,[4])
    """
    r = (v-1)/(k-1)
    bibd = []
    for X in PBD:
        n = len(X)
        N = (k-1)*n+1
        if not (n,k) in base_cases:
            base_cases[n,k] = _relabel_bibd(BalancedIncompleteBlockDesign(N,k).blcks,N)

        for XX in base_cases[n,k]:
            if N-1 in XX:
                continue
            bibd.append([X[x//(k-1)] + (x%(k-1))*r for x in XX])

    for x in range(r):
        bibd.append([x+i*r for i in range(k-1)]+[v-1])

    if check:
        _check_pbd(bibd,v,[k])

    return bibd

def _check_pbd(B,v,S):
    r"""
    Checks that ``B`` is a PBD on `v` points with given block sizes.

    INPUT:

    - ``bibd`` -- a list of blocks

    - ``v`` (integer) -- number of points

    - ``S`` -- list of integers

    EXAMPLE::

        sage: designs.BalancedIncompleteBlockDesign(40,4).blocks() # indirect doctest
        [[0, 1, 2, 12], [0, 3, 6, 9], [0, 4, 8, 10],
         [0, 5, 7, 11], [0, 13, 26, 39], [0, 14, 25, 28],
         [0, 15, 27, 38], [0, 16, 22, 32], [0, 17, 23, 34],
        ...
    """
    from itertools import combinations
    from sage.graphs.graph import Graph

    if not all(len(X) in S for X in B):
        raise RuntimeError("This is not a nice honest PBD from the good old days !")

    g = Graph()
    m = 0
    for X in B:
        g.add_edges(list(combinations(X,2)))
        if g.size() != m+binomial(len(X),2):
            raise RuntimeError("This is not a nice honest PBD from the good old days !")
        m = g.size()

    if not (g.is_clique() and g.vertices() == range(v)):
        raise RuntimeError("This is not a nice honest PBD from the good old days !")

    return B

def _relabel_bibd(B,n,p=None):
    r"""
    Relabels the BIBD on `n` points and blocks of size k such that
    `\{0,...,k-2,n-1\},\{k-1,...,2k-3,n-1\},...,\{n-k,...,n-2,n-1\}` are blocks
    of the BIBD.

    INPUT:

    - ``B`` -- a list of blocks.

    - ``n`` (integer) -- number of points.

    - ``p`` (optional) -- the point that will be labeled with n-1.

    EXAMPLE::

        sage: designs.BalancedIncompleteBlockDesign(40,4).blocks() # indirect doctest
        [[0, 1, 2, 12], [0, 3, 6, 9], [0, 4, 8, 10],
         [0, 5, 7, 11], [0, 13, 26, 39], [0, 14, 25, 28],
         [0, 15, 27, 38], [0, 16, 22, 32], [0, 17, 23, 34],
        ...
    """
    if p is None:
        p = n-1
    found = 0
    last = n-1
    d = {}
    for X in B:
        if last in X:
            for x in X:
                if x == last:
                    continue
                d[x] = found
                found += 1
            if found == n-1:
                break
    d[p] = n-1
    return [[d[x] for x in X] for X in B]

def PBD_4_5_8_9_12(v, check=True):
    """
    Returns a `(v,\{4,5,8,9,12\})-`PBD on `v` elements.

    A `(v,\{4,5,8,9,12\})`-PBD exists if and only if `v\equiv 0,1 \pmod 4`. The
    construction implemented here appears page 168 in [Stinson2004]_.

    INPUT:

    - ``v`` (integer)

    - ``check`` (boolean) -- whether to check that output is correct before
      returning it. As this is expected to be useless (but we are cautious
      guys), you may want to disable it whenever you want speed. Set to ``True``
      by default.

    EXAMPLES::

        sage: designs.BalancedIncompleteBlockDesign(40,4).blocks() # indirect doctest
        [[0, 1, 2, 12], [0, 3, 6, 9], [0, 4, 8, 10],
         [0, 5, 7, 11], [0, 13, 26, 39], [0, 14, 25, 28],
         [0, 15, 27, 38], [0, 16, 22, 32], [0, 17, 23, 34],
        ...
    """
    if not v%4 in [0,1]:
        raise ValueError
    if v == 0:
        return []
    if v == 13:
        PBD = v_4_1_BIBD(v, check=False)
    elif v == 28:
        PBD = v_4_1_BIBD(v, check=False)
    elif v == 29:
        TD47 = transversal_design(4,7)
        four_more_sets = [[28]+[i*7+j for j in range(7)] for i in range(4)]
        PBD = TD47 + four_more_sets
    elif v == 41:
        TD59 = transversal_design(5,9)
        PBD = ([[x for x in X if x<41] for X in TD59]
                +[[i*9+j for j in range(9)] for i in range(4)]
                +[[36,37,38,39,40]])
    elif v == 44:
        TD59 = transversal_design(5,9)
        PBD = ([[x for x in X if x<44] for X in TD59]
                +[[i*9+j for j in range(9)] for i in range(4)]
                +[[36,37,38,39,40,41,42,43]])
    elif v == 45:
        TD59 = transversal_design(5,9)
        PBD = (TD59+[[i*9+j for j in range(9)] for i in range(5)])
    elif v == 48:
        TD4_12 = transversal_design(4,12)
        PBD = (TD4_12+[[i*12+j for j in range(12)] for i in range(4)])
    elif v == 49:
        # Lemma 7.16 : A (49,{4,13})-PBD
        TD4_12 = transversal_design(4,12)

        # Replacing the block of size 13 with a BIBD
        BIBD_13_4 = v_4_1_BIBD(13)
        for i in range(4):
            for B in BIBD_13_4:
                TD4_12.append([i*12+x if x != 12 else 48
                               for x in B])

        PBD = TD4_12
    else:
        t,u = _get_t_u(v)
        TD = transversal_design(5,t)
        TD = [[x for x in X if x<4*t+u] for X in TD]
        for B in [range(t*i,t*(i+1)) for i in range(4)]:
            TD.extend(_PBD_4_5_8_9_12_closure([B]))

        if u > 1:
            TD.extend(_PBD_4_5_8_9_12_closure([range(4*t,4*t+u)]))

        PBD = TD

    if check:
        _check_pbd(PBD,v,[4,5,8,9,12])

    return PBD

def _PBD_4_5_8_9_12_closure(B):
    r"""
    Makes sure all blocks of `B` have size in `\{4,5,8,9,12\}`.

    This is a helper function for :meth:`PBD_4_5_8_9_12`. Given that
    `\{4,5,8,9,12\}` is PBD-closed, any block of size not in `\{4,5,8,9,12\}`
    can be decomposed further.

    EXAMPLES::

        sage: designs.BalancedIncompleteBlockDesign(40,4).blocks() # indirect doctest
        [[0, 1, 2, 12], [0, 3, 6, 9], [0, 4, 8, 10],
         [0, 5, 7, 11], [0, 13, 26, 39], [0, 14, 25, 28],
         [0, 15, 27, 38], [0, 16, 22, 32], [0, 17, 23, 34],
        ...
    """
    BB = []
    for X in B:
        if len(X) not in [4,5,8,9,12]:
            PBD = PBD_4_5_8_9_12(len(X), check = False)
            X = [[X[i] for i in XX] for XX in PBD]
            BB.extend(X)
        else:
            BB.append(X)
    return BB

table_7_1 = {
    0:{'t':-4,'u':16,'s':2},
    1:{'t':-4,'u':17,'s':2},
    4:{'t':1,'u':0,'s':1},
    5:{'t':1,'u':1,'s':1},
    8:{'t':1,'u':4,'s':1},
    9:{'t':1,'u':5,'s':1},
    12:{'t':1,'u':8,'s':1},
    13:{'t':1,'u':9,'s':1},
    16:{'t':4,'u':0,'s':0},
    17:{'t':4,'u':1,'s':0},
    20:{'t':5,'u':0,'s':0},
    21:{'t':5,'u':1,'s':0},
    24:{'t':5,'u':4,'s':0},
    25:{'t':5,'u':5,'s':0},
    28:{'t':5,'u':8,'s':1},
    29:{'t':5,'u':9,'s':1},
    32:{'t':8,'u':0,'s':0},
    33:{'t':8,'u':1,'s':0},
    36:{'t':8,'u':4,'s':0},
    37:{'t':8,'u':5,'s':0},
    40:{'t':8,'u':8,'s':0},
    41:{'t':8,'u':9,'s':1},
    44:{'t':8,'u':12,'s':1},
    45:{'t':8,'u':13,'s':1},
    }


def _get_t_u(v):
    r"""
    Returns the parameters of table 7.1 from [Stinson2004]_.

    INPUT:

    - ``v`` (integer)

    EXAMPLE::

        sage: from sage.combinat.designs.bibd import _get_t_u
        sage: _get_t_u(20)
        (5, 0)
    """
    # Table 7.1
    v = int(v)
    global table_7_1
    d = table_7_1[v%48]
    s = v//48
    if s < d['s']:
        raise RuntimeError("This should not have happened.")
    t = 12*s+d['t']
    u = d['u']
    return t,u<|MERGE_RESOLUTION|>--- conflicted
+++ resolved
@@ -122,12 +122,10 @@
         if existence:
             return False
         raise ValueError("No such design exists !")
-<<<<<<< HEAD
-=======
-
     if k == v:
+        if existence:
+            return True
         return BlockDesign(v,[range(v)], test=False)
->>>>>>> e722cb1f
     if k == 2:
         if existence:
             return True
