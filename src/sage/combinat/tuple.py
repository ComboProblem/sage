--- conflicted
+++ resolved
@@ -47,19 +47,11 @@
 
     ::
 
-<<<<<<< HEAD
-        sage: K.<a> = GF(4, 'a')
-        sage: mset = [x for x in K if x != 0]
-        sage: Tuples(mset,2).list()
-        [(a, a), (a + 1, a), (1, a), (a, a + 1), (a + 1, a + 1), (1, a + 1),
-         (a, 1), (a + 1, 1), (1, 1)]
-=======
         sage: K.<a> = GF(4, 'a')                                                        # optional - sage.rings.finite_rings
         sage: mset = [x for x in K if x != 0]                                           # optional - sage.rings.finite_rings
         sage: Tuples(mset,2).list()                                                     # optional - sage.rings.finite_rings
-        [[a, a], [a + 1, a], [1, a], [a, a + 1], [a + 1, a + 1], [1, a + 1],
-         [a, 1], [a + 1, 1], [1, 1]]
->>>>>>> 853d0709
+        [(a, a), (a + 1, a), (1, a), (a, a + 1), (a + 1, a + 1), (1, a + 1),
+         (a, 1), (a + 1, 1), (1, 1)]
     """
     @staticmethod
     def __classcall_private__(cls, S, k):
