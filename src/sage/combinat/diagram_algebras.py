--- conflicted
+++ resolved
@@ -702,6 +702,37 @@
         BD = BrauerDiagrams(order)
         return BD(diag)
 
+    def check(self):
+        r"""
+        Check the validity of the input for ``self``.
+
+        TESTS::
+
+            sage: import sage.combinat.diagram_algebras as da
+            sage: bd = da.BrauerDiagrams(2)
+            sage: bd1 = bd([[1,2],[-1,-2]])  # indirect doctest
+            sage: bd2 = bd([[1,2,-1,-2]])    # indirect doctest
+            Traceback (most recent call last):
+            ...
+            ValueError: all blocks of {{-2, -1, 1, 2}} must be of size 2
+        """
+        super(BrauerDiagram, self).check()
+        if any(len(i) != 2 for i in self):
+            raise ValueError("all blocks of %s must be of size 2"%(self))
+
+    def _repr_(self):
+        r"""
+        Return a string representation of a Brauer diagram.
+
+        TESTS::
+
+            sage: import sage.combinat.diagram_algebras as da
+            sage: bd = da.BrauerDiagrams(2)
+            sage: bd1 = bd([[1,2],[-1,-2]]); bd1
+            {{-2, -1}, {1, 2}}
+        """
+        return self.parent().options._dispatch(self, '_repr_', 'display')
+
     # add options to class
     class options(GlobalOptions):
         r"""
@@ -743,71 +774,6 @@
             sage: BA8([[1,-4],[2,4],[3,8],[-7,-2],[5,7],[6,-1],[-3,-5],[-6,-8]])
             B[24.38.57/35.27.68;21]
             sage: BrauerAlgebra.options._reset()
-        """
-        NAME = 'Brauer diagram'
-        module = 'sage.combinat.diagram_algebras'
-        option_class='BrauerDiagram'
-        display = dict(default="normal",
-                       description='Specifies how the Brauer diagrams should be printed',
-                       values=dict(normal="Using the normal representation",
-                                   compact="Using the compact representation"),
-                                   case_sensitive=False)
-
-    def check(self):
-        r"""
-        Check the validity of the input for ``self``.
-
-        TESTS::
-
-            sage: import sage.combinat.diagram_algebras as da
-            sage: bd = da.BrauerDiagrams(2)
-            sage: bd1 = bd([[1,2],[-1,-2]])  # indirect doctest
-            sage: bd2 = bd([[1,2,-1,-2]])    # indirect doctest
-            Traceback (most recent call last):
-            ...
-            ValueError: all blocks of {{-2, -1, 1, 2}} must be of size 2
-        """
-        super(BrauerDiagram, self).check()
-        if any(len(i) != 2 for i in self):
-            raise ValueError("all blocks of %s must be of size 2"%(self))
-
-    def _repr_(self):
-        r"""
-        Return a string representation of a Brauer diagram.
-
-        TESTS::
-
-            sage: import sage.combinat.diagram_algebras as da
-            sage: bd = da.BrauerDiagrams(2)
-            sage: bd1 = bd([[1,2],[-1,-2]]); bd1
-            {{-2, -1}, {1, 2}}
-        """
-        return self.parent().options._dispatch(self, '_repr_', 'display')
-
-    # add options to class
-    class options(GlobalOptions):
-        r"""
-        Set and display the global options for Brauer diagram (algebras). If no
-        parameters are set, then the function returns a copy of the options
-        dictionary.
-
-        The ``options`` to diagram algebras can be accessed as the method
-        :obj:`BrauerAlgebra.options` of :class:`BrauerAlgebra` and
-        related classes.
-
-        @OPTIONS@
-
-        EXAMPLES::
-
-            sage: R.<q> = QQ[]
-            sage: BA = BrauerAlgebra(2, q)
-            sage: E = BA([[1,2],[-1,-2]])
-            sage: E
-            B{{-2, -1}, {1, 2}}
-            sage: BrauerAlgebra.options.display="compact"  # known bug (Trac #24323)
-            sage: E                                        # known bug (Trac #24323)
-            B[12/12;]
-            sage: BrauerAlgebra.options._reset()           # known bug (Trac #24323)
         """
         NAME = 'Brauer diagram'
         module = 'sage.combinat.diagram_algebras'
@@ -1253,23 +1219,8 @@
     """
     Element = BrauerDiagram
     options = BrauerDiagram.options
-<<<<<<< HEAD
-
-    def __init__(self, order, category=None):
-        r"""
-        Initialize ``self``.
-
-        TESTS::
-
-            sage: import sage.combinat.diagram_algebras as da
-            sage: bd = da.BrauerDiagrams(2)
-            sage: TestSuite(bd).run() # long time
-        """
-        super(BrauerDiagrams, self).__init__(brauer_diagrams, order, category=category)
-=======
     _name = "Brauer"
     _diagram_func = brauer_diagrams
->>>>>>> 5e840637
 
     def __contains__(self, obj):
         r"""
@@ -3094,8 +3045,4 @@
 
 ##########################################################################
 # END BORROWED CODE
-<<<<<<< HEAD
-##########################################################################
-=======
-##########################################################################
->>>>>>> 5e840637
+##########################################################################