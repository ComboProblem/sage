--- conflicted
+++ resolved
@@ -62,8 +62,6 @@
     def __init__(self, parent, positions, facet_test=True):
         r"""
         Initializes a facet of the subword complex ``parent``.
-<<<<<<< HEAD
-=======
 
         EXAMPLES::
 
@@ -71,18 +69,11 @@
             sage: SC = SubwordComplex([1,2,1,2,1], W.w0)
             sage: F = SC([1,2]); F
             (1, 2)
->>>>>>> e8ad2a99
 
         TESTS::
 
             sage: W = CoxeterGroup(['A',2], index_set=[1,2])
             sage: SC = SubwordComplex([1,2,1,2,1], W.w0)
-<<<<<<< HEAD
-            sage: F = SC([1,2]); F
-            (1, 2)
-
-        TESTS::
-=======
             sage: SC([1,3])
             Traceback (most recent call last):
             ...
@@ -135,45 +126,10 @@
         .. SEEALSO::
 
             :meth:`extended_root_configuration`
->>>>>>> e8ad2a99
-
-            sage: W = CoxeterGroup(['A',2], index_set=[1,2])
-            sage: SC = SubwordComplex([1,2,1,2,1], W.w0)
-            sage: SC([1,3])
-            Traceback (most recent call last):
-            ...
-            ValueError: The given iterable [1, 3] is not a facet of the Subword complex of type ['A', 2] for Q = (1, 2, 1, 2, 1) and pi = [1, 2, 1]
-
-            sage: W = CoxeterGroup(['A',2], index_set=[1,2])
-<<<<<<< HEAD
-            sage: SC = SubwordComplex([1,2,1,2,1], W.w0)
-            sage: TestSuite(SC).run(verbose=True)
-            running ._test_an_element() . . . pass
-            running ._test_cardinality() . . . pass
-            running ._test_category() . . . pass
-            running ._test_elements() . . .
-              Running the test suite of self.an_element()
-              running ._test_category() . . . pass
-              running ._test_eq() . . . pass
-              running ._test_not_implemented_methods() . . . pass
-              running ._test_pickling() . . . pass
-              pass
-            running ._test_elements_eq_reflexive() . . . pass
-            running ._test_elements_eq_symmetric() . . . pass
-            running ._test_elements_eq_transitive() . . . pass
-            running ._test_elements_neq() . . . pass
-            running ._test_eq() . . . pass
-            running ._test_not_implemented_methods() . . . pass
-            running ._test_pickling() . . . pass
-            running ._test_some_elements() . . . pass
-        """
-        if facet_test and positions not in parent:
-            raise ValueError("The given iterable %s is not a facet of the %s" % (positions, parent))
-        Simplex.__init__(self, sorted(positions))
-        Element.__init__(self, parent)
-        self._extended_root_conf_indices = None
-        self._extended_weight_conf = None
-=======
+
+        EXAMPLES::
+
+            sage: W = CoxeterGroup(['A',2], index_set=[1,2])
             sage: w = W.from_reduced_word([1,2,1])
             sage: SC = SubwordComplex([1,2,1,2,1], w)
             sage: F = SC([1,2]); F
@@ -184,16 +140,11 @@
         if self._extended_root_conf_indices is None:
             self._extended_root_conf_indices = _extended_root_configuration_indices(self.parent().group(), self.parent().word(), self)
         return self._extended_root_conf_indices
->>>>>>> e8ad2a99
 
     def _root_configuration_indices(self):
         r"""
-<<<<<<< HEAD
-        Compare the subword complexes facets ``self`` and ``other``.
-=======
         Return the indices of the roots in ``self.group().roots()`` of
         the root configuration of ``self``.
->>>>>>> e8ad2a99
 
         Let `Q = q_1 \dots q_m \in S^*` and `w \in W`. The root
         configuration of a facet `I = [i_1, \dots, i_n]` of
@@ -204,11 +155,7 @@
         reflections `q_i` for `i \in [k-1] \smallsetminus I` in this
         order.
 
-<<<<<<< HEAD
-        - ``other`` -- another subword complex facet.
-=======
         .. SEEALSO::
->>>>>>> e8ad2a99
 
             :meth:`root_configuration`
 
@@ -217,18 +164,17 @@
             sage: W = CoxeterGroup(['A',2], index_set=[1,2])
             sage: w = W.from_reduced_word([1,2,1])
             sage: SC = SubwordComplex([1,2,1,2,1], w)
-<<<<<<< HEAD
-            sage: F1 = SC([0,1]); F2 = SC([0,1]); F1 == F2
-            True
-        """
-        return hasattr(other,"parent") and self.parent() is other.parent() and self.tuple() == other.tuple()
-
-    # roots
-
-    def _extended_root_configuration_indices(self):
-        r"""
-        Return the indices of the roots in ``self.group().roots()`` of
-        the extended root configuration of ``self``.
+            sage: F = SC([1,2]); F
+            (1, 2)
+            sage: F._root_configuration_indices()
+            [1, 3]
+        """
+        indices = self._extended_root_configuration_indices()
+        return [indices[i] for i in self]
+
+    def extended_root_configuration(self):
+        r"""
+        Return the extended root configuration of ``self``.
 
         Let `Q = q_1 \dots q_m \in S^*` and `w \in W`. The extended
         root configuration of a facet `I` of `\mathcal{SC}(Q,w)` is
@@ -238,57 +184,16 @@
         \smallsetminus I}` is the product of the simple reflections
         `q_i` for `i \in [k-1] \smallsetminus I` in this order.
 
+        The extended root configuration is used to perform flips efficiently.
+
         .. SEEALSO::
 
-            :meth:`extended_root_configuration`
-=======
-            sage: F = SC([1,2]); F
-            (1, 2)
-            sage: F._root_configuration_indices()
-            [1, 3]
-        """
-        indices = self._extended_root_configuration_indices()
-        return [indices[i] for i in self]
-
-    def extended_root_configuration(self):
-        r"""
-        Return the extended root configuration of ``self``.
-
-        Let `Q = q_1 \dots q_m \in S^*` and `w \in W`. The extended
-        root configuration of a facet `I` of `\mathcal{SC}(Q,w)` is
-        the sequence `\mathsf{r}(I, 1), \dots, \mathsf{r}(I, m)` of
-        roots defined by `\mathsf{r}(I, k) = \Pi Q_{[k-1]
-        \smallsetminus I} (\alpha_{q_k})`, where `\Pi Q_{[k-1]
-        \smallsetminus I}` is the product of the simple reflections
-        `q_i` for `i \in [k-1] \smallsetminus I` in this order.
-
-        The extended root configuration is used to perform flips efficiently.
-
-        .. SEEALSO::
-
             :meth:`flip`
->>>>>>> e8ad2a99
-
-        EXAMPLES::
-
-            sage: W = CoxeterGroup(['A',2], index_set=[1,2])
-            sage: w = W.from_reduced_word([1,2,1])
-<<<<<<< HEAD
-            sage: SC = SubwordComplex([1,2,1,2,1], w)
-            sage: F = SC([1,2]); F
-            (1, 2)
-            sage: F._extended_root_configuration_indices()
-            [0, 1, 3, 1, 2]
-        """
-        if self._extended_root_conf_indices is None:
-            self._extended_root_conf_indices = _extended_root_configuration_indices(self.parent().group(), self.parent().word(), self)
-        return self._extended_root_conf_indices
-
-    def _root_configuration_indices(self):
-        r"""
-        Return the indices of the roots in ``self.group().roots()`` of
-        the root configuration of ``self``.
-=======
+
+        EXAMPLES::
+
+            sage: W = CoxeterGroup(['A',2], index_set=[1,2])
+            sage: w = W.from_reduced_word([1,2,1])
             sage: SC = SubwordComplex([1,2,1,2,1],w)
             sage: F = SC([1,2]); F
             (1, 2)
@@ -310,22 +215,9 @@
         `\Pi Q_{[k-1] \smallsetminus I}` is the product of the simple
         reflections `q_i` for `i \in [k-1] \smallsetminus I` in this
         order.
->>>>>>> e8ad2a99
-
-        Let `Q = q_1 \dots q_m \in S^*` and `w \in W`. The root
-        configuration of a facet `I = [i_1, \dots, i_n]` of
-        `\mathcal{SC}(Q,w)` is the sequence `\mathsf{r}(I, i_1),
-        \dots, \mathsf{r}(I, i_n)` of roots defined by `\mathsf{r}(I,
-        k) = \Pi Q_{[k-1] \smallsetminus I} (\alpha_{q_k})`, where
-        `\Pi Q_{[k-1] \smallsetminus I}` is the product of the simple
-        reflections `q_i` for `i \in [k-1] \smallsetminus I` in this
-        order.
-
-<<<<<<< HEAD
-        .. SEEALSO::
-
-            :meth:`root_configuration`
-=======
+
+        EXAMPLES::
+
             sage: W = CoxeterGroup(['A',2], index_set=[1,2])
             sage: w = W.from_reduced_word([1,2,1])
             sage: SC = SubwordComplex([1,2,1,2,1],w)
@@ -345,40 +237,11 @@
         facet of `I \in \mathcal{SC}(Q,w)` such that the cone
         generated by `w(\Phi^+)` is contained in the cone generated by
         the root configuration of `I`.
->>>>>>> e8ad2a99
 
         EXAMPLES::
 
             sage: W = CoxeterGroup(['A',2],index_set=[1,2])
             sage: w = W.from_reduced_word([1,2,1])
-<<<<<<< HEAD
-            sage: SC = SubwordComplex([1,2,1,2,1], w)
-            sage: F = SC([1,2]); F
-            (1, 2)
-            sage: F._root_configuration_indices()
-            [1, 3]
-        """
-        indices = self._extended_root_configuration_indices()
-        return [indices[i] for i in self]
-
-    def extended_root_configuration(self):
-        r"""
-        Return the extended root configuration of ``self``.
-
-        Let `Q = q_1 \dots q_m \in S^*` and `w \in W`. The extended
-        root configuration of a facet `I` of `\mathcal{SC}(Q,w)` is
-        the sequence `\mathsf{r}(I, 1), \dots, \mathsf{r}(I, m)` of
-        roots defined by `\mathsf{r}(I, k) = \Pi Q_{[k-1]
-        \smallsetminus I} (\alpha_{q_k})`, where `\Pi Q_{[k-1]
-        \smallsetminus I}` is the product of the simple reflections
-        `q_i` for `i \in [k-1] \smallsetminus I` in this order.
-
-        The extended root configuration is used to perform flips efficiently.
-
-        .. SEEALSO::
-
-            :meth:`flip`
-=======
             sage: SC = SubwordComplex([1,2,1,2,1],w)
 
             sage: F = SC([1,2]); F
@@ -415,7 +278,6 @@
         .. SEEALSO::
 
             :meth:`root_cone`
->>>>>>> e8ad2a99
 
         EXAMPLES::
 
@@ -429,29 +291,6 @@
 
             sage: W = CoxeterGroup(['A',2], index_set=[1,2])
             sage: w = W.from_reduced_word([1,2,1])
-<<<<<<< HEAD
-            sage: SC = SubwordComplex([1,2,1,2,1],w)
-            sage: F = SC([1,2]); F
-            (1, 2)
-            sage: F.extended_root_configuration()
-            [(1, 0), (1, 1), (-1, 0), (1, 1), (0, 1)]
-        """
-        Phi = self.parent().group().roots()
-        return [Phi[i] for i in self._extended_root_configuration_indices()]
-
-    def root_configuration(self):
-        r"""
-        Return the root configuration of ``self``.
-
-        Let `Q = q_1 \dots q_m \in S^*` and `w \in W`. The root
-        configuration of a facet `I = [i_1, \dots, i_n]` of
-        `\mathcal{SC}(Q,w)` is the sequence `\mathsf{r}(I, i_1),
-        \dots, \mathsf{r}(I, i_n)` of roots defined by `\mathsf{r}(I,
-        k) = \Pi Q_{[k-1] \smallsetminus I} (\alpha_{q_k})`, where
-        `\Pi Q_{[k-1] \smallsetminus I}` is the product of the simple
-        reflections `q_i` for `i \in [k-1] \smallsetminus I` in this
-        order.
-=======
             sage: SC = SubwordComplex([1,2,1,2,1,2,1],w)
             sage: F = SC([0,1,2,3]); F.is_vertex()
             True
@@ -486,7 +325,6 @@
     def upper_root_configuration(self):
         r"""
         Return the positive roots of the root configuration of ``self``.
->>>>>>> e8ad2a99
 
         EXAMPLE::
 
@@ -497,26 +335,6 @@
             (1, 2)
             sage: F.root_configuration()
             [(1, 1), (-1, 0)]
-<<<<<<< HEAD
-        """
-        Phi = self.parent().group().roots()
-        return [Phi[i] for i in self._root_configuration_indices()]
-
-    def kappa_preimage(self):
-        r"""
-        Return the fiber of ``self`` under the `\kappa` map.
-
-        The `\kappa` map sends an element `w \in W` to the unique
-        facet of `I \in \mathcal{SC}(Q,w)` such that the cone
-        generated by `w(\Phi^+)` is contained in the cone generated by
-        the root configuration of `I`.
-
-        EXAMPLES::
-
-            sage: W = CoxeterGroup(['A',2],index_set=[1,2])
-            sage: w = W.from_reduced_word([1,2,1])
-            sage: SC = SubwordComplex([1,2,1,2,1],w)
-=======
             sage: F.upper_root_configuration()
             [(1, 0)]
         """
@@ -596,44 +414,9 @@
         (\omega_{q_k})`, where `\Pi Q_{[k-1] \smallsetminus I}` is the
         product of the simple reflections `q_i` for `i \in [k-1]
         \smallsetminus I` in this order.
->>>>>>> e8ad2a99
-
-            sage: F = SC([1,2]); F
-            (1, 2)
-            sage: F.kappa_preimage()
-            [
-            [-1  1]
-            [ 0  1]
-            ]
-
-<<<<<<< HEAD
-            sage: F = SC([0,4]); F
-            (0, 4)
-            sage: F.kappa_preimage()
-            [
-            [ 1  0]  [-1  1]
-            [ 1 -1], [-1  0]
-            ]
-        """
-        W = self.parent().group()
-        N = len(W.long_element(as_word=True))
-        root_conf = self._root_configuration_indices()
-        return [~w for w in W if all(w.action_on_root_indices(i) < N
-                                     for i in root_conf)]
-
-    def is_vertex(self):
-        r"""
-        Return ``True`` if ``self`` is a vertex of the brick polytope
-        of ``self.parent``.
-
-        A facet is a vertex of the brick polytope if its root cone is
-        pointed. Note that this property is always satisfied for
-        root-independent subword complexes.
-
-        .. SEEALSO::
-
-            :meth:`root_cone`
-=======
+
+        EXAMPLES::
+
             sage: W = CoxeterGroup(['A',2], index_set=[1,2])
             sage: w = W.from_reduced_word([1,2,1])
             sage: SC = SubwordComplex([1,2,1,2,1],w)
@@ -674,57 +457,10 @@
     def brick_vector(self, coefficients=None):
         r"""
         Return the brick vector of ``self``.
->>>>>>> e8ad2a99
 
         This is the sum of the weight vectors in the extended weight
         configuration.
 
-<<<<<<< HEAD
-            sage: W = CoxeterGroup(['A',1], index_set=[1])
-            sage: w = W.from_reduced_word([1])
-            sage: SC = SubwordComplex([1,1,1],w)
-            sage: F = SC([0,1]); F.is_vertex()
-            True
-            sage: F = SC([0,2]); F.is_vertex()
-            False
-
-            sage: W = CoxeterGroup(['A',2], index_set=[1,2])
-            sage: w = W.from_reduced_word([1,2,1])
-            sage: SC = SubwordComplex([1,2,1,2,1,2,1],w)
-            sage: F = SC([0,1,2,3]); F.is_vertex()
-            True
-            sage: F = SC([0,1,2,6]); F.is_vertex()
-            False
-        """
-        S = self.parent()
-        if S.is_root_independent():
-            return True
-        return self.root_cone().is_strictly_convex()
-
-    @cached_method
-    def root_cone(self):
-        r"""
-        Return the polyhedral cone generated by the root configuration
-        of ``self``.
-
-        .. SEEALSO::
-
-            :meth:`root_configuration`
-
-        EXAMPLES::
-
-            sage: W = CoxeterGroup(['A',1], index_set=[1])
-            sage: w = W.from_reduced_word([1])
-            sage: SC = SubwordComplex([1,1,1],w)
-            sage: F = SC([0,2]); F.root_cone()
-            1-d cone in 1-d lattice N
-        """
-        return Cone(self.root_configuration())
-
-    def upper_root_configuration(self):
-        r"""
-        Return the positive roots of the root configuration of ``self``.
-=======
         INPUT:
 
         - coefficients -- (optional) a list of coefficients used to
@@ -733,52 +469,14 @@
         .. SEEALSO::
 
             :meth:`extended_weight_configuration`
->>>>>>> e8ad2a99
-
-        EXAMPLE::
+
+        EXAMPLES::
 
             sage: W = CoxeterGroup(['A',2], index_set=[1,2])
             sage: w = W.from_reduced_word([1,2,1])
             sage: SC = SubwordComplex([1,2,1,2,1],w)
             sage: F = SC([1,2]); F
             (1, 2)
-<<<<<<< HEAD
-            sage: F.root_configuration()
-            [(1, 1), (-1, 0)]
-            sage: F.upper_root_configuration()
-            [(1, 0)]
-        """
-        conf = self._root_configuration_indices()
-        W = self.parent().group()
-        Phi = W.roots()
-        N = len(Phi) / 2
-        return [Phi[i - N] for i in conf if i >= N]
-
-    # weights
-
-    def extended_weight_configuration(self, coefficients=None):
-        r"""
-        Return the extended weight configuration of ``self``.
-
-        Let `Q = q_1 \dots q_m \in S^*` and `w \in W`. The extended
-        weight configuration of a facet `I` of `\mathcal{SC}(Q,w)` is
-        the sequence `\mathsf{w}(I, 1), \dots, \mathsf{w}(I, m)` of
-        weights defined by `\mathsf{w}(I, k) = \Pi Q_{[k-1]
-        \smallsetminus I} (\omega_{q_k})`, where `\Pi Q_{[k-1]
-        \smallsetminus I}` is the product of the simple reflections
-        `q_i` for `i \in [k-1] \smallsetminus I` in this order.
-
-        The extended weight configuration is used to compute the brick vector.
-
-        INPUT:
-
-        - coefficients -- (optional) a list of coefficients used to
-          scale the fundamental weights
-
-        .. SEEALSO::
-
-            :meth:`brick_vector`
-=======
             sage: F.extended_weight_configuration()
             [(4/3, 2/3), (2/3, 4/3), (-2/3, 2/3), (2/3, 4/3), (-2/3, 2/3)]
             sage: F.brick_vector()
@@ -804,55 +502,12 @@
 
         - The new subword complex facet.
         - The new position if ``return_position`` is ``True``.
->>>>>>> e8ad2a99
-
-        EXAMPLES::
-
-            sage: W = CoxeterGroup(['A',2], index_set=[1,2], base_ring=QQ)
+
+        EXAMPLES::
+
+            sage: W = CoxeterGroup(['A',2], index_set=[1,2])
             sage: w = W.from_reduced_word([1,2,1])
             sage: SC = SubwordComplex([1,2,1,2,1],w)
-<<<<<<< HEAD
-            sage: F = SC([1,2])
-            sage: F.extended_weight_configuration()
-            [(4/3, 2/3), (2/3, 4/3), (-2/3, 2/3), (2/3, 4/3), (-2/3, 2/3)]
-            sage: F.extended_weight_configuration(coefficients=(1,2))
-            [(4/3, 2/3), (4/3, 8/3), (-2/3, 2/3), (4/3, 8/3), (-2/3, 2/3)]
-        """
-        if coefficients is not None or self._extended_weight_conf is None:
-            W = self.parent().group()
-            Lambda = W.fundamental_weights()
-            if coefficients is not None:
-                coeff = {W.index_set()[i]: coefficients[i]
-                         for i in range(len(coefficients))}
-                Lambda = {li: coeff[li] * Lambda[li] for li in Lambda}
-            Q = self.parent().word()
-            V_weights = []
-
-            pi = W.one()
-            for i, wi in enumerate(Q):
-                fund_weight = Lambda[wi]
-                V_weights.append(pi * fund_weight)
-                if i not in self:
-                    pi = pi.apply_simple_reflection_right(wi)
-            if self._extended_weight_conf is None:
-                self._extended_weight_conf = V_weights
-            return V_weights
-        else:
-            return self._extended_weight_conf
-
-    def weight_configuration(self):
-        r"""
-        Return the weight configuration of ``self``.
-
-        Let `Q = q_1 \dots q_m \in S^*` and `w \in W`. The weight
-        configuration of a facet `I = [i_1, \dots, i_n]` of
-        `\mathcal{SC}(Q,w)` is the sequence `\mathsf{w}(I, i_1),
-        \dots, \mathsf{w}(I, i_n)` of weights defined by
-        `\mathsf{w}(I, k) = \Pi Q_{[k-1] \smallsetminus I}
-        (\omega_{q_k})`, where `\Pi Q_{[k-1] \smallsetminus I}` is the
-        product of the simple reflections `q_i` for `i \in [k-1]
-        \smallsetminus I` in this order.
-=======
             sage: F = SC([1,2]); F
             (1, 2)
             sage: F.flip(1)
@@ -898,28 +553,12 @@
           a more compact representation.
         - ``roots`` -- boolean (default: ``True``) to print
           the extended root configuration.
->>>>>>> e8ad2a99
 
         EXAMPLES::
 
             sage: W = CoxeterGroup(['A',2], index_set=[1,2])
             sage: w = W.from_reduced_word([1,2,1])
             sage: SC = SubwordComplex([1,2,1,2,1],w)
-<<<<<<< HEAD
-            sage: F = SC([1,2]); F
-            (1, 2)
-            sage: F.weight_configuration()
-            [(2/3, 4/3), (-2/3, 2/3)]
-        """
-        extended_configuration = self.extended_weight_configuration()
-        return [extended_configuration[i] for i in self]
-
-    @cached_method
-    def weight_cone(self):
-        r"""
-        Return the polyhedral cone generated by the weight
-        configuration of ``self``.
-=======
             sage: F = SC([1,2]); F.plot()
             Graphics object consisting of 26 graphics primitives
 
@@ -929,13 +568,9 @@
             sage: SC = SubwordComplex(Q, W.w0)
             sage: F = SC[15]; F.plot()
             Graphics object consisting of 53 graphics primitives
->>>>>>> e8ad2a99
 
         TESTS::
 
-<<<<<<< HEAD
-            :meth:`weight_configuration`
-=======
             sage: W = CoxeterGroup(['D',4])
             sage: c = W.from_reduced_word([1,2,3,4])
             sage: Q = c.reduced_word() + W.w0.coxeter_sorting_word(c)
@@ -944,7 +579,6 @@
             Traceback (most recent call last):
             ...
             ValueError: Plotting is currently only implemented for irreducibles types A, B, and C.
->>>>>>> e8ad2a99
 
             sage: W = CoxeterGroup(CoxeterMatrix((['A',2],['A',2])))
             sage: c = W.from_reduced_word([1,2,3,4])
@@ -955,30 +589,6 @@
             ...
             ValueError: Plotting is currently only implemented for irreducibles types A, B, and C.
 
-<<<<<<< HEAD
-            sage: W = CoxeterGroup(['A',2], index_set=[1,2])
-            sage: w = W.from_reduced_word([1,2,1])
-            sage: SC = SubwordComplex([1,2,1,2,1],w)
-            sage: F = SC([1,2]); F
-            (1, 2)
-            sage: WC = F.weight_cone(); WC
-            2-d cone in 2-d lattice N
-            sage: WC.rays()
-            N( 1, 2),
-            N(-1, 1)
-            in 2-d lattice N
-        """
-        return Cone(self.weight_configuration())
-
-    def brick_vector(self, coefficients=None):
-        r"""
-        Return the brick vector of ``self``.
-
-        This is the sum of the weight vectors in the extended weight
-        configuration.
-
-        INPUT:
-=======
         REFERENCES: [PilStu]_
         """
         # check that the type is A or B
@@ -987,7 +597,6 @@
         Q = S.word()
         W = S.group()
         n = W.rank()
->>>>>>> e8ad2a99
 
         error_msg = "Plotting is currently only implemented for irreducibles types A, B, and C."
         if S._cartan_type is not None:
@@ -1000,9 +609,6 @@
         if type not in ['A','B','C'] or not G.is_connected():
             raise ValueError(error_msg)
 
-<<<<<<< HEAD
-            :meth:`extended_weight_configuration`
-=======
         # organization of the indexing
         # TODO: this might be better done in CoxeterType directly.
         index_set = None
@@ -1021,7 +627,6 @@
                     a = b
                     b = c
                     break
->>>>>>> e8ad2a99
 
         # import plot facilities
         from sage.plot.line import line
@@ -1029,38 +634,6 @@
         from sage.plot.colors import colors
         from sage.combinat.permutation import Permutation
 
-<<<<<<< HEAD
-            sage: W = CoxeterGroup(['A',2], index_set=[1,2])
-            sage: w = W.from_reduced_word([1,2,1])
-            sage: SC = SubwordComplex([1,2,1,2,1],w)
-            sage: F = SC([1,2]); F
-            (1, 2)
-            sage: F.extended_weight_configuration()
-            [(4/3, 2/3), (2/3, 4/3), (-2/3, 2/3), (2/3, 4/3), (-2/3, 2/3)]
-            sage: F.brick_vector()
-            (4/3, 14/3)
-            sage: F.brick_vector(coefficients=[1,2])
-            (8/3, 22/3)
-        """
-        return sum(self.extended_weight_configuration(coefficients=coefficients))
-
-    # flip
-
-    def flip(self, i, return_position=False):
-        r"""
-        Return the facet obtained after flipping position ``i`` in ``self``.
-
-        INPUT:
-
-        - ``i`` -- position in the word `Q` (integer).
-        - ``return_position`` -- boolean (default: ``False``) tells
-          whether the new position should be returned as well.
-
-        OUTPUT:
-
-        - The new subword complex facet.
-        - The new position if ``return_position`` is ``True``.
-=======
         # get properties
         x = 1
         if type == 'A':
@@ -1143,7 +716,6 @@
                                           (pseudoline2, (shift[0] + x + .35,
                                                          shift[1] + y + .95),
                                            "top")]
->>>>>>> e8ad2a99
 
         # transform list to real lines
         list_colors += ['red', 'blue', 'green', 'orange', 'yellow', 'purple']
@@ -1186,39 +758,6 @@
         L.axes(False)
         return L
 
-<<<<<<< HEAD
-            sage: W = CoxeterGroup(['A',2], index_set=[1,2])
-            sage: w = W.from_reduced_word([1,2,1])
-            sage: SC = SubwordComplex([1,2,1,2,1],w)
-            sage: F = SC([1,2]); F
-            (1, 2)
-            sage: F.flip(1)
-            (2, 3)
-            sage: F.flip(1, return_position=True)
-            ((2, 3), 3)
-        """
-        S = self.parent()
-        F = set(list(self))
-        R = list(self._extended_root_configuration_indices())
-        j = _flip_c(self.parent().group(), F, R, i)  # F and R are changed here
-        new_facet = S.element_class(self.parent(), F)
-        new_facet._extended_root_conf_indices = tuple(R)
-        if return_position:
-            return new_facet, j
-        else:
-            return new_facet
-
-    # plot and show
-
-    def plot(self, list_colors=[], labels=[], thickness=3, fontsize=14,
-             shift=(0, 0), compact=False, roots=True, **args):
-        r"""
-        In type `A` or `B`, plot a pseudoline arrangement representing
-        the facet ``self``.
-
-        Pseudoline arrangements are graphical representations of
-        facets of types A or B subword complexes.
-=======
     def show(self, *kwds, **args):
         """
         Show the facet ``self``.
@@ -1226,238 +765,9 @@
         .. SEEALSO::
 
             :meth:`plot`
->>>>>>> e8ad2a99
-
-        EXAMPLES::
-
-<<<<<<< HEAD
-        - ``list_colors`` -- list (default: ``[]``) to change the colors
-          of the pseudolines.
-        - ``labels`` -- list (default: ``[]``) to change the labels
-          of the pseudolines.
-        - ``thickness`` -- integer (default: ``3``) for the thickness
-          of the pseudolines.
-        - ``fontsize`` -- integer (default: ``14``) for the size
-          of the font used for labels.
-        - ``shift`` -- couple of coordinates (default: ``(0,0)``)
-          to change the origin.
-        - ``compact`` -- boolean (default: ``False``) to require
-          a more compact representation.
-        - ``roots`` -- boolean (default: ``True``) to print
-          the extended root configuration.
-
-        EXAMPLES::
-
-            sage: W = CoxeterGroup(['A',2], index_set=[1,2])
-            sage: w = W.from_reduced_word([1,2,1])
-            sage: SC = SubwordComplex([1,2,1,2,1],w)
-            sage: F = SC([1,2]); F.plot()
-            Graphics object consisting of 26 graphics primitives
-
-            sage: W = CoxeterGroup(['B',3])
-            sage: c = W.from_reduced_word([1,2,3])
-            sage: Q = c.reduced_word()*2 + W.w0.coxeter_sorting_word(c)
-            sage: SC = SubwordComplex(Q, W.w0)
-            sage: F = SC[15]; F.plot()
-            Graphics object consisting of 53 graphics primitives
-
-        TESTS::
-
-            sage: W = CoxeterGroup(['D',4])
-            sage: c = W.from_reduced_word([1,2,3,4])
-            sage: Q = c.reduced_word() + W.w0.coxeter_sorting_word(c)
-            sage: SC = SubwordComplex(Q, W.w0)
-            sage: F = SC[1]; F.plot()
-            Traceback (most recent call last):
-            ...
-            ValueError: Plotting is currently only implemented for irreducibles types A, B, and C.
-
-            sage: W = CoxeterGroup(CoxeterMatrix((['A',2],['A',2])))
-            sage: c = W.from_reduced_word([1,2,3,4])
-            sage: Q = c.reduced_word() + W.w0.coxeter_sorting_word(c)
-            sage: SC = SubwordComplex(Q, W.w0)
-            sage: F = SC[1]; F.plot()
-            Traceback (most recent call last):
-            ...
-            ValueError: Plotting is currently only implemented for irreducibles types A, B, and C.
-
-        REFERENCES: [PilStu]_
-        """
-        # check that the type is A or B
-        # TODO in a better way
-        S = self.parent()
-        Q = S.word()
-        W = S.group()
-        n = W.rank()
-
-        error_msg = "Plotting is currently only implemented for irreducibles types A, B, and C."
-        if S._cartan_type is not None:
-            cartan_type = S._cartan_type
-            type = cartan_type.type()
-            G = cartan_type.coxeter_matrix().coxeter_graph()
-        else:
-            type = None
-
-        if type not in ['A','B','C'] or not G.is_connected():
-            raise ValueError(error_msg)
-
-        # organization of the indexing
-        # TODO: this might be better done in CoxeterType directly.
-        index_set = None
-        for a in G.vertex_iterator():
-            if G.degree(a) == 1:
-                b = G.neighbors(a)[0]
-                if ( type == "A" or G.edge_label(a,b) == 4 ):
-                    index_set = [a,b]
-                    break
-        assert index_set is not None, "Bug in the plot method"
-        while G.degree(b) == 2:
-            for c in G.neighbors(b):
-                # picking the other neighbors of b
-                if c != a:
-                    index_set.append(c)
-                    a = b
-                    b = c
-                    break
-
-        # import plot facilities
-        from sage.plot.line import line
-        from sage.plot.text import text
-        from sage.plot.colors import colors
-        from sage.combinat.permutation import Permutation
-
-        # get properties
-        x = 1
-        if type == 'A':
-            last = n
-        else:
-            last = n - 1
-        permutation = Permutation(range(1, last + 2))
-        x_max = .5
-
-        # list the pseudolines to be drawn
-        pseudolines = [[(shift[0], shift[1] + i), .5] for i in range(last + 1)]
-        pseudolines_type_B = [[] for i in range(last + 1)]
-        contact_points = []
-        root_labels = []
-        pseudoline_labels = []
-        if labels is not False:
-            pseudoline_labels += [(pseudoline,
-                                   (shift[0] - .1, shift[1] + pseudoline),
-                                   "center") for pseudoline in range(last + 1)]
-        if roots:
-            extended_root_conf = self.extended_root_configuration()
-        for position in range(len(Q)):
-            y = index_set.index(Q[position])
-            if type in ['B','C'] and y == 0:
-                pseudoline = permutation(1) - 1
-                x = pseudolines[pseudoline].pop()
-                if compact:
-                    x_max = max(x + 1, x_max)
-                else:
-                    x = x_max
-                    x_max += 1
-                if position in self:
-                    pseudolines[pseudoline] += [(shift[0] + x + 1,
-                                                 shift[1]), x + 1]
-                    contact_points += [[(shift[0] + x + .5, shift[1] - .2),
-                                        (shift[0] + x + .5, shift[1])]]
-                else:
-                    pseudolines_type_B[pseudoline] = pseudolines[pseudoline] + [(shift[0] + x + .5, shift[1]), (shift[0] + x + .5, shift[1] - .2)]
-                    pseudolines[pseudoline] = [(shift[0] + x + .6, shift[1] - .2), (shift[0] + x + .6, shift[1]), .5]
-                if roots:
-                    root_labels.append((extended_root_conf[position],
-                                        (shift[0] + x + .25, shift[1] - .2)))
-            else:
-                if type in ['B','C']:
-                    y -= 1
-                pseudoline1 = permutation(y + 1) - 1
-                pseudoline2 = permutation(y + 2) - 1
-                x = max(pseudolines[pseudoline1].pop(),
-                        pseudolines[pseudoline2].pop())
-                if compact:
-                    x_max = max(x + 1, x_max)
-                else:
-                    x = x_max
-                    x_max += 1
-                if position in self:
-                    pseudolines[pseudoline1] += [(shift[0] + x + 1,
-                                                  shift[1] + y), x + 1]
-                    pseudolines[pseudoline2] += [(shift[0] + x + 1,
-                                                  shift[1] + y + 1), x + 1]
-                    contact_points += [[(shift[0] + x + .5, shift[1] + y),
-                                        (shift[0] + x + .5, shift[1] + y + 1)]]
-                else:
-                    pseudolines[pseudoline1] += [(shift[0] + x + .6,
-                                                  shift[1] + y),
-                                                 (shift[0] + x + .6,
-                                                  shift[1] + y + 1), x + 1]
-                    pseudolines[pseudoline2] += [(shift[0] + x + .5,
-                                                  shift[1] + y + 1),
-                                                 (shift[0] + x + .5,
-                                                  shift[1] + y), x + 1]
-                    permutation = permutation._left_to_right_multiply_on_left(Permutation((y + 1, y + 2)))
-                if roots:
-                    root_labels.append((extended_root_conf[position],
-                                        (shift[0] + x + .35,
-                                         shift[1] + y + .5)))
-                if labels is not False:
-                    pseudoline_labels += [(pseudoline1, (shift[0] + x + .35,
-                                                         shift[1] + y + .05),
-                                           "bottom"),
-                                          (pseudoline2, (shift[0] + x + .35,
-                                                         shift[1] + y + .95),
-                                           "top")]
-
-        # transform list to real lines
-        list_colors += ['red', 'blue', 'green', 'orange', 'yellow', 'purple']
-        list_colors += colors.keys()
-        thickness = max(thickness, 2)
-        L = line([(1, 1)])
-        for contact_point in contact_points:
-            L += line(contact_point, rgbcolor=[0, 0, 0],
-                      thickness=thickness - 1)
-        for pseudoline in range(last + 1):
-            pseudolines[pseudoline].pop()
-            pseudolines[pseudoline].append((shift[0] + x_max,
-                                            shift[1] + permutation.inverse()(pseudoline + 1) - 1))
-            L += line(pseudolines[pseudoline], color=list_colors[pseudoline],
-                      thickness=thickness)
-            if type in ['B','C']:
-                L += line(pseudolines_type_B[pseudoline],
-                          color=list_colors[pseudoline],
-                          thickness=thickness, linestyle="--")
-        for root_label in root_labels:
-            L += text(root_label[0], root_label[1], rgbcolor=[0, 0, 0],
-                      fontsize=fontsize, vertical_alignment="center",
-                      horizontal_alignment="right")
-        if len(labels) < last + 1:
-            labels = range(1, last + 2)
-        for pseudoline_label in pseudoline_labels:
-            L += text(labels[pseudoline_label[0]], pseudoline_label[1],
-                      color=list_colors[pseudoline_label[0]],
-                      fontsize=fontsize,
-                      vertical_alignment=pseudoline_label[2],
-                      horizontal_alignment="right")
-        if labels is not False:
-            for pseudoline in range(last):
-                L += text(labels[pseudoline],
-                          (shift[0] + x_max + .1,
-                           shift[1] + permutation.inverse()(pseudoline + 1) - 1),
-                          color=list_colors[pseudoline], fontsize=fontsize,
-                          vertical_alignment="center",
-                          horizontal_alignment="left")
-        L.axes(False)
-        return L
-
-    def show(self, *kwds, **args):
-        """
-        Show the facet ``self``.
-
-        .. SEEALSO::
-
-            :meth:`plot`
-=======
+
+        EXAMPLES::
+
             sage: W = CoxeterGroup(['A',2], index_set=[1,2])
             sage: w = W.from_reduced_word([1,2,1])
             sage: SC = SubwordComplex([1,2,1,2,1],w)
@@ -1501,59 +811,22 @@
 
     REFERENCES: [KnuMil]_, [PilStu]_
     """
->>>>>>> e8ad2a99
-
-    # standard functions
-
-<<<<<<< HEAD
-            sage: W = CoxeterGroup(['A',2], index_set=[1,2])
-            sage: w = W.from_reduced_word([1,2,1])
-            sage: SC = SubwordComplex([1,2,1,2,1],w)
-            sage: F = SC([1,2]); F.show()
-            <BLANKLINE>
-        """
-        return self.plot().show(*kwds, **args)
-
-
-class SubwordComplex(UniqueRepresentation, SimplicialComplex):
-    r"""
-    Fix a Coxeter system `(W,S)`. The subword complex
-    `\mathcal{SC}(Q,w)` associated to a word `Q \in S^*` and an
-    element `w \in W` is the simplicial complex whose ground set is the set of
-    positions in `Q` and whose facets are complements of sets of
-    positions defining a reduced expression for `w`.
-
-    A subword complex is a shellable sphere if and only if the
-    Demazure product of `Q` equals `w`, otherwise it is a shellable
-    ball.
-
-    .. WARNING::
-
-        This implementation only works for groups build using ``CoxeterGroup``,
-        and does not work with groups build using ``WeylGroup``.
-
-    EXAMPLES:
-
-    As an example, dual associahedra are subword complexes in type
-    `A_{n-1}` given by the word `[1, \dots, n, 1, \dots, n, 1, \dots,
-    n-1, \dots, 1, 2, 1]` and the permutation `w_0`.
-
-    ::
-
-        sage: W = CoxeterGroup(['A',2], index_set=[1,2])
-        sage: w = W.from_reduced_word([1,2,1])
-        sage: SC = SubwordComplex([1,2,1,2,1], w); SC
-        Subword complex of type ['A', 2] for Q = (1, 2, 1, 2, 1) and pi = [1, 2, 1]
-        sage: SC.facets()
-        [(0, 1), (0, 4), (1, 2), (2, 3), (3, 4)]
-
-    REFERENCES: [KnuMil]_, [PilStu]_
-    """
 
     # standard functions
 
     @staticmethod
     def __classcall__(cls, Q, w, algorithm="inductive"):
+        r"""
+        Making the input hashable.
+
+        TESTS::
+
+            sage: W = CoxeterGroup(['B',2])
+            sage: S = SubwordComplex((1,2)*3,W.w0)
+            sage: T = SubwordComplex([1,2]*3,W.w0)
+            sage: S is T
+            True
+        """
         Q = tuple(Q)
         return super(SubwordComplex, cls).__classcall__(cls, Q, w, algorithm=algorithm)
 
@@ -1646,42 +919,11 @@
             True
         """
         return self is other
-=======
-    @staticmethod
-    def __classcall__(cls, Q, w, algorithm="inductive"):
-        r"""
-        Making the input hashable.
-
-        TESTS::
-
-            sage: W = CoxeterGroup(['B',2])
-            sage: S = SubwordComplex((1,2)*3,W.w0)
-            sage: T = SubwordComplex([1,2]*3,W.w0)
-            sage: S is T
-            True
-        """
-        Q = tuple(Q)
-        return super(SubwordComplex, cls).__classcall__(cls, Q, w, algorithm=algorithm)
-
-    def __init__(self, Q, w, algorithm="inductive"):
-        r"""
-        Initialize the subword complex `\mathcal{SC}(Q,w)`.
-
-        INPUT:
-
-        - ``Q`` -- word on the simple generators of the Coxeter group.
-        - ``w`` -- element of the Coxeter group.
-        - ``algorithm`` -- (default: ``"inductive"``) choice of the
-          algorithm to generate the subword complex. Options are
-          ``"inductive"`` or ``"greedy"``. The second option is
-          recommended when `|Q|` is closed to `\ell(w) + \mathrm{rank}(W)`.
->>>>>>> e8ad2a99
 
     def __call__(self, F, facet_test=True):
         r"""
         Create a facet of ``self``.
 
-<<<<<<< HEAD
         INPUT:
 
         - ``F`` -- an iterable of positions.
@@ -1704,75 +946,11 @@
         return self.element_class(self, F, facet_test=facet_test)
 
     Element = SubwordComplexFacet
-=======
-            sage: W = CoxeterGroup(['A',3], index_set=[1,2,3])
-            sage: w = W.from_reduced_word([1,2,3,1,2,1])
-            sage: SC = SubwordComplex([1,2,3,1,2,3,1,2,1], w); SC
-            Subword complex of type ['A', 3] for Q = (1, 2, 3, 1, 2, 3, 1, 2, 1) and pi = [1, 2, 3, 1, 2, 1]
-            sage: len(SC)
-            14
-        """
-        W = w.parent()
-        I = W.index_set()
-        if not all(i in I for i in Q):
-            raise ValueError("All elements in Q = %s must be contained in the index set %s" % (Q, I))
-        self._Q = Q
-        self._pi = w
-        if algorithm == "inductive":
-            Fs = _construct_facets_c(Q, w)
-        elif algorithm == "greedy":
-            Fs, Rs = _greedy_flip_algorithm(Q, w)
-        else:
-            raise ValueError("The optional argument algorithm can be "
-                             "either inductive or greedy")
-        if Fs == []:
-            raise ValueError("The word %s does not contain a reduced expression for %s" % (Q, w.reduced_word()))
-        SimplicialComplex.__init__(self, maximal_faces=Fs,
-                                   maximality_check=False)
-        self.__custom_name = 'Subword complex'
-        self._W = W
-        try:
-            T = W.coxeter_matrix().coxeter_type()
-            self._cartan_type = T.cartan_type()
-        except AttributeError:
-            self._cartan_type = None
-        self._facets_dict = None
-        if algorithm == "greedy":
-            _facets_dict = {}
-            for i in range(len(Fs)):
-                X = self(Fs[i], facet_test=False)
-                X._extended_root_conf_indices = Rs[i]
-                _facets_dict[tuple(sorted(Fs[i]))] = X
-            self._facets_dict = _facets_dict
-        else:
-            self._facets_dict = {}
-
-    def _repr_(self):
-        r"""
-        Return a string representation of ``self``.
-
-        EXAMPLES::
-
-            sage: W = CoxeterGroup(['A',2],index_set=[1,2])
-            sage: w = W.from_reduced_word([1,2,1])
-            sage: SubwordComplex([1,2,1,2,1], w)
-            Subword complex of type ['A', 2] for Q = (1, 2, 1, 2, 1) and pi = [1, 2, 1]
-        """
-        if self._cartan_type is None:
-            return "Subword complex of unknown type for Q = {} and pi = {}".format(self._Q, self._pi.reduced_word())
-        else:
-            return 'Subword complex of type {} for Q = {} and pi = {}'.format(self.cartan_type(), self._Q, self._pi.reduced_word())
-
-    def __eq__(self, other):
-        r"""
-        Compare the subword complexes ``self`` and ``other``.
->>>>>>> e8ad2a99
 
     def __contains__(self, F):
         r"""
         Tests if ``self`` contains a given iterable ``F``.
 
-<<<<<<< HEAD
         EXAMPLES::
 
             sage: W = CoxeterGroup(['A',2], index_set=[1,2])
@@ -1800,40 +978,19 @@
     def list(self):
         r"""
         Return the list of facets of ``self``.
-=======
-        - ``other`` -- another subword complex.
->>>>>>> e8ad2a99
-
-        EXAMPLE::
-
-            sage: W = CoxeterGroup(['A',2], index_set=[1,2])
-            sage: w = W.from_reduced_word([1,2,1])
-<<<<<<< HEAD
+
+        EXAMPLES::
+
+            sage: W = CoxeterGroup(['A',2], index_set=[1,2])
+            sage: w = W.from_reduced_word([1,2,1])
             sage: SC = SubwordComplex([1,2,1,2,1], w)
             sage: list(SC)
             [(0, 1), (0, 4), (1, 2), (2, 3), (3, 4)]
         """
         return [F for F in self]
-=======
-            sage: SC1 = SubwordComplex([1,2,1,2,1], w); SC2 = SubwordComplex([1,2,1,2,1], w); SC1 == SC2
-            True
-        """
-        return self is other
-
-    def __call__(self, F, facet_test=True):
-        r"""
-        Create a facet of ``self``.
-
-        INPUT:
-
-        - ``F`` -- an iterable of positions.
-        - ``facet_test`` -- boolean (default: ``True``) tells whether or
-          not the facet ``F`` should be tested before creation.
->>>>>>> e8ad2a99
 
     # getting the stored properties
 
-<<<<<<< HEAD
     def group(self):
         r"""
         Return the group associated to ``self``.
@@ -1884,31 +1041,10 @@
     def pi(self):
         r"""
         Return the element in the Coxeter group associated to ``self``.
-=======
-        the facet of ``self`` at positions given by ``F``.
-
-        EXAMPLES::
-
-            sage: W = CoxeterGroup(['A',2], index_set=[1,2])
-            sage: SC = SubwordComplex([1,2,1,2,1], W.w0)
-            sage: F = SC([1,2]); F
-            (1, 2)
-        """
-        if hasattr(F,"parent") and F.parent() is self:
-            return F
-        return self.element_class(self, F, facet_test=facet_test)
-
-    Element = SubwordComplexFacet
-
-    def __contains__(self, F):
-        r"""
-        Tests if ``self`` contains a given iterable ``F``.
->>>>>>> e8ad2a99
-
-        EXAMPLES::
-
-            sage: W = CoxeterGroup(['A',2], index_set=[1,2])
-<<<<<<< HEAD
+
+        EXAMPLES::
+
+            sage: W = CoxeterGroup(['A',2], index_set=[1,2])
             sage: w = W.from_reduced_word([1,2,1])
             sage: SC = SubwordComplex([1,2,1,2,1], w)
             sage: SC.pi().reduced_word()
@@ -1919,39 +1055,12 @@
     def facets(self):
         r"""
         Return all facets of ``self``.
-=======
-            sage: w  = W.from_reduced_word([1,2,1])
+
+        EXAMPLES::
+
+            sage: W = CoxeterGroup(['A',2], index_set=[1,2])
+            sage: w = W.from_reduced_word([1,2,1])
             sage: SC = SubwordComplex([1,2,1,2,1], w)
-            sage: SC.facets()
-            [(0, 1), (0, 4), (1, 2), (2, 3), (3, 4)]
-            sage: [0,1] in SC
-            True
-            sage: [0,2] in SC
-            False
-            sage: [0,1,5] in SC
-            False
-            sage: [0] in SC
-            False
-            sage: ['a','b'] in SC
-            False
-        """
-        W = self.group()
-        Q = self.word()
-        if not all(i in range(len(Q)) for i in F):
-            return False
-        return W.from_reduced_word(Qi for i, Qi in enumerate(Q) if i not in F) == self.pi()
-
-    def list(self):
-        r"""
-        Return the list of facets of ``self``.
->>>>>>> e8ad2a99
-
-        EXAMPLES::
-
-            sage: W = CoxeterGroup(['A',2], index_set=[1,2])
-            sage: w = W.from_reduced_word([1,2,1])
-            sage: SC = SubwordComplex([1,2,1,2,1], w)
-<<<<<<< HEAD
             sage: SC.facets()
             [(0, 1), (0, 4), (1, 2), (2, 3), (3, 4)]
         """
@@ -1984,41 +1093,12 @@
         Return the negative (or positive) greedy facet of ``self``.
 
         This is the lexicographically last (or first) facet of ``self``.
-=======
-            sage: list(SC)
-            [(0, 1), (0, 4), (1, 2), (2, 3), (3, 4)]
-        """
-        return [F for F in self]
-
-    # getting the stored properties
-
-    def group(self):
-        r"""
-        Return the group associated to ``self``.
-
-        EXAMPLES::
-
-            sage: W = CoxeterGroup(['A',2], index_set=[1,2], base_ring=QQ)
+
+        EXAMPLES::
+
+            sage: W = CoxeterGroup(['A',2], index_set=[1,2])
             sage: w = W.from_reduced_word([1,2,1])
             sage: SC = SubwordComplex([1,2,1,2,1], w)
-            sage: SC.group()
-            Finite Coxeter group over Rational Field with Coxeter matrix:
-            [1 3]
-            [3 1]
-        """
-        return self._W
-
-    def cartan_type(self):
-        r"""
-        Return the Cartan type of ``self``.
->>>>>>> e8ad2a99
-
-        EXAMPLES::
-
-            sage: W = CoxeterGroup(['A',2], index_set=[1,2])
-            sage: w = W.from_reduced_word([1,2,1])
-            sage: SC = SubwordComplex([1,2,1,2,1], w)
-<<<<<<< HEAD
             sage: SC.greedy_facet(side="positive")
             (0, 1)
             sage: SC.greedy_facet(side="negative")
@@ -2086,90 +1166,10 @@
     def dimension(self):
         r"""
         Return the dimension of ``self``.
-=======
-            sage: SC.cartan_type()
-            ['A', 2]
-        """
-        if self._cartan_type is None:
-            raise ValueError("No Cartan type defined for {}".format(self._W))
-        else:
-            return self._cartan_type
-
-    def word(self):
-        r"""
-        Return the word in the simple generators associated to ``self``.
-
-        EXAMPLES::
-
-            sage: W = CoxeterGroup(['A',2], index_set=[1,2])
-            sage: w = W.from_reduced_word([1,2,1])
-            sage: SC = SubwordComplex([1,2,1,2,1], w)
-            sage: SC.word()
-            (1, 2, 1, 2, 1)
-        """
-        return copy(self._Q)
-
-    def pi(self):
-        r"""
-        Return the element in the Coxeter group associated to ``self``.
-
-        EXAMPLES::
-
-            sage: W = CoxeterGroup(['A',2], index_set=[1,2])
-            sage: w = W.from_reduced_word([1,2,1])
-            sage: SC = SubwordComplex([1,2,1,2,1], w)
-            sage: SC.pi().reduced_word()
-            [1, 2, 1]
-        """
-        return self._pi
-
-    def facets(self):
-        r"""
-        Return all facets of ``self``.
-
-        EXAMPLES::
-
-            sage: W = CoxeterGroup(['A',2], index_set=[1,2])
-            sage: w = W.from_reduced_word([1,2,1])
-            sage: SC = SubwordComplex([1,2,1,2,1], w)
-            sage: SC.facets()
-            [(0, 1), (0, 4), (1, 2), (2, 3), (3, 4)]
-        """
-        if self._facets_dict:
-            return [self._facets_dict[tuple(F)] for F in self._facets]
-        else:
-            return [self(F, facet_test=False) for F in self._facets]
-
-    def __iter__(self):
-        r"""
-        Return an iterator on the facets of ``self``.
-
-        EXAMPLES::
-
-            sage: W = CoxeterGroup(['A',2], index_set=[1,2])
-            sage: w = W.from_reduced_word([1,2,1])
-            sage: SC = SubwordComplex([1,2,1,2,1], w)
-            sage: for X in SC:
-            ....:     print X
-            (0, 1)
-            (0, 4)
-            (1, 2)
-            (2, 3)
-            (3, 4)
-        """
-        return iter(self.facets())
-
-    def greedy_facet(self, side="positive"):
-        r"""
-        Return the negative (or positive) greedy facet of ``self``.
-
-        This is the lexicographically last (or first) facet of ``self``.
->>>>>>> e8ad2a99
-
-        EXAMPLES::
-
-            sage: W = CoxeterGroup(['A',2], index_set=[1,2])
-<<<<<<< HEAD
+
+        EXAMPLES::
+
+            sage: W = CoxeterGroup(['A',2], index_set=[1,2])
             sage: SC = SubwordComplex([1,2,1,2,1], W.w0)
             sage: SC.dimension()
             1
@@ -2285,118 +1285,14 @@
     def brick_vectors(self, coefficients=None):
         r"""
         Return the list of all brick vectors of facets of ``self``.
-=======
-            sage: w = W.from_reduced_word([1,2,1])
-            sage: SC = SubwordComplex([1,2,1,2,1], w)
-            sage: SC.greedy_facet(side="positive")
-            (0, 1)
-            sage: SC.greedy_facet(side="negative")
-            (3, 4)
-        """
-        return self.element_class(self, _greedy_facet(self.word(),
-                                                       self.pi(), side=side))
-
-    # topological properties
-
-    def is_sphere(self):
-        r"""
-        Return ``True`` if the subword complex ``self`` is a sphere.
-
-        EXAMPLES::
-
-            sage: W = CoxeterGroup(['A',3], index_set=[1,2,3])
-            sage: w = W.from_reduced_word([2,3,2])
-            sage: SC = SubwordComplex([3,2,3,2,3], w)
-            sage: SC.is_sphere()
-            True
-
-            sage: SC = SubwordComplex([3,2,1,3,2,3], w)
-            sage: SC.is_sphere()
-            False
-        """
-        W = self._pi.parent()
-        w = W.demazure_product(self._Q)
-        return w == self._pi
-
-    def is_ball(self):
-        r"""
-        Return ``True`` if the subword complex ``self`` is a ball.
-
-        This is the case if and only if it is not a sphere.
-
-        EXAMPLES::
-
-            sage: W = CoxeterGroup(['A',3], index_set=[1,2,3])
-            sage: w = W.from_reduced_word([2,3,2])
-            sage: SC = SubwordComplex([3,2,3,2,3], w)
-            sage: SC.is_ball()
-            False
-
-            sage: SC = SubwordComplex([3,2,1,3,2,3], w)
-            sage: SC.is_ball()
-            True
-        """
-        return not self.is_sphere()
-
-    def is_pure(self):
-        r"""
-        Return ``True`` since all subword complexes are pure.
-
-        EXAMPLES::
-
-            sage: W = CoxeterGroup(['A',3], index_set=[1,2,3])
-            sage: w = W.from_reduced_word([2,3,2])
-            sage: SC = SubwordComplex([3,2,3,2,3], w)
-            sage: SC.is_pure()
-            True
-        """
-        return True
-
-    def dimension(self):
-        r"""
-        Return the dimension of ``self``.
-
-        EXAMPLES::
-
-            sage: W = CoxeterGroup(['A',2], index_set=[1,2])
-            sage: SC = SubwordComplex([1,2,1,2,1], W.w0)
-            sage: SC.dimension()
-            1
-        """
-        return self._facets[0].dimension()
-
-    # root and weight
-
-    @cached_method
-    def is_root_independent(self):
-        r"""
-        Return ``True`` if ``self`` is root-independent.
-
-        This means that the root configuration
-        of any (or equivalently all) facets is linearly independent.
-
-        EXAMPLES::
->>>>>>> e8ad2a99
-
-            sage: W = CoxeterGroup(['A',2], index_set=[1,2])
-            sage: SC = SubwordComplex([1,2,1,2,1], W.w0)
-            sage: SC.is_root_independent()
-            True
-
-            sage: SC = SubwordComplex([1,2,1,2,1,2], W.w0)
-            sage: SC.is_root_independent()
-            False
-        """
-        from sage.matrix.all import matrix
-        M = matrix(self.greedy_facet(side="negative").root_configuration())
-        return M.rank() == max(M.ncols(), M.nrows())
-
-    @cached_method
-    def is_double_root_free(self):
-        r"""
-        Return ``True`` if ``self`` is double-root-free.
-
-<<<<<<< HEAD
+
+        INPUT:
+
+        - coefficients -- (optional) a list of coefficients used to
+          scale the fundamental weights
+
+        .. SEEALSO::
+
             :func:`brick_vector <sage.combinat.subword_complex.SubwordComplexFacet.brick_vector>`
 
         EXAMPLES::
@@ -2441,75 +1337,10 @@
         .. SEEALSO::
 
             :meth:`brick_vectors`
-=======
-        This means that the root configurations
-        of all facets do not contain a root twice.
-
-        EXAMPLES::
-
-            sage: W = CoxeterGroup(['A',2], index_set=[1,2])
-            sage: w = W.from_reduced_word([1,2,1])
-            sage: SC = SubwordComplex([1,2,1,2,1], w)
-            sage: SC.is_double_root_free()
-            True
-
-            sage: SC = SubwordComplex([1,1,2,2,1,1], w)
-            sage: SC.is_double_root_free()
-            True
-
-            sage: SC = SubwordComplex([1,2,1,2,1,2], w)
-            sage: SC.is_double_root_free()
-            False
-        """
-        if not self.is_root_independent():
-            size = self.dimension() + 1
-            for F in self:
-                conf = F._root_configuration_indices()
-                if len(set(conf)) < size:
-                    return False
-        return True
-
-    def kappa_preimages(self):
-        """
-        Return a dictionary containing facets of ``self`` as keys,
-        and list of elements of ``self.group()`` as values.
-
-        .. SEEALSO::
-
-            :meth:`kappa_preimage <sage.combinat.subword_complex.SubwordComplexFacet.kappa_preimage>`
-
-        EXAMPLES::
-
-            sage: W = CoxeterGroup(['A',2], index_set=[1,2])
-            sage: w = W.from_reduced_word([1,2,1])
-            sage: SC = SubwordComplex([1,2,1,2,1], w)
-            sage: kappa = SC.kappa_preimages()
-            sage: for F in SC: print F, [w.reduced_word() for w in kappa[F]]
-            (0, 1) [[]]
-            (0, 4) [[2], [2, 1]]
-            (1, 2) [[1]]
-            (2, 3) [[1, 2]]
-            (3, 4) [[1, 2, 1]]
-        """
-        return {F: F.kappa_preimage() for F in self}
-
-    def brick_fan(self):
-        r"""
-        Return the brick fan of ``self``.
-
-        It is the normal fan of the brick polytope of ``self``. It is
-        formed by the cones generated by the weight configurations of
-        the facets of ``self``.
-
-        .. SEEALSO::
-
-            :func:`weight_cone <sage.combinat.subword_complex.SubwordComplexFacet.weight_cone>`
->>>>>>> e8ad2a99
 
         EXAMPLES::
 
             sage: W = CoxeterGroup(['A',2], index_set=[1,2], base_ring=QQ)
-<<<<<<< HEAD
             sage: SC = SubwordComplex([1,2,1,2,1], W.w0)
 
             sage: X = SC.brick_polytope(); X
@@ -2517,21 +1348,6 @@
 
             sage: Y = SC.brick_polytope(coefficients=[1,2]); Y
             A 2-dimensional polyhedron in QQ^2 defined as the convex hull of 5 vertices
-=======
-            sage: w = W.from_reduced_word([1,2,1])
-            sage: SC = SubwordComplex([1,2,1,2,1], w)
-            sage: SC.brick_fan()
-            Rational polyhedral fan in 2-d lattice N
-        """
-        from sage.geometry.fan import Fan
-        return Fan([F.weight_cone() for F in self])
-
-    # brick polytope
-
-    def brick_vectors(self, coefficients=None):
-        r"""
-        Return the list of all brick vectors of facets of ``self``.
->>>>>>> e8ad2a99
 
             sage: X == Y
             False
@@ -2549,17 +1365,12 @@
 
         .. SEEALSO::
 
-<<<<<<< HEAD
             :meth:`brick_polytope`
-=======
-            :func:`brick_vector <sage.combinat.subword_complex.SubwordComplexFacet.brick_vector>`
->>>>>>> e8ad2a99
 
         EXAMPLES::
 
             sage: W = CoxeterGroup(['A',2], index_set=[1,2], base_ring=QQ)
             sage: SC = SubwordComplex([1,2,1,2,1], W.w0)
-<<<<<<< HEAD
             sage: SC.barycenter()
             (4/3, 8/3)
         """
@@ -2582,28 +1393,11 @@
         OUTPUT:
 
         a list of pairs of facets
-=======
-            sage: SC.brick_vectors()
-            [(10/3, 14/3), (10/3, 2/3), (4/3, 14/3), (-2/3, 8/3), (-2/3, 2/3)]
-            sage: SC.brick_vectors(coefficients=(1,2))
-            [(14/3, 22/3), (14/3, 4/3), (8/3, 22/3), (-4/3, 10/3), (-4/3, 4/3)]
-        """
-        return [F.brick_vector(coefficients=coefficients) for F in self]
-
-    def minkowski_summand(self, i):
-        r"""
-        Return the `i` th Minkowski summand of ``self``.
-
-        INPUT:
-
-        `i` -- an integer defining a position in the word `Q`
->>>>>>> e8ad2a99
 
         EXAMPLES::
 
             sage: W = CoxeterGroup(['A',2], index_set=[1,2], base_ring=QQ)
             sage: SC = SubwordComplex([1,2,1,2,1], W.w0)
-<<<<<<< HEAD
             sage: SC.cover_relations()
             [((0, 1), (1, 2)),
              ((0, 1), (0, 4)),
@@ -2634,31 +1428,13 @@
     def increasing_flip_graph(self, label=True):
         """
         Return the increasing flip graph of the subword complex.
-=======
-            sage: SC.minkowski_summand(1)
-            A 0-dimensional polyhedron in QQ^2 defined as the convex hull of 1 vertex
-        """
-        return Polyhedron([F.extended_weight_configuration()[i] for F in self])
-
-    def brick_polytope(self, coefficients=None):
-        r"""
-        Return the brick polytope of ``self``.
-
-        This polytope is the convex hull of the brick vectors of ``self``.
->>>>>>> e8ad2a99
 
         OUTPUT:
 
-<<<<<<< HEAD
         a directed graph
-=======
-        - coefficients -- (optional) a list of coefficients used to
-          scale the fundamental weights
->>>>>>> e8ad2a99
-
-        .. SEEALSO::
-
-<<<<<<< HEAD
+
+        EXAMPLES::
+
             sage: W = CoxeterGroup(['A',2], index_set=[1,2])
             sage: SC = SubwordComplex([1,2,1,2,1], W.w0)
             sage: SC.increasing_flip_graph()
@@ -2698,151 +1474,6 @@
         OUTPUT:
 
         a poset
-=======
-            :meth:`brick_vectors`
-
-        EXAMPLES::
-
-            sage: W = CoxeterGroup(['A',2], index_set=[1,2], base_ring=QQ)
-            sage: SC = SubwordComplex([1,2,1,2,1], W.w0)
-
-            sage: X = SC.brick_polytope(); X
-            A 2-dimensional polyhedron in QQ^2 defined as the convex hull of 5 vertices
-
-            sage: Y = SC.brick_polytope(coefficients=[1,2]); Y
-            A 2-dimensional polyhedron in QQ^2 defined as the convex hull of 5 vertices
-
-            sage: X == Y
-            False
-        """
-        BV = self.brick_vectors(coefficients=coefficients)
-        if False:  # not self.group().is_crystallographic():
-            from sage.rings.all import CC, QQ
-            print "Caution: the polytope is build with rational vertices."
-            BV = [[QQ(CC(v).real()) for v in V] for V in BV]
-        return Polyhedron(BV)
-
-    def barycenter(self):
-        """
-        Return the barycenter of the brick polytope of ``self``.
-
-        .. SEEALSO::
-
-            :meth:`brick_polytope`
-
-        EXAMPLES::
-
-            sage: W = CoxeterGroup(['A',2], index_set=[1,2], base_ring=QQ)
-            sage: SC = SubwordComplex([1,2,1,2,1], W.w0)
-            sage: SC.barycenter()
-            (4/3, 8/3)
-        """
-        facets = self.facets()
-        if not self.is_root_independent():
-            facets = [F for F in facets if F.is_vertex()]
-        return sum(F.brick_vector() for F in facets) / len(facets)
-
-    # cambrian constructions
-
-    def cover_relations(self, label=False):
-        """
-        Return the set of cover relations in the associated poset.
-
-        INPUT:
-
-        - label -- boolean (default ``False``) whether or not to label
-          the cover relations by the position of flip
-
-        OUTPUT:
-
-        a list of pairs of facets
-
-        EXAMPLES::
-
-            sage: W = CoxeterGroup(['A',2], index_set=[1,2], base_ring=QQ)
-            sage: SC = SubwordComplex([1,2,1,2,1], W.w0)
-            sage: SC.cover_relations()
-            [((0, 1), (1, 2)),
-             ((0, 1), (0, 4)),
-             ((1, 2), (2, 3)),
-             ((0, 4), (3, 4)),
-             ((2, 3), (3, 4))]
-        """
-        N = len(self.group().long_element(as_word=True))
-        F = self.greedy_facet(side="positive")
-        Fs = set([F])
-        seen = set([F])
-        covers = []
-        while Fs:
-            F = Fs.pop()
-            seen.add(F)
-            conf = F._extended_root_configuration_indices()
-            for i in F:
-                if conf[i] < N:
-                    G = F.flip(i)
-                    if label:
-                        covers.append((F, G, i))
-                    else:
-                        covers.append((F, G))
-                    if G not in seen:
-                        Fs.add(G)
-        return covers
-
-    def increasing_flip_graph(self, label=True):
-        """
-        Return the increasing flip graph of the subword complex.
-
-        OUTPUT:
-
-        a directed graph
->>>>>>> e8ad2a99
-
-        EXAMPLES::
-
-            sage: W = CoxeterGroup(['A',2], index_set=[1,2])
-            sage: SC = SubwordComplex([1,2,1,2,1], W.w0)
-<<<<<<< HEAD
-            sage: SC.increasing_flip_poset()
-            Finite poset containing 5 elements
-        """
-=======
-            sage: SC.increasing_flip_graph()
-            Digraph on 5 vertices
-        """
-        from sage.graphs.digraph import DiGraph
-        return DiGraph(self.cover_relations(label=label))
-
-    def interval(self, I, J):
-        """
-        Return the interval [I,J] in the increasing flip graph subword complex.
-
-        INPUT:
-
-        - I, J -- two facets
-
-        OUTPUT
-
-        a set of facets
-
-        EXAMPLES::
-
-            sage: W = CoxeterGroup(['A',2], index_set=[1,2])
-            sage: SC = SubwordComplex([1,2,1,2,1], W.w0)
-            sage: F = SC([1,2])
-            sage: SC.interval(F, F)
-            {(1, 2)}
-        """
-        G = self.increasing_flip_graph()
-        paths = G.all_paths(I, J)
-        return set(K for path in paths for K in path)
-
-    def increasing_flip_poset(self):
-        """
-        Return the increasing flip poset of the subword complex.
-
-        OUTPUT:
-
-        a poset
 
         EXAMPLES::
 
@@ -2851,7 +1482,6 @@
             sage: SC.increasing_flip_poset()
             Finite poset containing 5 elements
         """
->>>>>>> e8ad2a99
         from sage.combinat.posets.posets import Poset
         cov = self.cover_relations()
         if not self.is_root_independent():
