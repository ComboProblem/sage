--- conflicted
+++ resolved
@@ -271,15 +271,11 @@
             sage: from sage.combinat.species.generating_series import ExponentialGeneratingSeriesRing
             sage: ExponentialGeneratingSeriesRing.options.halting_precision(15)
             sage: R = ExponentialGeneratingSeriesRing(QQ)
-<<<<<<< HEAD
-            sage: TestSuite(R).run(skip=["_test_associativity", "_test_distributivity", "_test_elements"])
-=======
             sage: TestSuite(R).run()
 
         Options are remembered across doctests::
 
             sage: ExponentialGeneratingSeriesRing.options.halting_precision(None)
->>>>>>> cdf821a8
         """
         super().__init__(base_ring, names="z")
 
