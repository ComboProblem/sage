--- conflicted
+++ resolved
@@ -295,11 +295,7 @@
             Functor from Category of rings to Category of fields
 
         A functor can be renamed if its type is a Python class
-<<<<<<< HEAD
-        (see :trac:`16156)::
-=======
         (see :trac:`16156`)::
->>>>>>> 2001f33f
 
             sage: I = IdentityFunctor(Rings()); I
             The identity functor on Category of rings
