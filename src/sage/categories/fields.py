r"""
Fields
"""
#*****************************************************************************
#  Copyright (C) 2005      David Kohel <kohel@maths.usyd.edu>
#                          William Stein <wstein@math.ucsd.edu>
#                2008      Teresa Gomez-Diaz (CNRS) <Teresa.Gomez-Diaz@univ-mlv.fr>
#                2008-2009 Nicolas M. Thiery <nthiery at users.sf.net>
#                2012-2014 Julian Rueth <julian.rueth@fsfe.org>
#
#  Distributed under the terms of the GNU General Public License (GPL)
#                  http://www.gnu.org/licenses/
#******************************************************************************

from sage.misc.lazy_attribute import lazy_class_attribute
from sage.misc.lazy_import import LazyImport
from sage.categories.category_with_axiom import CategoryWithAxiom
from sage.categories.category_singleton import Category_contains_method_by_parent_class
from sage.categories.euclidean_domains import EuclideanDomains
from sage.categories.division_rings import DivisionRings

import sage.rings.ring
from sage.structure.element import coerce_binop

class Fields(CategoryWithAxiom):
    """
    The category of (commutative) fields, i.e. commutative rings where
    all non-zero elements have multiplicative inverses

    EXAMPLES::

        sage: K = Fields()
        sage: K
        Category of fields
        sage: Fields().super_categories()
        [Category of euclidean domains, Category of division rings]

        sage: K(IntegerRing())
        Rational Field
        sage: K(PolynomialRing(GF(3), 'x'))
        Fraction Field of Univariate Polynomial Ring in x over
        Finite Field of size 3
        sage: K(RealField())
        Real Field with 53 bits of precision

    TESTS::

        sage: TestSuite(Fields()).run()
    """
    _base_category_class_and_axiom = (DivisionRings, "Commutative")

    def extra_super_categories(self):
        """
        EXAMPLES::

            sage: Fields().extra_super_categories()
            [Category of euclidean domains]

        """
        return [EuclideanDomains()]

    def __contains__(self, x):
        """
        EXAMPLES::

            sage: GF(4, "a") in Fields()
            True
            sage: QQ in Fields()
            True
            sage: ZZ in Fields()
            False
            sage: IntegerModRing(4) in Fields()
            False
            sage: InfinityRing in Fields()
            False

        This implementation will not be needed anymore once every
        field in Sage will be properly declared in the category
        :class:`Fields`().

        Caveat: this should eventually be fixed::

            sage: gap.Rationals in Fields()
            False

        typically by implementing the method :meth:`category`
        appropriately for Gap objects::

            sage: GR = gap.Rationals
            sage: GR.category = lambda : Fields()
            sage: GR in Fields()
            True

        The following tests against a memory leak fixed in :trac:`13370`::

            sage: import gc
            sage: _ = gc.collect()
            sage: n = len([X for X in gc.get_objects() if isinstance(X, sage.rings.finite_rings.integer_mod_ring.IntegerModRing_generic)])
            sage: for i in prime_range(100):
            ...     R = ZZ.quotient(i)
            ...     t = R in Fields()
            sage: _ = gc.collect()
            sage: len([X for X in gc.get_objects() if isinstance(X, sage.rings.finite_rings.integer_mod_ring.IntegerModRing_generic)]) - n
            1

        """
        try:
            return self._contains_helper(x) or sage.rings.ring._is_Field(x)
        except Exception:
            return False

    @lazy_class_attribute
    def _contains_helper(cls):
        """
        Helper for containment tests in the category of fields.

        This helper just tests whether the given object's category
        is already known to be a sub-category of the category of
        fields. There are, however, rings that are initialised
        as plain commutative rings and found out to be fields
        only afterwards. Hence, this helper alone is not enough
        for a proper containment test.

        TESTS::

            sage: P.<x> = QQ[]
            sage: Q = P.quotient(x^2+2)
            sage: Q.category()
            Join of Category of commutative algebras over Rational Field and Category of subquotients of monoids and Category of quotients of semigroups
            sage: F = Fields()
            sage: F._contains_helper(Q)
            False
            sage: Q in F  # This changes the category!
            True
            sage: F._contains_helper(Q)
            True

        """
        return Category_contains_method_by_parent_class(cls())

    def _call_(self, x):
        """
        Construct a field from the data in ``x``

        EXAMPLES::

            sage: K = Fields()
            sage: K
            Category of fields
            sage: Fields().super_categories()
            [Category of euclidean domains, Category of division rings]

            sage: K(IntegerRing()) # indirect doctest
            Rational Field
            sage: K(PolynomialRing(GF(3), 'x')) # indirect doctest
            Fraction Field of Univariate Polynomial Ring in x over
            Finite Field of size 3
            sage: K(RealField())
            Real Field with 53 bits of precision
        """
        try:
            return x.fraction_field()
        except AttributeError:
            raise TypeError("unable to associate a field to %s"%x)

    Finite = LazyImport('sage.categories.finite_fields', 'FiniteFields', at_startup=True)

    class ParentMethods:

        def is_field( self, proof=True ):
            r"""
            Returns True as ``self`` is a field.

            EXAMPLES::

                sage: QQ.is_field()
                True
                sage: Parent(QQ,category=Fields()).is_field()
                True
            """
            return True

        def is_integrally_closed(self):
            r"""
            Return ``True``, as per :meth:`IntegralDomain.is_integrally_closed`:
            for every field `F`, `F` is its own field of fractions,
            hence every element of `F` is integral over `F`.

            EXAMPLES::

                sage: QQ.is_integrally_closed()
                True
                sage: QQbar.is_integrally_closed()
                True
                sage: Z5 = GF(5); Z5
                Finite Field of size 5
                sage: Z5.is_integrally_closed()
                True
            """
            return True

<<<<<<< HEAD
        def _gcd_univariate_polynomial(self, f, g):
            """
            Return the greatest common divisor of ``f`` and ``g``, as a
            monic polynomial.

            INPUT:

                - ``f``, ``g`` -- two polynomials defined over ``self``

            .. NOTE::

                This is a helper method for
                :meth:`sage.rings.polynomial.polynomial_element.Polynomial.gcd`.

            EXAMPLES::

                sage: R.<x> = QQbar[]
                sage: QQbar._gcd_univariate_polynomial(2*x,2*x^2)
                x

            """
            ret = EuclideanDomains().ElementMethods().gcd(f,g)
            c = ret.leading_coefficient()
            if c.is_unit():
                return (1/c)*ret
            return ret
=======
        def is_perfect(self):
            r"""
            Return whether this field is perfect, i.e., its characteristic is
            `p=0` or every element has a `p`-th root.

            EXAMPLES::

                sage: QQ.is_perfect()
                True
                sage: GF(2).is_perfect()
                True
                sage: FunctionField(GF(2), 'x').is_perfect()
                False

            """
            if self.characteristic() == 0:
                return True
            else: raise NotImplementedError
>>>>>>> f5e92ea5

        def _test_characteristic_fields(self, **options):
            """
            Run generic tests on the method :meth:`.characteristic`.

            EXAMPLES::

                sage: QQ._test_characteristic_fields()

            .. NOTE::

                We cannot call this method ``_test_characteristic`` since that
                would overwrite the method in the super category, and for
                cython classes just calling
                ``super(sage.categories.fields.Fields().parent_class,
                self)._test_characteristic`` doesn't have the desired effect.

            .. SEEALSO::

                :meth:`sage.categories.rings.Rings.ParentMethods._test_characteristic`
            """
            tester = self._tester(**options)
            try:
                char = self.characteristic()
                tester.assertTrue(char.is_zero() or char.is_prime())
            except AttributeError:
                return
                # raised when self.one() does not have a additive_order() [or when char is an int and not an Integer which is already checked by _test_characteristic for rings]
            except NotImplementedError:
                return

        def fraction_field(self):
            r"""
            Returns the *fraction field* of ``self``, which is ``self``.

            EXAMPLES::

                sage: QQ.fraction_field() is QQ
                True
            """
            return self

        def _squarefree_decomposition_univariate_polynomial(self, f):
            r"""
            Return the square-free decomposition of ``f`` over this field.

            This is a helper method for
            :meth:`sage.rings.polynomial.squarefree_decomposition`.

            INPUT:

            - ``f`` -- a univariate non-zero polynomial over this field

            ALGORITHM: For rings of characteristic zero, we use the algorithm
            descriped in [Yun]_. Other fields may provide their own
            implementation by overriding this method.

            EXAMPLES::

                sage: x = polygen(QQ)
                sage: p = 37 * (x-1)^3 * (x-2)^3 * (x-1/3)^7 * (x-3/7)
                sage: p.squarefree_decomposition()
                (37*x - 111/7) * (x^2 - 3*x + 2)^3 * (x - 1/3)^7
                sage: p = 37 * (x-2/3)^2
                sage: p.squarefree_decomposition()
                (37) * (x - 2/3)^2
                sage: x = polygen(GF(3))
                sage: x.squarefree_decomposition()
                x
                sage: f = QQbar['x'](1)
                sage: f.squarefree_decomposition()
                1

            REFERENCES:

            .. [Yun] Yun, David YY. On square-free decomposition algorithms.
               In Proceedings of the third ACM symposium on Symbolic and algebraic
               computation, pp. 26-35. ACM, 1976.

            """
            from sage.structure.factorization import Factorization
            if f.degree() == 0:
                return Factorization([], unit=f[0])
            if self.characteristic() != 0:
                raise NotImplementedError("square-free decomposition not implemented for this polynomial.")

            factors = []
            cur = f
            f = [f]
            while cur.degree() > 0:
                cur = cur.gcd(cur.derivative())
                f.append(cur)

            g = []
            for i in range(len(f) - 1):
                g.append(f[i] // f[i+1])

            a = []
            for i in range(len(g) - 1):
                a.append(g[i] // g[i+1])
            a.append(g[-1])

            unit = f[-1]
            for i in range(len(a)):
                if a[i].degree() > 0:
                    factors.append((a[i], i+1))
                else:
                    unit = unit * a[i].constant_coefficient() ** (i + 1)

            return Factorization(factors, unit=unit, sort=False)

        def __pow__(self, n):
            r"""
            Returns the vector space of dimension `n` over ``self``.

            EXAMPLES::

                sage: QQ^4
                Vector space of dimension 4 over Rational Field
            """
            from sage.modules.all import FreeModule
            return FreeModule(self, n)

    class ElementMethods:

        def is_unit( self ):
            r"""
            Returns True if ``self`` has a multiplicative inverse.

            EXAMPLES::

                sage: QQ(2).is_unit()
                True
                sage: QQ(0).is_unit()
                False
            """
            return not self.is_zero()

        # Fields are unique factorization domains, so, there is gcd and lcm
        # Of course, in general gcd and lcm in a field are not very interesting.
        # However, they should be implemented!
        def gcd(self,other):
            """
            Greatest common divisor.

            NOTE:

            Since we are in a field and the greatest common divisor is
            only determined up to a unit, it is correct to either return
            zero or one. Note that fraction fields of unique factorization
            domains provide a more sophisticated gcd.

            EXAMPLES::

                sage: GF(5)(1).gcd(GF(5)(1))
                1
                sage: GF(5)(1).gcd(GF(5)(0))
                1
                sage: GF(5)(0).gcd(GF(5)(0))
                0

            For fields of characteristic zero (i.e., containing the
            integers as a sub-ring), evaluation in the integer ring is
            attempted. This is for backwards compatibility::

                sage: gcd(6.0,8); gcd(6.0,8).parent()
                2
                Integer Ring

            If this fails, we resort to the default we see above::

                sage: gcd(6.0*CC.0,8*CC.0); gcd(6.0*CC.0,8*CC.0).parent()
                1.00000000000000
                Complex Field with 53 bits of precision

            AUTHOR:

            - Simon King (2011-02): Trac ticket #10771

            """
            P = self.parent()
            try:
                other = P(other)
            except (TypeError, ValueError):
                raise ArithmeticError("The second argument can not be interpreted in the parent of the first argument. Can't compute the gcd")
            from sage.rings.integer_ring import ZZ
            if ZZ.is_subring(P):
                try:
                    return ZZ(self).gcd(ZZ(other))
                except TypeError:
                    pass
            # there is no custom gcd, so, we resort to something that always exists
            # (that's new behaviour)
            if self==0 and other==0:
                return P.zero()
            return P.one()

        def lcm(self,other):
            """
            Least common multiple.

            NOTE:

            Since we are in a field and the least common multiple is
            only determined up to a unit, it is correct to either return
            zero or one. Note that fraction fields of unique factorization
            domains provide a more sophisticated lcm.

            EXAMPLES::

                sage: GF(2)(1).lcm(GF(2)(0))
                0
                sage: GF(2)(1).lcm(GF(2)(1))
                1

            If the field contains the integer ring, it is first
            attempted to compute the gcd there::

                sage: lcm(15.0,12.0); lcm(15.0,12.0).parent()
                60
                Integer Ring

            If this fails, we resort to the default we see above::

                sage: lcm(6.0*CC.0,8*CC.0); lcm(6.0*CC.0,8*CC.0).parent()
                1.00000000000000
                Complex Field with 53 bits of precision
                sage: lcm(15.2,12.0)
                1.00000000000000

            AUTHOR:

            - Simon King (2011-02): Trac ticket #10771

            """
            P = self.parent()
            try:
                other = P(other)
            except (TypeError, ValueError):
                raise ArithmeticError("The second argument can not be interpreted in the parent of the first argument. Can't compute the lcm")
            from sage.rings.integer_ring import ZZ
            if ZZ.is_subring(P):
                try:
                    return ZZ(self).lcm(ZZ(other))
                except TypeError:
                    pass
            # there is no custom lcm, so, we resort to something that always exists
            if self==0 or other==0:
                return P.zero()
            return P.one()

        @coerce_binop
        def xgcd(self, other):
            """
            Compute the extended gcd of ``self`` and ``other``.

            INPUT:

            - ``other`` -- an element with the same parent as ``self``

            OUTPUT:

            A tuple ``(r, s, t)`` of elements in the parent of ``self`` such
            that ``r = s * self + t * other``. Since the computations are done
            over a field, ``r`` is zero if ``self`` and ``other`` are zero,
            and one otherwise.

            AUTHORS:

            - Julian Rueth (2012-10-19): moved here from
              :class:`sage.structure.element.FieldElement`

            EXAMPLES::

                sage: (1/2).xgcd(2)
                (1, 2, 0)
                sage: (0/2).xgcd(2)
                (1, 0, 1/2)
                sage: (0/2).xgcd(0)
                (0, 0, 0)
            """
            R = self.parent()
            if not self.is_zero():
                return (R.one(), ~self, R.zero())
            if not other.is_zero():
                return (R.one(), R.zero(), ~other)
            # else both are 0
            return (R.zero(), R.zero(), R.zero())
<|MERGE_RESOLUTION|>--- conflicted
+++ resolved
@@ -199,7 +199,6 @@
             """
             return True
 
-<<<<<<< HEAD
         def _gcd_univariate_polynomial(self, f, g):
             """
             Return the greatest common divisor of ``f`` and ``g``, as a
@@ -226,7 +225,7 @@
             if c.is_unit():
                 return (1/c)*ret
             return ret
-=======
+
         def is_perfect(self):
             r"""
             Return whether this field is perfect, i.e., its characteristic is
@@ -245,7 +244,6 @@
             if self.characteristic() == 0:
                 return True
             else: raise NotImplementedError
->>>>>>> f5e92ea5
 
         def _test_characteristic_fields(self, **options):
             """
