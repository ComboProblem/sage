--- conflicted
+++ resolved
@@ -1961,3078 +1961,4 @@
             from sage.rings.polynomial.flatten import SpecializationMorphism
             phi = SpecializationMorphism(self.ambient_space().coordinate_ring(),D)
         amb = self.ambient_space().change_ring(phi.codomain().base_ring())
-<<<<<<< HEAD
-        return amb.subscheme([phi(g) for g in self.defining_polynomials()])
-
-#*******************************************************************
-# Affine varieties
-#*******************************************************************
-class AlgebraicScheme_subscheme_affine(AlgebraicScheme_subscheme):
-    """
-    Construct an algebraic subscheme of affine space.
-
-    .. WARNING::
-
-        You should not create objects of this class directly. The
-        preferred method to construct such subschemes is to use
-        :meth:`~sage.schemes.affine.affine_space.AffineSpace_generic.subscheme`
-        method of :class:`affine space
-        <sage.schemes.affine.affine_space.AffineSpace_generic>`.
-
-    INPUT:
-
-    - ``A`` -- ambient :class:`affine space
-      <sage.schemes.affine.affine_space.AffineSpace_generic>`
-
-    - ``polynomials`` -- single polynomial, ideal or iterable of
-      defining polynomials.
-
-    EXAMPLES::
-
-        sage: A3.<x, y, z> = AffineSpace(3, QQ)
-        sage: A3.subscheme([x^2-y*z])
-        Closed subscheme of Affine Space of dimension 3 over Rational Field defined by:
-          x^2 - y*z
-
-    TESTS::
-
-        sage: from sage.schemes.generic.algebraic_scheme import AlgebraicScheme_subscheme_affine
-        sage: AlgebraicScheme_subscheme_affine(A3, [x^2-y*z])
-        Closed subscheme of Affine Space of dimension 3 over Rational Field defined by:
-          x^2 - y*z
-    """
-
-    def _morphism(self, *args, **kwds):
-        """
-        A morphism between two schemes in your category, usually defined via
-        polynomials. Your morphism class should derive from
-        :class:`SchemeMorphism_polynomial`. These morphisms will usually be
-        elements of the Hom-set
-        :class:`~sage.schemes.generic.homset.SchemeHomset_generic`.
-
-        EXAMPLES::
-
-            sage: P2.<x,y,z> = ProjectiveSpace(2, ZZ)
-            sage: P2._morphism(P2.Hom(P2), [x,y,z])
-            Scheme endomorphism of Projective Space of dimension 2 over Integer Ring
-              Defn: Defined on coordinates by sending (x : y : z) to
-                    (x : y : z)
-
-        """
-        return self.ambient_space()._morphism(*args, **kwds)
-
-    def dimension(self):
-        """
-        Return the dimension of the affine algebraic subscheme.
-
-        OUTPUT:
-
-        Integer.
-
-        EXAMPLES::
-
-            sage: A.<x,y> = AffineSpace(2, QQ)
-            sage: A.subscheme([]).dimension()
-            2
-            sage: A.subscheme([x]).dimension()
-            1
-            sage: A.subscheme([x^5]).dimension()
-            1
-            sage: A.subscheme([x^2 + y^2 - 1]).dimension()
-            1
-            sage: A.subscheme([x*(x-1), y*(y-1)]).dimension()
-            0
-
-        Something less obvious::
-
-            sage: A.<x,y,z,w> = AffineSpace(4, QQ)
-            sage: X = A.subscheme([x^2, x^2*y^2 + z^2, z^2 - w^2, 10*x^2 + w^2 - z^2])
-            sage: X
-            Closed subscheme of Affine Space of dimension 4 over Rational Field defined by:
-              x^2,
-              x^2*y^2 + z^2,
-              z^2 - w^2,
-              10*x^2 - z^2 + w^2
-            sage: X.dimension()
-            1
-        """
-        try:
-            return self.__dimension
-        except AttributeError:
-            self.__dimension = self.defining_ideal().dimension()
-            return self.__dimension
-
-    def projective_embedding(self, i=None, PP=None):
-        """
-        Returns a morphism from this affine scheme into an ambient
-        projective space of the same dimension.
-
-        The codomain of this morphism is the projective closure of this affine scheme in ``PP``,
-        if given, or otherwise in a new projective space that is constructed.
-
-        INPUT:
-
-        -  ``i`` -- integer (default: dimension of self = last
-           coordinate) determines which projective embedding to compute. The
-           embedding is that which has a 1 in the i-th coordinate, numbered
-           from 0.
-
-        -  ``PP`` -- (default: None) ambient projective space, i.e., ambient space
-            of codomain of morphism; this is constructed if it is not given.
-
-        EXAMPLES::
-
-            sage: A.<x, y, z> = AffineSpace(3, ZZ)
-            sage: S = A.subscheme([x*y-z])
-            sage: S.projective_embedding()
-            Scheme morphism:
-              From: Closed subscheme of Affine Space of dimension 3 over Integer Ring defined by:
-              x*y - z
-              To:   Closed subscheme of Projective Space of dimension 3 over Integer Ring defined by:
-              x0*x1 - x2*x3
-              Defn: Defined on coordinates by sending (x, y, z) to
-                    (x : y : z : 1)
-
-        ::
-
-            sage: A.<x, y, z> = AffineSpace(3, ZZ)
-            sage: P = ProjectiveSpace(3,ZZ,'u')
-            sage: S = A.subscheme([x^2-y*z])
-            sage: S.projective_embedding(1,P)
-            Scheme morphism:
-              From: Closed subscheme of Affine Space of dimension 3 over Integer
-            Ring defined by:
-              x^2 - y*z
-              To:   Closed subscheme of Projective Space of dimension 3 over Integer
-            Ring defined by:
-              u0^2 - u2*u3
-              Defn: Defined on coordinates by sending (x, y, z) to
-                    (x : 1 : y : z)
-
-        ::
-
-            sage: A.<x,y,z> = AffineSpace(QQ, 3)
-            sage: X = A.subscheme([y - x^2, z - x^3])
-            sage: X.projective_embedding()
-            Scheme morphism:
-              From: Closed subscheme of Affine Space of dimension 3 over Rational
-            Field defined by:
-              -x^2 + y,
-              -x^3 + z
-              To:   Closed subscheme of Projective Space of dimension 3 over
-            Rational Field defined by:
-              x0^2 - x1*x3,
-              x0*x1 - x2*x3,
-              x1^2 - x0*x2
-              Defn: Defined on coordinates by sending (x, y, z) to
-                    (x : y : z : 1)
-
-        """
-        AA = self.ambient_space()
-        n = AA.dimension_relative()
-        if i is None:
-            try:
-                i = self._default_embedding_index
-            except AttributeError:
-                i = int(n)
-        else:
-            i = int(i)
-        if i < 0 or i > n:
-            raise ValueError("Argument i (=%s) must be between 0 and %s, inclusive"%(i, n))
-        try:
-            phi = self.__projective_embedding[i]
-            #assume that if you've passed in a new ambient projective space
-            #you want to override the existing embedding
-            if PP is None or phi.codomain().ambient_space() == PP:
-                return(phi)
-        except AttributeError:
-            self.__projective_embedding = {}
-        except KeyError:
-            pass
-        if PP is None:
-            PP = AA.projective_embedding(i).codomain()
-        elif PP.dimension_relative() != n:
-            raise ValueError("Projective Space must be of dimension %s"%(n))
-        PR = PP.coordinate_ring()
-        # Groebner basis w.r.t. a graded monomial order computed here to ensure
-        # after homogenization, the basis elements will generate the defining
-        # ideal of the projective closure of this affine subscheme
-        R = AA.coordinate_ring()
-        G = self.defining_ideal().groebner_basis()
-        v = list(PP.gens())
-        z = v.pop(i)
-        phi = R.hom(v,PR)
-        v.append(z)
-        X = PP.subscheme([phi(f).homogenize(i) for f in G])
-        v = list(R.gens())
-        v.insert(i, R(1))
-        phi = self.hom(v, X)
-        self.__projective_embedding[i] = phi
-        return phi
-
-    def projective_closure(self, i=None, PP=None):
-        r"""
-        Return the projective closure of this affine subscheme.
-
-        INPUT:
-
-        - ``i`` -- (default: None) determines the embedding to use to compute the projective
-          closure of this affine subscheme. The embedding used is the one which has a 1 in the
-          i-th coordinate, numbered from 0.
-
-        -  ``PP`` -- (default: None) ambient projective space, i.e., ambient space
-           of codomain of morphism; this is constructed if it is not given.
-
-        OUTPUT:
-
-        - a projective subscheme.
-
-        EXAMPLES::
-
-            sage: A.<x,y,z,w> = AffineSpace(QQ,4)
-            sage: X = A.subscheme([x^2 - y, x*y - z, y^2 - w, x*z - w, y*z - x*w, z^2 - y*w])
-            sage: X.projective_closure()
-            Closed subscheme of Projective Space of dimension 4 over Rational Field
-            defined by:
-              x0^2 - x1*x4,
-              x0*x1 - x2*x4,
-              x1^2 - x3*x4,
-              x0*x2 - x3*x4,
-              x1*x2 - x0*x3,
-              x2^2 - x1*x3
-
-        ::
-
-            sage: A.<x,y,z> = AffineSpace(QQ, 3)
-            sage: P.<a,b,c,d> = ProjectiveSpace(QQ, 3)
-            sage: X = A.subscheme([z - x^2 - y^2])
-            sage: X.projective_closure(1, P).ambient_space() == P
-            True
-        """
-        return self.projective_embedding(i, PP).codomain()
-
-    def is_smooth(self, point=None):
-        r"""
-        Test whether the algebraic subscheme is smooth.
-
-        INPUT:
-
-        - ``point`` -- A point or ``None`` (default). The point to
-          test smoothness at.
-
-        OUTPUT:
-
-        Boolean. If no point was specified, returns whether the
-        algebraic subscheme is smooth everywhere. Otherwise,
-        smoothness at the specified point is tested.
-
-        EXAMPLES::
-
-            sage: A2.<x,y> = AffineSpace(2,QQ)
-            sage: cuspidal_curve = A2.subscheme([y^2-x^3])
-            sage: cuspidal_curve
-            Closed subscheme of Affine Space of dimension 2 over Rational Field defined by:
-              -x^3 + y^2
-            sage: smooth_point = cuspidal_curve.point([1,1])
-            sage: smooth_point in cuspidal_curve
-            True
-            sage: singular_point = cuspidal_curve.point([0,0])
-            sage: singular_point in cuspidal_curve
-            True
-            sage: cuspidal_curve.is_smooth(smooth_point)
-            True
-            sage: cuspidal_curve.is_smooth(singular_point)
-            False
-            sage: cuspidal_curve.is_smooth()
-            False
-        """
-        R = self.ambient_space().coordinate_ring()
-        if not point is None:
-            self._check_satisfies_equations(point)
-            point_subs = dict(zip(R.gens(), point))
-            Jac = self.Jacobian().subs(point_subs)
-            return not Jac.is_zero()
-
-        # testing smoothness everywhere tends to be expensive
-        try:
-            return self._smooth
-        except AttributeError:
-            pass
-        sing_dim = self.Jacobian().dimension()
-        self._smooth = (sing_dim == -1)
-        return self._smooth
-
-    def intersection_multiplicity(self, X, P):
-        r"""
-        Return the intersection multiplicity of this subscheme and the subscheme ``X`` at the point ``P``.
-
-        The intersection of this subscheme with ``X`` must be proper, that is `\mathrm{codim}(self\cap
-        X) = \mathrm{codim}(self) + \mathrm{codim}(X)`, and must also be finite. We use Serre's Tor
-        formula to compute the intersection multiplicity. If `I`, `J` are the defining ideals of ``self``, ``X``,
-        respectively, then this is `\sum_{i=0}^{\infty}(-1)^i\mathrm{length}(\mathrm{Tor}_{\mathcal{O}_{A,p}}^{i}
-        (\mathcal{O}_{A,p}/I,\mathcal{O}_{A,p}/J))` where `A` is the affine ambient space of these subschemes.
-
-        INPUT:
-
-        - ``X`` -- subscheme in the same ambient space as this subscheme.
-
-        - ``P`` -- a point in the intersection of this subscheme with ``X``.
-
-        OUTPUT: An integer.
-
-        EXAMPLES::
-
-            sage: A.<x,y> = AffineSpace(QQ, 2)
-            sage: C = Curve([y^2 - x^3 - x^2], A)
-            sage: D = Curve([y^2 + x^3], A)
-            sage: Q = A([0,0])
-            sage: C.intersection_multiplicity(D, Q)
-            4
-
-        ::
-
-            sage: R.<a> = QQ[]
-            sage: K.<b> = NumberField(a^6 - 3*a^5 + 5*a^4 - 5*a^3 + 5*a^2 - 3*a + 1)
-            sage: A.<x,y,z,w> = AffineSpace(K, 4)
-            sage: X = A.subscheme([x*y, y*z + 7, w^3 - x^3])
-            sage: Y = A.subscheme([x - z^3 + z + 1])
-            sage: Q = A([0, -7*b^5 + 21*b^4 - 28*b^3 + 21*b^2 - 21*b + 14, -b^5 + 2*b^4 - 3*b^3 \
-            + 2*b^2 - 2*b, 0])
-            sage: X.intersection_multiplicity(Y, Q)
-            3
-
-        ::
-
-            sage: A.<x,y,z> = AffineSpace(QQ, 3)
-            sage: X = A.subscheme([z^2 - 1])
-            sage: Y = A.subscheme([z - 1, y - x^2])
-            sage: Q = A([1,1,1])
-            sage: X.intersection_multiplicity(Y, Q)
-            Traceback (most recent call last):
-            ...
-            TypeError: the intersection of this subscheme and (=Closed subscheme of Affine Space of dimension 3
-            over Rational Field defined by: z - 1, -x^2 + y) must be proper and finite
-
-        ::
-
-            sage: A.<x,y,z,w,t> = AffineSpace(QQ, 5)
-            sage: X = A.subscheme([x*y, t^2*w, w^3*z])
-            sage: Y = A.subscheme([y*w + z])
-            sage: Q = A([0,0,0,0,0])
-            sage: X.intersection_multiplicity(Y, Q)
-            Traceback (most recent call last):
-            ...
-            TypeError: the intersection of this subscheme and (=Closed subscheme of Affine Space of dimension 5
-            over Rational Field defined by: y*w + z) must be proper and finite
-        """
-        AA = self.ambient_space()
-        if AA != X.ambient_space():
-            raise TypeError("this subscheme and (=%s) must be defined in the same ambient space"%X)
-        W = self.intersection(X)
-        try:
-            W._check_satisfies_equations(P)
-        except TypeError:
-            raise TypeError("(=%s) must be a point in the intersection of this subscheme and (=%s)"%(P,X))
-        if AA.dimension() != self.dimension() + X.dimension() or W.dimension() != 0:
-            raise TypeError("the intersection of this subscheme and (=%s) must be proper and finite"%X)
-        I = self.defining_ideal()
-        J = X.defining_ideal()
-        # move P to the origin and localize
-        chng_coords = [AA.gens()[i] + P[i] for i in range(AA.dimension_relative())]
-        R = AA.coordinate_ring().change_ring(order="negdegrevlex")
-        Iloc = R.ideal([f(chng_coords) for f in I.gens()])
-        Jloc = R.ideal([f(chng_coords) for f in J.gens()])
-        # compute the intersection multiplicity with Serre's Tor formula using Singular
-        singular.lib("homolog.lib")
-        i = 0
-        s = 0
-        t = sum(singular.Tor(i, Iloc, Jloc).std().hilb(2).sage())
-        while t != 0:
-            s = s + ((-1)**i)*t
-            i = i + 1
-            t = sum(singular.Tor(i, Iloc, Jloc).std().hilb(2).sage())
-        return s
-
-    def multiplicity(self, P):
-        r"""
-        Return the multiplicity of ``P`` on this subscheme.
-
-        This is computed as the multiplicity of the local ring of this subscheme corresponding to ``P``. This
-        subscheme must be defined over a field. An error is raised if ``P`` is not a point on this subscheme.
-
-        INPUT:
-
-        - ``P`` -- a point on this subscheme.
-
-        OUTPUT:
-
-        An integer.
-
-        EXAMPLES::
-
-            sage: A.<x,y,z,w> = AffineSpace(QQ, 4)
-            sage: X = A.subscheme([z*y - x^7, w - 2*z])
-            sage: Q1 = A([1,1/3,3,6])
-            sage: X.multiplicity(Q1)
-            1
-            sage: Q2 = A([0,0,0,0])
-            sage: X.multiplicity(Q2)
-            2
-
-        ::
-
-            sage: A.<x,y,z,w,v> = AffineSpace(GF(23), 5)
-            sage: C = A.curve([x^8 - y, y^7 - z, z^3 - 1, w^5 - v^3])
-            sage: Q = A([22,1,1,0,0])
-            sage: C.multiplicity(Q)
-            3
-
-        ::
-
-            sage: K.<a> = QuadraticField(-1)
-            sage: A.<x,y,z,w,t> = AffineSpace(K, 5)
-            sage: X = A.subscheme([y^7 - x^2*z^5 + z^3*t^8 - x^2*y^4*z - t^8])
-            sage: Q1 = A([1,1,0,1,-1])
-            sage: X.multiplicity(Q1)
-            1
-            sage: Q2 = A([0,0,0,-a,0])
-            sage: X.multiplicity(Q2)
-            7
-        """
-        if not self.base_ring() in Fields():
-            raise TypeError("subscheme must be defined over a field")
-
-        # Check whether P is a point on this subscheme
-        try:
-            P = self(P)
-        except TypeError:
-            raise TypeError("(=%s) is not a point on (=%s)"%(P,self))
-
-        # Apply a linear change of coordinates to self so that P is sent to the origin
-        # and then compute the multiplicity of the local ring of the translated subscheme
-        # corresponding to the point (0,...,0)
-        AA = self.ambient_space()
-        chng_coords = [AA.gens()[i] + P[i] for i in range(AA.dimension_relative())]
-        R = AA.coordinate_ring().change_ring(order='negdegrevlex')
-        I = R.ideal([f(chng_coords) for f in self.defining_polynomials()])
-        return singular.mult(singular.std(I)).sage()
-
-
-#*******************************************************************
-# Projective varieties
-#*******************************************************************
-class AlgebraicScheme_subscheme_projective(AlgebraicScheme_subscheme):
-    """
-    Construct an algebraic subscheme of projective space.
-
-    .. WARNING::
-
-        You should not create objects of this class directly. The
-        preferred method to construct such subschemes is to use
-        :meth:`~sage.schemes.projective.projective_space.ProjectiveSpace_field.subscheme`
-        method of :class:`projective space
-        <sage.schemes.projective.projective_space.ProjectiveSpace_field>`.
-
-    INPUT:
-
-    - ``A`` -- ambient :class:`projective space
-      <sage.schemes.projective.projective_space.ProjectiveSpace_field>`.
-
-    - ``polynomials`` -- single polynomial, ideal or iterable of
-      defining homogeneous polynomials.
-
-    EXAMPLES::
-
-        sage: P.<x, y, z> = ProjectiveSpace(2, QQ)
-        sage: P.subscheme([x^2-y*z])
-        Closed subscheme of Projective Space of dimension 2 over Rational Field defined by:
-          x^2 - y*z
-
-    TESTS::
-
-        sage: from sage.schemes.generic.algebraic_scheme import AlgebraicScheme_subscheme_projective
-        sage: AlgebraicScheme_subscheme_projective(P, [x^2-y*z])
-        Closed subscheme of Projective Space of dimension 2 over Rational Field defined by:
-          x^2 - y*z
-    """
-
-    def point(self, v, check=True):
-        """
-        Create a point on this projective subscheme.
-
-        INPUT:
-
-        - ``v`` -- anything that defines a point
-
-        - ``check`` -- boolean (optional, default: ``True``); whether
-          to check the defining data for consistency
-
-        OUTPUT: A point of the subscheme.
-
-        EXAMPLES::
-
-            sage: P2.<x,y,z> = ProjectiveSpace(QQ, 2)
-            sage: X = P2.subscheme([x-y,y-z])
-            sage: X.point([1,1,1])
-            (1 : 1 : 1)
-
-        ::
-
-            sage: P2.<x,y> = ProjectiveSpace(QQ, 1)
-            sage: X = P2.subscheme([y])
-            sage: X.point(infinity)
-            (1 : 0)
-
-        ::
-
-            sage: P.<x,y> = ProjectiveSpace(QQ, 1)
-            sage: X = P.subscheme(x^2+2*y^2)
-            sage: X.point(infinity)
-            Traceback (most recent call last):
-            ...
-            TypeError: Coordinates [1, 0] do not define a point on Closed subscheme
-            of Projective Space of dimension 1 over Rational Field defined by:
-              x^2 + 2*y^2
-        """
-        from sage.rings.infinity import infinity
-        if v is infinity  or\
-          (isinstance(v, (list,tuple)) and len(v) == 1 and v[0] is infinity):
-            if self.ambient_space().dimension_relative() > 1:
-                raise ValueError("%s not well defined in dimension > 1"%v)
-            v = [1, 0]
-        # todo: update elliptic curve stuff to take point_homset as argument
-        from sage.schemes.elliptic_curves.ell_generic import is_EllipticCurve
-        if is_EllipticCurve(self):
-            try:
-                return self._point(self.point_homset(), v, check=check)
-            except AttributeError:  # legacy code without point_homset
-                return self._point(self, v, check=check)
-
-        return self.point_homset()(v, check=check)
-
-    def _morphism(self, *args, **kwds):
-        r"""
-        Construct a morphism determined by action on points of ``self``.
-
-        For internal use only.
-
-        INPUT:
-
-        - same as for
-          :class:`~sage.schemes.projective.projective_morphism.SchemeMorphism_polynomial_projective_space`.
-
-        OUTPUT:
-
-        - :class:`~sage.schemes.projective.projective_morphism.SchemeMorphism_polynomial_projective_space`.
-
-        TESTS::
-
-            sage: P1.<x,y> = ProjectiveSpace(1,QQ)
-            sage: P2 = ProjectiveSpace(2,QQ)
-            sage: H12 = P1.Hom(P2)
-            sage: H12([x^2,x*y, y^2])    # indirect doctest
-            Scheme morphism:
-              From: Projective Space of dimension 1 over Rational Field
-              To:   Projective Space of dimension 2 over Rational Field
-              Defn: Defined on coordinates by sending (x : y) to
-                (x^2 : x*y : y^2)
-            sage: P1._morphism(H12, [x^2,x*y, y^2])
-            Scheme morphism:
-              From: Projective Space of dimension 1 over Rational Field
-              To:   Projective Space of dimension 2 over Rational Field
-              Defn: Defined on coordinates by sending (x : y) to
-                (x^2 : x*y : y^2)
-        """
-        return self.ambient_space()._morphism(*args, **kwds)
-
-    def dimension(self):
-        """
-        Return the dimension of the projective algebraic subscheme.
-
-        OUTPUT:
-
-        Integer.
-
-        EXAMPLES::
-
-            sage: P2.<x,y,z> = ProjectiveSpace(2, QQ)
-            sage: P2.subscheme([]).dimension()
-            2
-            sage: P2.subscheme([x]).dimension()
-            1
-            sage: P2.subscheme([x^5]).dimension()
-            1
-            sage: P2.subscheme([x^2 + y^2 - z^2]).dimension()
-            1
-            sage: P2.subscheme([x*(x-z), y*(y-z)]).dimension()
-            0
-
-        Something less obvious::
-
-            sage: P3.<x,y,z,w,t> = ProjectiveSpace(4, QQ)
-            sage: X = P3.subscheme([x^2, x^2*y^2 + z^2*t^2, z^2 - w^2, 10*x^2 + w^2 - z^2])
-            sage: X
-            Closed subscheme of Projective Space of dimension 4 over Rational Field defined by:
-              x^2,
-              x^2*y^2 + z^2*t^2,
-              z^2 - w^2,
-              10*x^2 - z^2 + w^2
-            sage: X.dimension()
-            1
-        """
-        try:
-            return self.__dimension
-        except AttributeError:
-            self.__dimension = self.defining_ideal().dimension() - 1
-            return self.__dimension
-
-    def affine_patch(self, i, AA = None):
-        r"""
-        Return the `i^{th}` affine patch of this projective scheme.
-        This is the intersection with this `i^{th}` affine patch of
-        its ambient space.
-
-        INPUT:
-
-        - ``i`` -- integer between 0 and dimension of self, inclusive.
-
-        - ``AA`` -- (default: None) ambient affine space, this is constructed
-            if it is not given.
-
-        OUTPUT:
-
-        An affine algebraic scheme with fixed
-        :meth:`embedding_morphism` equal to the default
-        :meth:`projective_embedding` map`.
-
-        EXAMPLES::
-
-            sage: PP = ProjectiveSpace(2, QQ, names='X,Y,Z')
-            sage: X,Y,Z = PP.gens()
-            sage: C = PP.subscheme(X^3*Y + Y^3*Z + Z^3*X)
-            sage: U = C.affine_patch(0)
-            sage: U
-            Closed subscheme of Affine Space of dimension 2 over Rational Field defined by:
-              x0^3*x1 + x1^3 + x0
-            sage: U.embedding_morphism()
-            Scheme morphism:
-              From: Closed subscheme of Affine Space of dimension 2 over Rational Field defined by:
-              x0^3*x1 + x1^3 + x0
-              To:   Closed subscheme of Projective Space of dimension 2 over Rational Field defined by:
-              X^3*Y + Y^3*Z + X*Z^3
-              Defn: Defined on coordinates by sending (x0, x1) to
-                    (1 : x0 : x1)
-            sage: U.projective_embedding() is U.embedding_morphism()
-            True
-
-        ::
-
-            sage: A.<x,y,z> = AffineSpace(QQ,3)
-            sage: X = A.subscheme([x-y*z])
-            sage: Y = X.projective_embedding(1).codomain()
-            sage: Y.affine_patch(1,A).ambient_space() == A
-            True
-
-        ::
-
-            sage: P.<u,v,w> = ProjectiveSpace(2,ZZ)
-            sage: S = P.subscheme([u^2-v*w])
-            sage: A.<x, y> = AffineSpace(2, ZZ)
-            sage: S.affine_patch(1, A)
-            Closed subscheme of Affine Space of dimension 2 over Integer Ring
-            defined by:
-              x^2 - y
-        """
-        i = int(i)   # implicit type checking
-        PP = self.ambient_space()
-        n = PP.dimension_relative()
-        if i < 0 or i > n:
-            raise ValueError("Argument i (= %s) must be between 0 and %s."%(i, n))
-        try:
-            A = self.__affine_patches[i]
-            #assume that if you've passed in a new ambient affine space
-            #you want to override the existing patch
-            if AA is None or A.ambient_space() == AA:
-                return self.__affine_patches[i]
-        except AttributeError:
-            self.__affine_patches = {}
-        except KeyError:
-            pass
-        if AA is None:
-            AA = PP.affine_patch(i)
-        elif AA.dimension_relative() != n:
-            raise ValueError("Affine Space must be of the dimension %s"%(n))
-        phi = AA.projective_embedding(i, PP)
-        polys = self.defining_polynomials()
-        xi = phi.defining_polynomials()
-        U = AA.subscheme([ f(xi) for f in polys ])
-        U._default_embedding_index = i
-        phi = U.projective_embedding(i, PP)
-        self.__affine_patches[i] = U
-        U._embedding_morphism = phi
-        return U
-
-    def _best_affine_patch(self, point):
-        r"""
-        Return the best affine patch of the ambient projective space.
-
-        The "best" affine patch is where you end up dividing by the
-        homogeneous coordinate with the largest absolutue
-        value. Division by small numbers is numerically unstable.
-
-        INPUT:
-
-        - ``point`` -- a point of the algebraic subscheme.
-
-        OUTPUT:
-
-        Integer. The index of the patch. See :meth:`affine_patch`.
-
-        EXAMPLES::
-
-            sage: P.<x,y,z>= ProjectiveSpace(QQ,2)
-            sage: S = P.subscheme(x+2*y+3*z)
-            sage: S._best_affine_patch(P.point([0,-3,2]))
-            1
-            sage: S._best_affine_patch([0,-3,2])
-            1
-
-        TESTS::
-
-            sage: F = GF(3)
-            sage: P.<x,y,z>= ProjectiveSpace(F,2)
-            sage: S._best_affine_patch([0,1,2])
-            2
-        """
-        point = list(point)
-        try:
-            abs_point = [abs(_) for _ in point]
-        except ArithmeticError:
-            # our base ring does not know abs
-            abs_point = point
-        # find best patch
-        i_max = 0
-        p_max = abs_point[i_max]
-        for i in range(1,len(point)):
-            if abs_point[i]>p_max:
-                i_max = i
-                p_max = abs_point[i_max]
-        return i_max
-
-    def neighborhood(self, point):
-        r"""
-        Return an affine algebraic subscheme isomorphic to a
-        neighborhood of the ``point``.
-
-        INPUT:
-
-        - ``point`` -- a point of the projective subscheme.
-
-        OUTPUT:
-
-        An affine algebraic scheme (polynomial equations in affine
-        space) ``result`` such that
-
-        * :meth:`embedding_morphism
-          <AlgebraicScheme.embedding_morphism>` is an isomorphism to a
-          neighborhood of ``point``
-
-        * :meth:`embedding_center <AlgebraicScheme.embedding_center>`
-          is mapped to ``point``.
-
-        EXAMPLES::
-
-            sage: P.<x,y,z>= ProjectiveSpace(QQ,2)
-            sage: S = P.subscheme(x+2*y+3*z)
-            sage: s = S.point([0,-3,2]); s
-            (0 : -3/2 : 1)
-            sage: patch = S.neighborhood(s); patch
-            Closed subscheme of Affine Space of dimension 2 over Rational Field defined by:
-              x0 + 3*x1
-            sage: patch.embedding_morphism()
-            Scheme morphism:
-              From: Closed subscheme of Affine Space of dimension 2 over Rational Field defined by:
-              x0 + 3*x1
-              To:   Closed subscheme of Projective Space of dimension 2 over Rational Field defined by:
-              x + 2*y + 3*z
-              Defn: Defined on coordinates by sending (x0, x1) to
-                    (x0 : -3/2 : x1 + 1)
-            sage: patch.embedding_center()
-            (0, 0)
-            sage: patch.embedding_morphism()([0,0])
-            (0 : -3/2 : 1)
-            sage: patch.embedding_morphism()(patch.embedding_center())
-            (0 : -3/2 : 1)
-        """
-        point = list(point)
-        self._check_satisfies_equations(point)
-        PP = self.ambient_space()
-        n = PP.dimension()
-        i = self._best_affine_patch(point)
-
-        patch_cover = PP.affine_patch(i)
-        R = patch_cover.coordinate_ring()
-
-        phi = list(point)
-        for j in range(0,i):
-            phi[j] = phi[j] + R.gen(j)
-        for j in range(i,n):
-            phi[j+1] = phi[j+1] + R.gen(j)
-
-        pullback_polys = [f(phi) for f in self.defining_polynomials()]
-        patch = patch_cover.subscheme(pullback_polys)
-        patch_hom = patch.hom(phi,self)
-        patch._embedding_center = patch.point([0]*n)
-        patch._embedding_morphism = patch_hom
-        return patch
-
-    def is_smooth(self, point=None):
-        r"""
-        Test whether the algebraic subscheme is smooth.
-
-        INPUT:
-
-        - ``point`` -- A point or ``None`` (default). The point to
-          test smoothness at.
-
-        OUTPUT:
-
-        Boolean. If no point was specified, returns whether the
-        algebraic subscheme is smooth everywhere. Otherwise,
-        smoothness at the specified point is tested.
-
-        EXAMPLES::
-
-            sage: P2.<x,y,z> = ProjectiveSpace(2,QQ)
-            sage: cuspidal_curve = P2.subscheme([y^2*z-x^3])
-            sage: cuspidal_curve
-            Closed subscheme of Projective Space of dimension 2 over Rational Field defined by:
-              -x^3 + y^2*z
-            sage: cuspidal_curve.is_smooth([1,1,1])
-            True
-            sage: cuspidal_curve.is_smooth([0,0,1])
-            False
-            sage: cuspidal_curve.is_smooth()
-            False
-            sage: P2.subscheme([y^2*z-x^3+z^3+1/10*x*y*z]).is_smooth()
-            True
-
-        TESTS::
-
-            sage: H = P2.subscheme(x)
-            sage: H.is_smooth()  # one of the few cases where the cone over the subvariety is smooth
-            True
-        """
-        if not point is None:
-            self._check_satisfies_equations(point)
-            R = self.ambient_space().coordinate_ring()
-            point_subs = dict(zip(R.gens(), point))
-            Jac = self.Jacobian().subs(point_subs)
-            return not Jac.is_zero()
-
-        # testing smoothness everywhere tends to be expensive
-        try:
-            return self._smooth
-        except AttributeError:
-            pass
-        sing_dim = self.Jacobian().dimension()
-        # We really test the affine cone here; the origin is always a
-        # singular point:
-        self._smooth = (sing_dim <= 0)
-        return self._smooth
-
-    def orbit(self, f, N):
-        r"""
-        Returns the orbit of this scheme by ``f``.
-
-        If `N` is an integer it returns `[self,f(self),\ldots,f^N(self)]`.
-        If `N` is a list or tuple `N=[m,k]` it returns `[f^m(self),\ldots,f^k(self)`].
-
-        INPUT:
-
-        - ``f`` -- a dynamical system with ``self`` in ``f.domain()``
-
-        - ``N`` -- a non-negative integer or list or tuple of two non-negative integers
-
-        OUTPUT:
-
-        - a list of projective subschemes
-
-        EXAMPLES::
-
-            sage: P.<x,y,z,w> = ProjectiveSpace(QQ, 3)
-            sage: f = DynamicalSystem_projective([(x-2*y)^2,(x-2*z)^2,(x-2*w)^2,x^2], domain=P)
-            sage: f.orbit(P.subscheme([x]),5)
-            [Closed subscheme of Projective Space of dimension 3 over Rational Field
-            defined by:
-               x,
-             Closed subscheme of Projective Space of dimension 3 over Rational Field
-            defined by:
-               w,
-             Closed subscheme of Projective Space of dimension 3 over Rational Field
-            defined by:
-               z - w,
-             Closed subscheme of Projective Space of dimension 3 over Rational Field
-            defined by:
-               y - z,
-             Closed subscheme of Projective Space of dimension 3 over Rational Field
-            defined by:
-               x - y,
-             Closed subscheme of Projective Space of dimension 3 over Rational Field
-            defined by:
-               x - w]
-
-        ::
-
-            sage: PS.<x,y,z> = ProjectiveSpace(QQ, 2)
-            sage: P1.<u,v> = ProjectiveSpace(QQ, 1)
-            sage: H = Hom(PS, P1)
-            sage: f = H([x^2, y^2])
-            sage: X = PS.subscheme([x-y])
-            sage: X.orbit(f,2)
-            Traceback (most recent call last):
-            ...
-            TypeError: map must be an endomorphism for iteration
-
-        ::
-
-            sage: PS.<x,y,z> = ProjectiveSpace(QQ, 2)
-            sage: H = End(PS)
-            sage: f = H([x^2, y^2, z^2])
-            sage: X = PS.subscheme([x-y])
-            sage: X.orbit(f,[-1,2])
-            Traceback (most recent call last):
-            ...
-            TypeError: orbit bounds must be non-negative
-        """
-        if not f.is_endomorphism():
-            raise TypeError("map must be an endomorphism for iteration")
-        if not isinstance(N,(list,tuple)):
-            N = [0,N]
-        N[0] = ZZ(N[0])
-        N[1] = ZZ(N[1])
-        if N[0] < 0 or N[1] < 0:
-            raise TypeError("orbit bounds must be non-negative")
-        if N[0] > N[1]:
-            return([])
-
-        Q = self
-        for i in range(1, N[0]+1):
-            Q = f(Q)
-        Orb = [Q]
-
-        for i in range(N[0]+1, N[1]+1):
-            Q = f(Q)
-            Orb.append(Q)
-        return(Orb)
-
-    def nth_iterate(self, f, n):
-        r"""
-        The nth forward image of this scheme by the map ``f``.
-
-        INPUT:
-
-        - ``f`` -- a dynamical system with ``self`` in ``f.domain()``
-
-        - ``n`` -- a positive integer.
-
-        OUTPUT:
-
-        - A subscheme in ``f.codomain()``
-
-        EXAMPLES::
-
-            sage: P.<x,y,z,w> = ProjectiveSpace(QQ, 3)
-            sage: f = DynamicalSystem_projective([y^2, z^2, x^2, w^2], domain=P)
-            sage: f.nth_iterate(P.subscheme([x-w,y-z]), 3)
-            Closed subscheme of Projective Space of dimension 3 over Rational Field
-            defined by:
-              y - z,
-              x - w
-
-        ::
-
-            sage: PS.<x,y,z> = ProjectiveSpace(ZZ, 2)
-            sage: f = DynamicalSystem_projective([x^2, y^2, z^2], domain=PS)
-            sage: X = PS.subscheme([x-y])
-            sage: X.nth_iterate(f,-2)
-            Traceback (most recent call last):
-            ...
-            TypeError: must be a forward orbit
-
-        ::
-
-            sage: PS.<x,y,z> = ProjectiveSpace(ZZ, 2)
-            sage: P2.<u,v,w>=ProjectiveSpace(QQ, 2)
-            sage: H = Hom(PS, P2)
-            sage: f = H([x^2, y^2, z^2])
-            sage: X = PS.subscheme([x-y])
-            sage: X.nth_iterate(f,2)
-            Traceback (most recent call last):
-            ...
-            TypeError: map must be an endomorphism for iteration
-
-        ::
-
-            sage: PS.<x,y,z> = ProjectiveSpace(QQ, 2)
-            sage: H = End(PS)
-            sage: f = H([x^2, y^2, z^2])
-            sage: X = PS.subscheme([x-y])
-            sage: X.nth_iterate(f,2.5)
-            Traceback (most recent call last):
-            ...
-            TypeError: Attempt to coerce non-integral RealNumber to Integer
-        """
-        n = ZZ(n)
-        if n < 0:
-            raise TypeError("must be a forward orbit")
-        return self.orbit(f,[n,n+1])[0]
-
-    def _forward_image(self, f, check = True):
-        """
-        Compute the forward image of this subscheme by the morphism ``f``.
-
-        The forward image is computed through elimination and ``f`` must be
-        a morphism for this to be well defined.
-        In particular, let $X = V(h_1,\ldots, h_t)$ and define the ideal
-        $I = (h_1,\ldots,h_t,y_0-f_0(\bar{x}), \ldots, y_n-f_n(\bar{x}))$.
-        Then the elimination ideal $I_{n+1} = I \cap K[y_0,\ldots,y_n]$ is a homogeneous
-        ideal and $self(X) = V(I_{n+1})$.
-
-        INPUT:
-
-        - ``f`` -- a map whose domain contains ``self``
-
-        - ``check`` -- Boolean, if `False` no input checking is done
-
-        OUTPUT:
-
-         - a subscheme in the codomain of ``f``.
-
-        EXAMPLES::
-
-            sage: PS.<x,y,z> = ProjectiveSpace(QQ, 2)
-            sage: H = End(PS)
-            sage: f = H([x^2, y^2-2*z^2, z^2])
-            sage: X = PS.subscheme(y-2*z)
-            sage: X._forward_image(f)
-            Closed subscheme of Projective Space of dimension 2 over Rational Field
-            defined by:
-              y - 2*z
-
-        ::
-
-            sage: set_verbose(None)
-            sage: PS.<x,y,z,w> = ProjectiveSpace(ZZ, 3)
-            sage: H = End(PS)
-            sage: f = H([y^2, x^2, w^2, z^2])
-            sage: X = PS.subscheme([z^2+y*w, x-w])
-            sage: f(X)
-            Closed subscheme of Projective Space of dimension 3 over Integer Ring
-            defined by:
-              y - z,
-              x*z - w^2
-
-        ::
-
-            sage: PS.<x,y,z,w> = ProjectiveSpace(CC, 3)
-            sage: H = End(PS)
-            sage: f = H([x^2 + y^2, y^2, z^2-y^2, w^2])
-            sage: X = PS.subscheme([z-2*w])
-            sage: f(X)
-            Closed subscheme of Projective Space of dimension 3 over Complex Field
-            with 53 bits of precision defined by:
-              y + z + (-4.00000000000000)*w
-
-        ::
-
-            sage: R.<t> = PolynomialRing(QQ)
-            sage: P.<x,y,z> = ProjectiveSpace(FractionField(R), 2)
-            sage: H = End(P)
-            sage: f = H([x^2 + 2*y*z, t^2*y^2, z^2])
-            sage: f([t^2*y-z])
-            Closed subscheme of Projective Space of dimension 2 over Fraction Field
-            of Univariate Polynomial Ring in t over Rational Field defined by:
-              y + (-1/t^2)*z
-
-        ::
-
-            sage: set_verbose(-1)
-            sage: PS.<x,y,z> = ProjectiveSpace(Qp(3), 2)
-            sage: H = End(PS)
-            sage: f = H([x^2,2*y^2,z^2])
-            sage: X = PS.subscheme([2*x-y,z])
-            sage: f(X)
-            Closed subscheme of Projective Space of dimension 2 over 3-adic Field
-            with capped relative precision 20 defined by:
-              z,
-              x + (1 + 3^2 + 3^4 + 3^6 + 3^8 + 3^10 + 3^12 + 3^14 + 3^16 + 3^18 +
-            O(3^20))*y
-
-        ::
-
-            sage: R.<y0,y1,y2,y3> = PolynomialRing(QQ)
-            sage: P.<x,y,z> = ProjectiveSpace(FractionField(R), 2)
-            sage: H = End(P)
-            sage: f = H([y0*x^2+y1*z^2, y2*y^2+y3*z^2, z^2])
-            sage: X = P.subscheme(x*z)
-            sage: X._forward_image(f)
-            Closed subscheme of Projective Space of dimension 2 over Fraction Field
-            of Multivariate Polynomial Ring in y0, y1, y2, y3 over Rational Field
-            defined by:
-              x*z + (-y1)*z^2
-
-            ::
-
-            sage: P2.<x,y,z> = ProjectiveSpace(QQ, 2)
-            sage: P5.<z0,z1,z2,z3,z4,z5> = ProjectiveSpace(QQ, 5)
-            sage: H = Hom(P2, P5)
-            sage: f = H([x^2,x*y,x*z,y^2,y*z,z^2]) #Veronese map
-            sage: X = P2.subscheme([])
-            sage: f(X)
-            Closed subscheme of Projective Space of dimension 5 over Rational Field
-            defined by:
-              -z4^2 + z3*z5,
-              -z2*z4 + z1*z5,
-              -z2*z3 + z1*z4,
-              -z2^2 + z0*z5,
-              -z1*z2 + z0*z4,
-              -z1^2 + z0*z3
-
-            ::
-
-            sage: P2.<x,y,z>=ProjectiveSpace(QQ, 2)
-            sage: P3.<u,v,w,t>=ProjectiveSpace(QQ, 3)
-            sage: H = Hom(P2, P3)
-            sage: X = P2.subscheme([x-y,x-z])
-            sage: f = H([x^2,y^2,z^2,x*y])
-            sage: f(X)
-            Closed subscheme of Projective Space of dimension 3 over Rational Field
-            defined by:
-              w - t,
-              v - t,
-              u - t
-
-            ::
-
-            sage: P1.<u,v> = ProjectiveSpace(QQ, 1)
-            sage: P2.<x,y,z> = ProjectiveSpace(QQ, 2)
-            sage: H = Hom(P2,P1)
-            sage: f = H([x^2,y*z])
-            sage: X = P2.subscheme([x-y])
-            sage: f(X)
-            Traceback (most recent call last):
-            ...
-            TypeError: map must be a morphism
-
-            ::
-
-            sage: PS.<x,y,z> = ProjectiveSpace(ZZ, 2)
-            sage: H = End(PS)
-            sage: f = H([x^3, x*y^2, x*z^2])
-            sage: X = PS.subscheme([x-y])
-            sage: X._forward_image(f)
-            Traceback (most recent call last):
-            ...
-            TypeError: map must be a morphism
-
-        ::
-
-            sage: PS.<x,y,z> = ProjectiveSpace(QQ, 2)
-            sage: P1.<u,v> = ProjectiveSpace(QQ, 1)
-            sage: Y = P1.subscheme([u-v])
-            sage: H = End(PS)
-            sage: f = H([x^2, y^2, z^2])
-            sage: Y._forward_image(f)
-            Traceback (most recent call last):
-            ...
-            TypeError: subscheme must be in ambient space of domain of map
-        """
-        dom = f.domain()
-        codom = f.codomain()
-        if check:
-            if not f.is_morphism():
-                raise TypeError("map must be a morphism")
-            if self.ambient_space() != dom:
-                raise TypeError("subscheme must be in ambient space of domain of map")
-        CR_dom = dom.coordinate_ring()
-        CR_codom = codom.coordinate_ring()
-        n = CR_dom.ngens()
-        m = CR_codom.ngens()
-        #can't call eliminate if the base ring is polynomial so we do it ourselves
-        #with a lex ordering
-        R = PolynomialRing(f.base_ring(), n+m, 'tempvar', order = 'lex')
-        Rvars = R.gens()[0 : n]
-        phi = CR_dom.hom(Rvars,R)
-        zero = n*[0]
-        psi = R.hom(zero + list(CR_codom.gens()),CR_codom)
-        #set up ideal
-        L = R.ideal([phi(t) for t in self.defining_polynomials()] + [R.gen(n+i) - phi(f[i]) for i in range(m)])
-        G = L.groebner_basis() #eliminate
-        newL = []
-        #get only the elimination ideal portion
-        for i in range (len(G)-1,0,-1):
-            v = G[i].variables()
-            if all([Rvars[j] not in v for j in range(n)]):
-                newL.append(psi(G[i]))
-        return(codom.subscheme(newL))
-
-    def preimage(self, f, k=1, check=True):
-        r"""
-        The subscheme that maps to this scheme by the map `f^k`.
-
-        In particular, `f^{-k}(V(h_1,\ldots,h_t)) = V(h_1 \circ f^k, \ldots, h_t \circ f^k)`.
-        Map must be a morphism and also a dynamical system for `k > 1`.
-
-        INPUT:
-
-        - ``f`` - a map whose codomain contains this scheme
-
-        - ``k`` - a positive integer
-
-        - ``check`` -- Boolean, if ``False`` no input checking is done
-
-        OUTPUT:
-
-        - a subscheme in the domain of ``f``.
-
-        Examples::
-
-            sage: PS.<x,y,z> = ProjectiveSpace(ZZ, 2)
-            sage: H = End(PS)
-            sage: f = H([y^2, x^2, z^2])
-            sage: X = PS.subscheme([x-y])
-            sage: X.preimage(f)
-            Closed subscheme of Projective Space of dimension 2 over Integer Ring
-            defined by:
-              -x^2 + y^2
-
-        ::
-
-            sage: P.<x,y,z,w,t> = ProjectiveSpace(QQ, 4)
-            sage: H = End(P)
-            sage: f = H([x^2-y^2, y^2, z^2, w^2, t^2+w^2])
-            sage: f.rational_preimages(P.subscheme([x-z, t^2, w-t]))
-            Closed subscheme of Projective Space of dimension 4 over Rational Field
-            defined by:
-              x^2 - y^2 - z^2,
-              w^4 + 2*w^2*t^2 + t^4,
-              -t^2
-
-        ::
-
-            sage: P1.<x,y> = ProjectiveSpace(QQ, 1)
-            sage: P3.<u,v,w,t> = ProjectiveSpace(QQ, 3)
-            sage: H = Hom(P1, P3)
-            sage: X = P3.subscheme([u-v, 2*u-w, u+t])
-            sage: f = H([x^2,y^2, x^2+y^2, x*y])
-            sage: X.preimage(f)
-            Closed subscheme of Projective Space of dimension 1 over Rational Field
-            defined by:
-              x^2 - y^2,
-              x^2 - y^2,
-              x^2 + x*y
-
-        ::
-
-            sage: P1.<x,y> = ProjectiveSpace(QQ, 1)
-            sage: P3.<u,v,w,t> = ProjectiveSpace(QQ, 3)
-            sage: H = Hom(P3, P1)
-            sage: X = P1.subscheme([x-y])
-            sage: f = H([u^2, v^2])
-            sage: X.preimage(f)
-            Traceback (most recent call last):
-            ...
-            TypeError: map must be a morphism
-
-        ::
-
-            sage: PS.<x,y,z> = ProjectiveSpace(ZZ, 2)
-            sage: H = End(PS)
-            sage: f = H([x^2, x^2, x^2])
-            sage: X = PS.subscheme([x-y])
-            sage: X.preimage(f)
-            Traceback (most recent call last):
-            ...
-            TypeError: map must be a morphism
-
-        ::
-
-            sage: PS.<x,y,z> = ProjectiveSpace(ZZ, 2)
-            sage: P1.<u,v> = ProjectiveSpace(ZZ, 1)
-            sage: Y = P1.subscheme([u^2-v^2])
-            sage: H = End(PS)
-            sage: f = H([x^2, y^2, z^2])
-            sage: Y.preimage(f)
-            Traceback (most recent call last):
-            ...
-            TypeError: subscheme must be in ambient space of codomain
-
-        ::
-
-            sage: P.<x,y,z> = ProjectiveSpace(QQ, 2)
-            sage: Y = P.subscheme([x-y])
-            sage: f = DynamicalSystem_projective([x^2, y^2, z^2], domain=P)
-            sage: Y.preimage(f, k=2)
-            Closed subscheme of Projective Space of dimension 2 over Rational Field
-            defined by:
-              x^4 - y^4
-        """
-        dom = f.domain()
-        codom = f.codomain()
-        if check:
-            if not f.is_morphism():
-                raise TypeError("map must be a morphism")
-            if self.ambient_space() != codom:
-                raise TypeError("subscheme must be in ambient space of codomain")
-            k = ZZ(k)
-            if k <= 0:
-                raise ValueError("k (=%s) must be a positive integer"%(k))
-            if k > 1 and not f.is_endomorphism():
-                raise TypeError("map must be an endomorphism")
-        R = codom.coordinate_ring()
-        if k > 1:
-            F = f.nth_iterate_map(k)
-        else:
-            F = f
-        dict = {R.gen(i): F[i] for i in range(codom.dimension_relative()+1)}
-        return(dom.subscheme([t.subs(dict) for t in self.defining_polynomials()]))
-
-    def dual(self):
-        r"""
-        Return the projective dual of the given subscheme of projective space.
-
-        INPUT:
-
-        - ``X`` -- A subscheme of projective space. At present, ``X`` is
-          required to be an irreducible and reduced hypersurface defined
-          over `\QQ` or a finite field.
-
-        OUTPUT:
-
-        - The dual of ``X`` as a subscheme of the dual projective space.
-
-        EXAMPLES:
-
-        The dual of a smooth conic in the plane is also a smooth conic::
-
-            sage: R.<x, y, z> = QQ[]
-            sage: P.<x, y, z> = ProjectiveSpace(2, QQ)
-            sage: I = R.ideal(x^2 + y^2 + z^2)
-            sage: X = P.subscheme(I)
-            sage: X.dual()
-            Closed subscheme of Projective Space of dimension 2 over Rational Field defined by:
-              y0^2 + y1^2 + y2^2
-
-        The dual of the twisted cubic curve in projective 3-space is a singular
-        quartic surface. In the following example, we compute the dual of this
-        surface, which by double duality is equal to the twisted cubic itself.
-        The output is the twisted cubic as an intersection of three quadrics::
-
-            sage: R.<x, y, z, w> = QQ[]
-            sage: P.<x, y, z, w> = ProjectiveSpace(3, QQ)
-            sage: I = R.ideal(y^2*z^2 - 4*x*z^3 - 4*y^3*w + 18*x*y*z*w - 27*x^2*w^2)
-            sage: X = P.subscheme(I)
-            sage: X.dual()
-            Closed subscheme of Projective Space of dimension 3 over
-            Rational Field defined by:
-              y2^2 - y1*y3,
-              y1*y2 - y0*y3,
-              y1^2 - y0*y2
-
-        The singular locus of the quartic surface in the last example
-        is itself supported on a twisted cubic::
-
-            sage: X.Jacobian().radical()
-            Ideal (z^2 - 3*y*w, y*z - 9*x*w, y^2 - 3*x*z) of Multivariate
-            Polynomial Ring in x, y, z, w over Rational Field
-
-        An example over a finite field::
-
-            sage: R = PolynomialRing(GF(61), 'a,b,c')
-            sage: P.<a, b, c> = ProjectiveSpace(2, R.base_ring())
-            sage: X = P.subscheme(R.ideal(a*a+2*b*b+3*c*c))
-            sage: X.dual()
-            Closed subscheme of Projective Space of dimension 2 over
-            Finite Field of size 61 defined by:
-            y0^2 - 30*y1^2 - 20*y2^2
-
-        TESTS::
-
-            sage: R = PolynomialRing(Qp(3), 'a,b,c')
-            sage: P.<a, b, c> = ProjectiveSpace(2, R.base_ring())
-            sage: X = P.subscheme(R.ideal(a*a+2*b*b+3*c*c))
-            sage: X.dual()
-            Traceback (most recent call last):
-            ...
-            NotImplementedError: base ring must be QQ or a finite field
-        """
-        from sage.libs.singular.function_factory import ff
-
-        K = self.base_ring()
-        if not(is_RationalField(K) or is_FiniteField(K)):
-            raise NotImplementedError("base ring must be QQ or a finite field")
-        I = self.defining_ideal()
-        m = I.ngens()
-        n = I.ring().ngens() - 1
-        if (m != 1 or (n < 1) or I.is_zero()
-            or I.is_trivial() or not I.is_prime()):
-            raise NotImplementedError("At the present, the method is only"
-                                      " implemented for irreducible and"
-                                      " reduced hypersurfaces and the given"
-                                      " list of generators for the ideal must"
-                                      " have exactly one element.")
-        R = PolynomialRing(K, 'x', n + 1)
-        Pd = sage.schemes.projective.projective_space.ProjectiveSpace(n, K, 'y')
-        Rd = Pd.coordinate_ring()
-        x = R.variable_names()
-        y = Rd.variable_names()
-        S = PolynomialRing(K, x + y + ('t',))
-        if S.has_coerce_map_from(I.ring()):
-            T = PolynomialRing(K, 'w', n + 1)
-            I_S = (I.change_ring(T)).change_ring(S)
-        else:
-            I_S = I.change_ring(S)
-        f_S = I_S.gens()[0]
-        z = S.gens()
-        J = I_S
-        for i in range(n + 1):
-            J = J + S.ideal(z[-1] * f_S.derivative(z[i]) - z[i + n + 1])
-
-        sat = ff.elim__lib.sat
-
-        max_ideal = S.ideal(z[n + 1: 2 * n + 2])
-        J_sat_gens = sat(J, max_ideal)[0]
-        J_sat = S.ideal(J_sat_gens)
-        L = J_sat.elimination_ideal(z[0: n + 1] + (z[-1],))
-        return Pd.subscheme(L.change_ring(Rd))
-
-    def Chow_form(self):
-        r"""
-        Returns the Chow form associated to this subscheme.
-
-        For a `k`-dimensional subvariety of `\mathbb{P}^N` of degree `D`.
-        The `(N-k-1)`-dimensional projective linear subspaces of `\mathbb{P}^N`
-        meeting `X` form a hypersurface in the Grassmannian `G(N-k-1,N)`.
-        The homogeneous form of degree `D` defining this hypersurface in Plucker
-        coordinates is called the Chow form of `X`.
-
-        The base ring needs to be a number field, finite field, or `\QQbar`.
-
-        ALGORITHM:
-
-        For a `k`-dimension subscheme `X` consider the `k+1` linear forms
-        `l_i = u_{i0}x_0 + \cdots + u_{in}x_n`. Let `J` be the ideal in the
-        polynomial ring `K[x_i,u_{ij}]` defined by the equations of `X` and the `l_i`.
-        Let `J'` be the saturation of `J` with respect to the irrelevant ideal of
-        the ambient projective space of `X`. The elimination ideal `I = J' \cap K[u_{ij}]`
-        is a principal ideal, let `R` be its generator. The Chow form is obtained by
-        writing `R` as a polynomial in Plucker coordinates (i.e. bracket polynomials).
-        [DalbecSturmfels].
-
-        OUTPUT: a homogeneous polynomial.
-
-        REFERENCES:
-
-        .. [DalbecSturmfels] J. Dalbec and B. Sturmfels. Invariant methods in discrete and computational geometry,
-           chapter Introduction to Chow forms, pages 37-58. Springer Netherlands, 1994.
-
-        EXAMPLES::
-
-            sage: P.<x0,x1,x2,x3> = ProjectiveSpace(GF(17), 3)
-            sage: X = P.subscheme([x3+x1,x2-x0,x2-x3])
-            sage: X.Chow_form()
-            t0 - t1 + t2 + t3
-
-        ::
-
-            sage: P.<x0,x1,x2,x3> = ProjectiveSpace(QQ,3)
-            sage: X = P.subscheme([x3^2 -101*x1^2 - 3*x2*x0])
-            sage: X.Chow_form()
-            t0^2 - 101*t2^2 - 3*t1*t3
-
-        ::
-
-            sage: P.<x0,x1,x2,x3>=ProjectiveSpace(QQ,3)
-            sage: X = P.subscheme([x0*x2-x1^2, x0*x3-x1*x2, x1*x3-x2^2])
-            sage: Ch = X.Chow_form(); Ch
-            t2^3 + 2*t2^2*t3 + t2*t3^2 - 3*t1*t2*t4 - t1*t3*t4 + t0*t4^2 + t1^2*t5
-            sage: Y = P.subscheme_from_Chow_form(Ch, 1); Y
-            Closed subscheme of Projective Space of dimension 3 over Rational Field
-            defined by:
-              x2^2*x3 - x1*x3^2,
-              -x2^3 + x0*x3^2,
-              -x2^2*x3 + x1*x3^2,
-              x1*x2*x3 - x0*x3^2,
-              3*x1*x2^2 - 3*x0*x2*x3,
-              -2*x1^2*x3 + 2*x0*x2*x3,
-              -3*x1^2*x2 + 3*x0*x1*x3,
-              x1^3 - x0^2*x3,
-              x2^3 - x1*x2*x3,
-              -3*x1*x2^2 + 2*x1^2*x3 + x0*x2*x3,
-              2*x0*x2^2 - 2*x0*x1*x3,
-              3*x1^2*x2 - 2*x0*x2^2 - x0*x1*x3,
-              -x0*x1*x2 + x0^2*x3,
-              -x0*x1^2 + x0^2*x2,
-              -x1^3 + x0*x1*x2,
-              x0*x1^2 - x0^2*x2
-            sage: I = Y.defining_ideal()
-            sage: I.saturation(I.ring().ideal(list(I.ring().gens())))[0]
-            Ideal (x2^2 - x1*x3, x1*x2 - x0*x3, x1^2 - x0*x2) of Multivariate
-            Polynomial Ring in x0, x1, x2, x3 over Rational Field
-        """
-        I = self.defining_ideal()
-        P = self.ambient_space()
-        R = P.coordinate_ring()
-        N = P.dimension()+1
-        d = self.dimension()
-        #create the ring for the generic linear hyperplanes
-        # u0x0 + u1x1 + ...
-        SS = PolynomialRing(R.base_ring(), 'u', N*(d+1), order='lex')
-        vars = SS.variable_names() + R.variable_names()
-        S = PolynomialRing(R.base_ring(), vars, order='lex')
-        n = S.ngens()
-        newcoords = [S.gen(n-N+t) for t in range(N)]
-        #map the generators of the subscheme into the ring with the hyperplane variables
-        phi = R.hom(newcoords,S)
-        phi(self.defining_polynomials()[0])
-        #create the dim(X)+1 linear hyperplanes
-        l = []
-        for i in range(d+1):
-            t = 0
-            for j in range(N):
-                t += S.gen(N*i + j)*newcoords[j]
-            l.append(t)
-        #intersect the hyperplanes with X
-        J = phi(I) + S.ideal(l)
-        #saturate the ideal with respect to the irrelevant ideal
-        J2 = J.saturation(S.ideal([phi(t) for t in R.gens()]))[0]
-        #elimante the original variables to be left with the hyperplane coefficients 'u'
-        E = J2.elimination_ideal(newcoords)
-        #create the plucker coordinates
-        D = binomial(N,N-d-1) #number of plucker coordinates
-        tvars = [str('t') + str(i) for i in range(D)] #plucker coordinates
-        T = PolynomialRing(R.base_ring(), tvars+list(S.variable_names()), order='lex')
-        L = []
-        coeffs = [T.gen(i) for i in range(0+len(tvars), N*(d+1)+len(tvars))]
-        M = matrix(T,d+1,N,coeffs)
-        i = 0
-        for c in M.minors(d+1):
-            L.append(T.gen(i)-c)
-            i += 1
-        #create the ideal that we can use for eliminating to get a polynomial
-        #in the plucker coordinates (brackets)
-        br = T.ideal(L)
-        #create a mapping into a polynomial ring over the plucker coordinates
-        #and the hyperplane coefficients
-        psi = S.hom(coeffs + [0 for i in range(N)],T)
-        E2 = T.ideal([psi(u) for u in E.gens()] +br)
-        #eliminate the hyperplane coefficients
-        CH = E2.elimination_ideal(coeffs)
-        #CH should be a principal ideal, but because of the relations among
-        #the plucker coordinates, the elimination will probably have several generators
-
-        #get the relations among the plucker coordinates
-        rel = br.elimination_ideal(coeffs)
-        #reduce CH with respect to the relations
-        reduced = []
-        for f in CH.gens():
-            reduced.append(f.reduce(rel))
-        #find the principal generator
-
-        #polynomial ring in just the plucker coordinates
-        T2 = PolynomialRing(R.base_ring(), tvars)
-        alp = T.hom(tvars + (N*(d+1) +N)*[0], T2)
-        #get the degress of the reduced generators of CH
-        degs = [u.degree() for u in reduced]
-        mind = max(degs)
-        #need the smallest degree form that did not reduce to 0
-        for d in degs:
-            if d < mind and d >0:
-                mind = d
-        ind = degs.index(mind)
-        CF = reduced[ind] #this should be the Chow form of X
-        #check that it is correct (i.e., it is a principal generator for CH + the relations)
-        rel2 = rel + [CF]
-        assert all([f in rel2 for f in CH.gens()]), "did not find a principal generator"
-        return(alp(CF))
-
-    def degree(self):
-        r"""
-        Return the degree of this projective subscheme.
-
-        If `P(t) = a_{m}t^m + \ldots + a_{0}` is the Hilbert
-        polynomial of this subscheme, then the degree is `a_{m} m!`.
-
-        OUTPUT: Integer.
-
-        EXAMPLES::
-
-            sage: P.<x,y,z,w,t,u> = ProjectiveSpace(QQ, 5)
-            sage: X = P.subscheme([x^7 + x*y*z*t^4 - u^7])
-            sage: X.degree()
-            7
-
-            sage: P.<x,y,z,w> = ProjectiveSpace(GF(13), 3)
-            sage: X = P.subscheme([y^3 - w^3, x + 7*z])
-            sage: X.degree()
-            3
-
-            sage: P.<x,y,z,w,u> = ProjectiveSpace(QQ, 4)
-            sage: C = P.curve([x^7 - y*z^3*w^2*u, w*x^2 - y*u^2, z^3 + y^3])
-            sage: C.degree()
-            63
-        """
-        P = self.defining_ideal().hilbert_polynomial()
-        return P.leading_coefficient() * P.degree().factorial()
-
-    def intersection_multiplicity(self, X, P):
-        r"""
-        Return the intersection multiplicity of this subscheme and the subscheme ``X`` at the point ``P``.
-
-        This uses the intersection_multiplicity function for affine subschemes on affine patches of this subscheme
-        and ``X`` that contain ``P``.
-
-        INPUT:
-
-        - ``X`` -- subscheme in the same ambient space as this subscheme.
-
-        - ``P`` -- a point in the intersection of this subscheme with ``X``.
-
-        OUTPUT: An integer.
-
-        EXAMPLES::
-
-            sage: P.<x,y,z> = ProjectiveSpace(GF(5), 2)
-            sage: C = Curve([x^4 - z^2*y^2], P)
-            sage: D = Curve([y^4*z - x^5 - x^3*z^2], P)
-            sage: Q1 = P([0,1,0])
-            sage: C.intersection_multiplicity(D, Q1)
-            4
-            sage: Q2 = P([0,0,1])
-            sage: C.intersection_multiplicity(D, Q2)
-            6
-
-        ::
-
-            sage: R.<a> = QQ[]
-            sage: K.<b> = NumberField(a^4 + 1)
-            sage: P.<x,y,z,w> = ProjectiveSpace(K, 3)
-            sage: X = P.subscheme([x^2 + y^2 - z*w])
-            sage: Y = P.subscheme([y*z - x*w, z - w])
-            sage: Q1 = P([b^2,1,0,0])
-            sage: X.intersection_multiplicity(Y, Q1)
-            1
-            sage: Q2 = P([1/2*b^3-1/2*b,1/2*b^3-1/2*b,1,1])
-            sage: X.intersection_multiplicity(Y, Q2)
-            1
-
-        ::
-
-            sage: P.<x,y,z,w> = ProjectiveSpace(QQ, 3)
-            sage: X = P.subscheme([x^2 - z^2, y^3 - w*x^2])
-            sage: Y = P.subscheme([w^2 - 2*x*y + z^2, y^2 - w^2])
-            sage: Q = P([1,1,-1,1])
-            sage: X.intersection_multiplicity(Y, Q)
-            Traceback (most recent call last):
-            ...
-            TypeError: the intersection of this subscheme and (=Closed subscheme of Affine Space of dimension 3
-            over Rational Field defined by:
-              x1^2 + x2^2 - 2*x0,
-              x0^2 - x2^2) must be proper and finite
-        """
-        try:
-            self.ambient_space()(P)
-        except TypeError:
-            raise TypeError("(=%s) must be a point in the ambient space of this subscheme and (=%s)"%(P,X))
-        # find an affine chart of the ambient space of this curve that contains P
-        n = self.ambient_space().dimension_relative()
-        for i in range(n + 1):
-            if P[i] != 0:
-                break
-        X1 = self.affine_patch(i)
-        X2 = X.affine_patch(i)
-        return X1.intersection_multiplicity(X2, X1(P.dehomogenize(i)))
-
-    def multiplicity(self, P):
-        r"""
-        Return the multiplicity of ``P`` on this subscheme.
-
-        This is computed as the multiplicity of the corresponding point on an affine patch of this subscheme
-        that contains ``P``. This subscheme must be defined over a field. An error is returned if ``P``
-        not a point on this subscheme.
-
-        INPUT:
-
-        - ``P`` -- a point on this subscheme.
-
-        OUTPUT:
-
-        An integer.
-
-        EXAMPLES::
-
-            sage: P.<x,y,z,w,t> = ProjectiveSpace(QQ, 4)
-            sage: X = P.subscheme([y^2 - x*t, w^7 - t*w*x^5 - z^7])
-            sage: Q1 = P([0,0,1,1,1])
-            sage: X.multiplicity(Q1)
-            1
-            sage: Q2 = P([1,0,0,0,0])
-            sage: X.multiplicity(Q2)
-            3
-            sage: Q3 = P([0,0,0,0,1])
-            sage: X.multiplicity(Q3)
-            7
-
-        ::
-
-            sage: P.<x,y,z,w> = ProjectiveSpace(CC, 3)
-            sage: X = P.subscheme([z^5*x^2*w - y^8])
-            sage: Q = P([2,0,0,1])
-            sage: X.multiplicity(Q)
-            5
-
-        ::
-
-            sage: P.<x,y,z,w> = ProjectiveSpace(GF(29), 3)
-            sage: C = Curve([y^17 - x^5*w^4*z^8, x*y - z^2], P)
-            sage: Q = P([3,0,0,1])
-            sage: C.multiplicity(Q)
-            8
-        """
-        if not self.base_ring() in Fields():
-            raise TypeError("subscheme must be defined over a field")
-
-        # Check whether P is a point on this subscheme
-        try:
-            P = self(P)
-        except TypeError:
-            raise TypeError("(=%s) is not a point on (=%s)"%(P,self))
-
-        # Find an affine chart of the ambient space of self that contains P
-        i = 0
-        while(P[i] == 0):
-            i = i + 1
-        X = self.affine_patch(i)
-        return X.multiplicity(X(P.dehomogenize(i)))
-
-class AlgebraicScheme_subscheme_product_projective(AlgebraicScheme_subscheme_projective):
-
-    @cached_method
-    def segre_embedding(self, PP=None):
-        r"""
-        Return the Segre embedding of this subscheme into the appropriate projective
-        space.
-
-        INPUT:
-
-        - ``PP`` -- (default: ``None``) ambient image projective space;
-          this is constructed if it is not given.
-
-        OUTPUT:
-
-        Hom from this subscheme to the appropriate subscheme of projective space
-
-        EXAMPLES::
-
-            sage: X.<x,y,z,w,u,v> = ProductProjectiveSpaces([2,2], QQ)
-            sage: P = ProjectiveSpace(QQ,8,'t')
-            sage: L = (-w - v)*x + (-w*y - u*z)
-            sage: Q = (-u*w - v^2)*x^2 + ((-w^2 - u*w + (-u*v - u^2))*y + (-w^2 - u*v)*z)*x + \
-            ((-w^2 - u*w - u^2)*y^2 + (-u*w - v^2)*z*y + (-w^2 + (-v - u)*w)*z^2)
-            sage: W = X.subscheme([L,Q])
-            sage: phi = W.segre_embedding(P)
-            sage: phi.codomain().ambient_space() == P
-            True
-
-        ::
-
-            sage: PP.<x,y,u,v,s,t> = ProductProjectiveSpaces([1,1,1], CC)
-            sage: PP.subscheme([]).segre_embedding()
-            Scheme morphism:
-              From: Closed subscheme of Product of projective spaces P^1 x P^1 x P^1
-            over Complex Field with 53 bits of precision defined by:
-              (no polynomials)
-              To:   Closed subscheme of Projective Space of dimension 7 over Complex
-            Field with 53 bits of precision defined by:
-              -u5*u6 + u4*u7,
-              -u3*u6 + u2*u7,
-              -u3*u4 + u2*u5,
-              -u3*u5 + u1*u7,
-              -u3*u4 + u1*u6,
-              -u3*u4 + u0*u7,
-              -u2*u4 + u0*u6,
-              -u1*u4 + u0*u5,
-              -u1*u2 + u0*u3
-              Defn: Defined by sending (x : y , u : v , s : t) to
-                    (x*u*s : x*u*t : x*v*s : x*v*t : y*u*s : y*u*t : y*v*s : y*v*t).
-
-        ::
-
-            sage: PP.<x,y,z,u,v,s,t> = ProductProjectiveSpaces([2,1,1], ZZ)
-            sage: PP.subscheme([x^3, u-v, s^2-t^2]).segre_embedding()
-            Scheme morphism:
-              From: Closed subscheme of Product of projective spaces P^2 x P^1 x P^1
-            over Integer Ring defined by:
-              x^3,
-              u - v,
-              s^2 - t^2
-              To:   Closed subscheme of Projective Space of dimension 11 over
-            Integer Ring defined by:
-              u10^2 - u11^2,
-              u9 - u11,
-              u8 - u10,
-              -u7*u10 + u6*u11,
-              u6*u10 - u7*u11,
-              u6^2 - u7^2,
-              u5 - u7,
-              u4 - u6,
-              u3^3,
-              -u3*u10 + u2*u11,
-              u2*u10 - u3*u11,
-              -u3*u6 + u2*u7,
-              u2*u6 - u3*u7,
-              u2*u3^2,
-              u2^2 - u3^2,
-              u1 - u3,
-              u0 - u2
-              Defn: Defined by sending (x : y : z , u : v , s : t) to
-                    (x*u*s : x*u*t : x*v*s : x*v*t : y*u*s : y*u*t : y*v*s : y*v*t :
-            z*u*s : z*u*t : z*v*s : z*v*t).
-        """
-        AS = self.ambient_space()
-        CR = AS.coordinate_ring()
-        N = AS.dimension_relative_components()
-        M = prod([n+1 for n in N]) - 1
-
-        vars = list(AS.coordinate_ring().variable_names()) + ['u' + str(i) for i in range(M+1)]
-        from sage.rings.all import PolynomialRing
-        R = PolynomialRing(AS.base_ring(), AS.ngens()+M+1, vars, order='lex')
-
-        #set-up the elimination for the segre embedding
-        mapping = []
-        k = AS.ngens()
-        index = AS.num_components()*[0]
-        for count in range(M + 1):
-            mapping.append(R.gen(k+count)-prod([CR(AS[i].gen(index[i])) for i in range(len(index))]))
-            for i in range(len(index)-1, -1, -1):
-                if index[i] == N[i]:
-                    index[i] = 0
-                else:
-                    index[i] += 1
-                    break #only increment once
-
-        #change the defining ideal of the subscheme into the variables
-        I = R.ideal(list(self.defining_polynomials()) + mapping)
-        J = I.groebner_basis()
-        s = set(R.gens()[:AS.ngens()])
-        n = len(J)-1
-        L = []
-        while s.isdisjoint(J[n].variables()):
-            L.append(J[n])
-            n = n-1
-
-        #create new subscheme
-        if PP is None:
-            from sage.schemes.projective.projective_space import ProjectiveSpace
-            PS = ProjectiveSpace(self.base_ring(), M, R.variable_names()[AS.ngens():])
-            Y = PS.subscheme(L)
-        else:
-            if PP.dimension_relative() != M:
-                raise ValueError("projective space %s must be dimension %s")%(PP, M)
-            S = PP.coordinate_ring()
-            psi = R.hom([0]*k + list(S.gens()), S)
-            L = [psi(l) for l in L]
-            Y = PP.subscheme(L)
-
-        #create embedding for points
-        mapping = []
-        index = AS.num_components()*[0]
-        for count in range(M + 1):
-            mapping.append(prod([CR(AS[i].gen(index[i])) for i in range(len(index))]))
-            for i in range(len(index)-1, -1, -1):
-                if index[i] == N[i]:
-                    index[i] = 0
-                else:
-                    index[i] += 1
-                    break #only increment once
-        phi = self.hom(mapping, Y)
-
-        return phi
-
-    def dimension(self):
-        r"""
-        Return the dimension of the algebraic subscheme.
-
-        OUTPUT:
-
-        Integer.
-
-        EXAMPLES::
-
-            sage: X.<x,y,z,w,u,v> = ProductProjectiveSpaces([2,2],QQ)
-            sage: L = (-w - v)*x + (-w*y - u*z)
-            sage: Q = (-u*w - v^2)*x^2 + ((-w^2 - u*w + (-u*v - u^2))*y + (-w^2 - u*v)*z)*x + \
-            ((-w^2 - u*w - u^2)*y^2 + (-u*w - v^2)*z*y + (-w^2 + (-v - u)*w)*z^2)
-            sage: W = X.subscheme([L,Q])
-            sage: W.dimension()
-            2
-
-        ::
-
-            sage: PP.<x,y,z,u,v,s,t> = ProductProjectiveSpaces([2,1,1], QQ)
-            sage: X = PP.subscheme([x^3, x^5+y^5, z^6, x*u-v*y, s^2-t^2])
-            sage: X.dimension()
-            -1
-
-        ::
-
-            sage: PP = ProductProjectiveSpaces([2,1,3], CC, 't')
-            sage: PP.subscheme([]).dimension()
-            6
-
-        ::
-
-            sage: PP = ProductProjectiveSpaces([1,3,1], ZZ, 't')
-            sage: PP.subscheme([]).dimension()
-            5
-
-        ::
-
-            sage: PP.<x,y,u,v,s,t> = ProductProjectiveSpaces([1,1,1], CC)
-            sage: X = PP.subscheme([x^2-y^2, u-v, s^2-t^2])
-            sage: X.dimension()
-            0
-        """
-        try:
-            return self.__dimension
-        except AttributeError:
-            try:
-                #move to field to compute radical
-                X = self.change_ring(FractionField(self.base_ring()))
-                PP = X.ambient_space()
-                I = X.defining_ideal().radical()
-                #check if the irrelevant ideal of any component is in the radical
-                if any([all([t in I for t in PS.gens()]) for PS in PP.components()]):
-                    self.__dimension = -1
-                else:
-                    self.__dimension = I.dimension() - PP.num_components()
-            except TypeError:  #cannot compute radical for this base ring
-                phi = self.segre_embedding()
-                self.__dimension = phi.codomain().defining_ideal().dimension() - 1
-            return self.__dimension
-
-    def is_smooth(self, point=None):
-        r"""
-        Test whether the algebraic subscheme is smooth.
-
-        EXAMPLES::
-
-            sage: X.<x,y,z,w,u,v> = ProductProjectiveSpaces([2,2],QQ)
-            sage: L = (-w - v)*x + (-w*y - u*z)
-            sage: Q = (-u*w - v^2)*x^2 + ((-w^2 - u*w + (-u*v - u^2))*y + (-w^2 - u*v)*z)*x + \
-            ((-w^2 - u*w - u^2)*y^2 + (-u*w - v^2)*z*y + (-w^2 + (-v - u)*w)*z^2)
-            sage: W = X.subscheme([L,Q])
-            sage: W.is_smooth()
-            Traceback (most recent call last):
-            ...
-            NotImplementedError: Not Implemented
-        """
-        raise NotImplementedError("Not Implemented")
-
-    def affine_patch(self, I, return_embedding = False):
-        r"""
-        Return the `I^{th}` affine patch of this projective scheme
-        where 'I' is a multi-index.
-
-        INPUT:
-
-        - ``I`` -- a list or tuple of positive integers
-
-        - ``return_embedding`` -- Boolean, if true the projective embedding is also returned
-
-        OUTPUT:
-
-        - An affine algebraic scheme
-
-        - An embedding into a product of projective space (optional)
-
-        EXAMPLES::
-
-            sage: PP.<x,y,z,w,u,v> = ProductProjectiveSpaces([3,1],QQ)
-            sage: W = PP.subscheme([y^2*z-x^3,z^2-w^2,u^3-v^3])
-            sage: W.affine_patch([0,1],True)
-            (Closed subscheme of Affine Space of dimension 4 over Rational Field defined by:
-              x0^2*x1 - 1,
-              x1^2 - x2^2,
-              x3^3 - 1, Scheme morphism:
-              From: Closed subscheme of Affine Space of dimension 4 over Rational Field defined by:
-              x0^2*x1 - 1,
-              x1^2 - x2^2,
-              x3^3 - 1
-              To:   Closed subscheme of Product of projective spaces P^3 x P^1 over Rational Field defined by:
-              -x^3 + y^2*z,
-              z^2 - w^2,
-              u^3 - v^3
-              Defn: Defined on coordinates by sending (x0, x1, x2, x3) to
-                    (1 : x0 : x1 : x2 , x3 : 1))
-        """
-        if not isinstance(I, (list, tuple)):
-            raise TypeError('The argument I=%s must be a list or tuple of positive integers' % I)
-        PP = self.ambient_space()
-        N = PP.dimension_relative_components()
-        if len(I) != len(N):
-            raise ValueError('The argument I=%s must have %s entries'%(I,len(N)))
-        I = tuple([int(i) for i in I])   # implicit type checking
-        for i in range(len(I)):
-            if I[i] < 0 or I[i] > N[i]:
-                raise ValueError("Argument i (= %s) must be between 0 and %s."%(I[i], N[i]))
-        #see if we've already created this affine patch
-        try:
-            if return_embedding:
-                return self.__affine_patches[I]
-            else:
-                return self.__affine_patches[I][0]
-        except AttributeError:
-            self.__affine_patches = {}
-        except KeyError:
-            pass
-        from sage.schemes.affine.affine_space import AffineSpace
-        AA = AffineSpace(PP.base_ring(),sum(N),'x')
-        v = list(AA.gens())
-        # create the projective embedding
-        index = 0
-        for i in range(len(I)):
-            v.insert(index+I[i],1)
-            index += N[i]+1
-        phi = AA.hom(v,self)
-        #find the image of the subscheme
-        polys = self.defining_polynomials()
-        xi = phi.defining_polynomials()
-        U = AA.subscheme([ f(xi) for f in polys ])
-        phi = U.hom(v,self)
-        self.__affine_patches.update({I:(U,phi)})
-        if return_embedding:
-            return U,phi
-        else:
-            return U
-
-    def intersection_multiplicity(self, X, P):
-        r"""
-        Return the intersection multiplicity of this subscheme and the subscheme ``X`` at the point ``P``.
-
-        This uses the intersection_multiplicity function for affine subschemes on affine patches of this subscheme
-        and ``X`` that contain ``P``.
-
-        INPUT:
-
-        - ``X`` -- subscheme in the same ambient space as this subscheme.
-
-        - ``P`` -- a point in the intersection of this subscheme with ``X``.
-
-        OUTPUT: An integer.
-
-        EXAMPLES:
-
-        Multiplicity of a fixed point of the map `z^2 + \frac{1}{4}`::
-
-            sage: PP.<x,y,u,v> = ProductProjectiveSpaces(QQ, [1,1])
-            sage: G = PP.subscheme([(x^2 + 1/4*y^2)*v - y^2*u])
-            sage: D = PP.subscheme([x*v - y*u])
-            sage: G.intersection(D).rational_points()
-            [(1 : 0 , 1 : 0), (1/2 : 1 , 1/2 : 1)]
-            sage: Q = PP([1/2,1,1/2,1])
-            sage: G.intersection_multiplicity(D, Q)
-            2
-
-        ::
-
-            sage: F.<a> = GF(4)
-            sage: PP.<x,y,z,u,v,w> = ProductProjectiveSpaces(F, [2,2])
-            sage: X = PP.subscheme([z^5 + 3*x*y^4 + 8*y^5, u^2 - v^2])
-            sage: Y = PP.subscheme([x^6 + z^6, w*z - v*y])
-            sage: Q = PP([a,a+1,1,a,a,1])
-            sage: X.intersection_multiplicity(Y, Q)
-            16
-
-        ::
-
-            sage: PP.<x,y,z,u,v,w> = ProductProjectiveSpaces(QQ, [2,2])
-            sage: X = PP.subscheme([x^2*u^3 + y*z*u*v^2, x - y])
-            sage: Y = PP.subscheme([u^3 - w^3, x*v - y*w, z^3*w^2 - y^3*u*v])
-            sage: Q = PP([0,0,1,0,1,0])
-            sage: X.intersection_multiplicity(Y, Q)
-            Traceback (most recent call last):
-            ...
-            TypeError: the intersection of this subscheme and (=Closed subscheme of Affine Space of dimension 4
-            over Rational Field defined by: x2^3 - x3^3, -x1*x3 + x0, -x1^3*x2 + x3^2) must be proper and finite
-        """
-        PP = self.ambient_space()
-        try:
-            PP(P)
-        except TypeError:
-            raise TypeError("(=%s) must be a point in the ambient space of this subscheme and (=%s)"%(P,X))
-        # find an affine chart of the ambient space of this subscheme that contains P
-        indices = []
-        aff_pt = []
-        for i in range(PP.num_components()):
-            Q = P[i]
-            j = 0
-            while Q[j] == 0:
-                j = j + 1
-            indices.append(j)
-            T = list(Q)
-            t = T.pop(j)
-            aff_pt.extend([1/t*T[k] for k in range(PP.components()[i].dimension_relative())])
-        X1 = self.affine_patch(indices)
-        X2 = X.affine_patch(indices)
-        return X1.intersection_multiplicity(X2, X1.ambient_space()(aff_pt))
-
-    def multiplicity(self, P):
-        r"""
-        Return the multiplicity of ``P`` on this subscheme.
-
-        This is computed as the multiplicity of the corresponding point on an affine patch of this subscheme
-        that contains ``P``. This subscheme must be defined over a field. An error is returned if ``P``
-        not a point on this subscheme.
-
-        INPUT:
-
-        - ``P`` -- a point on this subscheme.
-
-        OUTPUT: an integer.
-
-        EXAMPLES::
-
-            sage: PP.<x,y,z,w> = ProductProjectiveSpaces(QQ, [1,1])
-            sage: X = PP.subscheme([x^4*z^3 - y^4*w^3])
-            sage: Q1 = PP([1,1,1,1])
-            sage: X.multiplicity(Q1)
-            1
-            sage: Q2 = PP([0,1,1,0])
-            sage: X.multiplicity(Q2)
-            3
-
-        ::
-
-            sage: PP.<x,y,z,w,u> = ProductProjectiveSpaces(GF(11), [1,2])
-            sage: X = PP.subscheme([x^7*u - y^7*z, u^6*x^2 - w^3*z^3*x*y - w^6*y^2])
-            sage: Q1 = PP([1,0,10,1,0])
-            sage: X.multiplicity(Q1)
-            1
-            sage: Q2 = PP([1,0,1,0,0])
-            sage: X.multiplicity(Q2)
-            4
-        """
-        PP = self.ambient_space()
-        try:
-            PP(P)
-        except TypeError:
-            raise TypeError("(=%s) must be a point in the ambient space of this subscheme and (=%s)"%(P,X))
-        # find an affine chart of the ambient space of this subscheme that contains P
-        indices = []
-        aff_pt = []
-        for i in range(PP.num_components()):
-            Q = P[i]
-            j = 0
-            while Q[j] == 0:
-                j = j + 1
-            indices.append(j)
-            T = list(Q)
-            t = T.pop(j)
-            aff_pt.extend([1/t*T[k] for k in range(PP.components()[i].dimension_relative())])
-        X = self.affine_patch(indices)
-        return X.multiplicity(X.ambient_space()(aff_pt))
-
-#*******************************************************************
-# Toric varieties
-#*******************************************************************
-class AlgebraicScheme_subscheme_toric(AlgebraicScheme_subscheme):
-    r"""
-    Construct an algebraic subscheme of a toric variety.
-
-    .. WARNING::
-
-        You should not create objects of this class directly. The
-        preferred method to construct such subschemes is to use
-        :meth:`~ToricVariety_field.subscheme` method of :class:`toric
-        varieties
-        <sage.schemes.toric.variety.ToricVariety_field>`.
-
-    INPUT:
-
-    - ``toric_variety`` -- ambient :class:`toric variety
-      <ToricVariety_field>`;
-
-    - ``polynomials`` -- single polynomial, list, or ideal of defining
-      polynomials in the coordinate ring of ``toric_variety``.
-
-    OUTPUT:
-
-    - :class:`algebraic subscheme of a toric variety
-      <AlgebraicScheme_subscheme_toric>`.
-
-    TESTS::
-
-        sage: P1xP1 = toric_varieties.P1xP1()
-        sage: P1xP1.inject_variables()
-        Defining s, t, x, y
-        sage: import sage.schemes.generic.algebraic_scheme as SCM
-        sage: X = SCM.AlgebraicScheme_subscheme_toric(
-        ....:       P1xP1, [x*s + y*t, x^3+y^3])
-        sage: X
-        Closed subscheme of 2-d CPR-Fano toric variety
-        covered by 4 affine patches defined by:
-          s*x + t*y,
-          x^3 + y^3
-
-    A better way to construct the same scheme as above::
-
-        sage: P1xP1.subscheme([x*s + y*t, x^3+y^3])
-        Closed subscheme of 2-d CPR-Fano toric variety
-        covered by 4 affine patches defined by:
-          s*x + t*y,
-          x^3 + y^3
-    """
-
-    # Implementation note: if the toric variety is affine you should
-    # construct instances of the derived class
-    # AlgebraicScheme_subscheme_affine_toric instead.
-
-    def __init__(self, toric_variety, polynomials):
-        r"""
-        See :class:`AlgebraicScheme_subscheme_toric` for documentation.
-
-        TESTS::
-
-            sage: P1xP1 = toric_varieties.P1xP1()
-            sage: P1xP1.inject_variables()
-            Defining s, t, x, y
-            sage: import sage.schemes.generic.algebraic_scheme as SCM
-            sage: X = SCM.AlgebraicScheme_subscheme_toric(
-            ....:       P1xP1, [x*s + y*t, x^3+y^3])
-            sage: X
-            Closed subscheme of 2-d CPR-Fano toric variety
-            covered by 4 affine patches defined by:
-              s*x + t*y,
-              x^3 + y^3
-        """
-        # Just to make sure that keyword arguments will be passed correctly
-        super(AlgebraicScheme_subscheme_toric, self).__init__(toric_variety,
-                                                              polynomials)
-
-    def _morphism(self, *args, **kwds):
-        r"""
-        Construct a morphism determined by action on points of ``self``.
-
-        INPUT:
-
-        - same as for
-          :class:`~sage.schemes.toric.morphism.SchemeMorphism_polynomial_toric_variety`.
-
-        OUTPUT:
-
-        - :class:`~sage.schemes.toric.morphism.SchemeMorphism_polynomial_toric_variety`.
-
-        TESTS::
-
-            sage: P1xP1 = toric_varieties.P1xP1()
-            sage: P1xP1.inject_variables()
-            Defining s, t, x, y
-            sage: P1 = P1xP1.subscheme(s - t)
-            sage: H = P1.Hom(P1xP1)
-            sage: H([s, s, x, y])
-            Scheme morphism:
-              From: Closed subscheme of 2-d CPR-Fano toric variety
-              covered by 4 affine patches defined by:
-              s - t
-              To:   2-d CPR-Fano toric variety covered by 4 affine patches
-              Defn: Defined on coordinates by sending [s : t : x : y] to
-                    [s : s : x : y]
-
-            sage: sbar, tbar, xbar, ybar = P1.coordinate_ring().gens()
-            sage: P1._morphism(H, [sbar, sbar, xbar, ybar])
-            Scheme morphism:
-              From: Closed subscheme of 2-d CPR-Fano toric variety
-              covered by 4 affine patches defined by:
-              s - t
-              To:   2-d CPR-Fano toric variety covered by 4 affine patches
-              Defn: Defined on coordinates by sending [s : t : x : y] to
-                    [t : t : x : y]
-        """
-        from sage.schemes.toric.morphism import SchemeMorphism_polynomial_toric_variety
-        return SchemeMorphism_polynomial_toric_variety(*args, **kwds)
-
-    def _point_homset(self, *args, **kwds):
-        r"""
-        Construct a Hom-set for ``self``.
-
-        INPUT:
-
-        - same as for
-          :class:`~sage.schemes.generic.homset.SchemeHomset_points_toric_field`.
-
-        OUTPUT:
-
-        :class:`~sage.schemes.toric.homset.SchemeHomset_points_subscheme_toric_field`.
-
-        TESTS::
-
-            sage: P2.<x,y,z> = toric_varieties.P2()
-            sage: quadric = P2.subscheme([x^2 + y^2 + z^2])
-            sage: quadric._point_homset(Spec(QQ), quadric)
-            Set of rational points of Closed subscheme of 2-d CPR-Fano
-            toric variety covered by 3 affine patches defined by:
-              x^2 + y^2 + z^2
-            sage: type(quadric.point_set())
-            <class 'sage.schemes.toric.homset.SchemeHomset_points_subscheme_toric_field_with_category'>
-        """
-        from sage.schemes.toric.homset import SchemeHomset_points_subscheme_toric_field
-        return SchemeHomset_points_subscheme_toric_field(*args, **kwds)
-
-    def fan(self):
-        """
-        Return the fan of the ambient space.
-
-        OUTPUT:
-
-        A fan.
-
-        EXAMPLES::
-
-            sage: P2.<x,y,z> = toric_varieties.P(2)
-            sage: E = P2.subscheme([x^2+y^2+z^2])
-            sage: E.fan()
-            Rational polyhedral fan in 2-d lattice N
-        """
-        return self.ambient_space().fan()
-
-    def affine_patch(self, i):
-        r"""
-        Return the ``i``-th affine patch of ``self`` as an affine
-        toric algebraic scheme.
-
-        INPUT:
-
-        - ``i`` -- integer, index of a generating cone of the fan of the
-          ambient space of ``self``.
-
-        OUTPUT:
-
-        - subscheme of an affine :class:`toric variety
-          <sage.schemes.toric.variety.ToricVariety_field>`
-          corresponding to the pull-back of ``self`` by the embedding
-          morphism of the ``i``-th :meth:`affine patch of the ambient
-          space
-          <sage.schemes.toric.variety.ToricVariety_field.affine_patch>`
-          of ``self``.
-
-        The result is cached, so the ``i``-th patch is always the same object
-        in memory.
-
-        EXAMPLES::
-
-            sage: P1xP1 = toric_varieties.P1xP1()
-            sage: patch1 = P1xP1.affine_patch(1)
-            sage: patch1.embedding_morphism()
-            Scheme morphism:
-              From: 2-d affine toric variety
-              To:   2-d CPR-Fano toric variety covered by 4 affine patches
-              Defn: Defined on coordinates by sending [t : x] to
-                    [1 : t : x : 1]
-            sage: P1xP1.inject_variables()
-            Defining s, t, x, y
-            sage: P1 = P1xP1.subscheme(x-y)
-            sage: subpatch = P1.affine_patch(1)
-            sage: subpatch
-            Closed subscheme of 2-d affine toric variety defined by:
-              x - 1
-        """
-        i = int(i)   # implicit type checking
-        try:
-            return self._affine_patches[i]
-        except AttributeError:
-            self._affine_patches = dict()
-        except KeyError:
-            pass
-        ambient_patch = self.ambient_space().affine_patch(i)
-        phi_p = ambient_patch.embedding_morphism().defining_polynomials()
-        patch = ambient_patch.subscheme(
-                            [p(phi_p) for p in self.defining_polynomials()])
-        patch._embedding_morphism = patch.hom(phi_p, self, check=False)
-        self._affine_patches[i] = patch
-        return patch
-
-    def affine_algebraic_patch(self, cone=None, names=None):
-        r"""
-        Return the affine patch corresponding to ``cone`` as an affine
-        algebraic scheme.
-
-        INPUT:
-
-        - ``cone`` -- a :class:`Cone
-          <sage.geometry.cone.ConvexRationalPolyhedralCone>` `\sigma`
-          of the fan. It can be omitted for an affine toric variety,
-          in which case the single generating cone is used.
-
-        OUTPUT:
-
-        An :class:`affine algebraic subscheme
-        <sage.schemes.generic.algebraic_scheme.AlgebraicScheme_subscheme_affine>`
-        corresponding to the patch `\mathop{Spec}(\sigma^\vee \cap M)`
-        associated to the cone `\sigma`.
-
-        See also :meth:`affine_patch`, which expresses the patches as
-        subvarieties of affine toric varieties instead.
-
-        REFERENCES:
-
-        ..
-
-            David A. Cox, "The Homogeneous Coordinate Ring of a Toric
-            Variety", Lemma 2.2.
-            http://www.arxiv.org/abs/alg-geom/9210008v2
-
-        EXAMPLES::
-
-            sage: P2.<x,y,z> = toric_varieties.P2()
-            sage: cone = P2.fan().generating_cone(0)
-            sage: V = P2.subscheme(x^3+y^3+z^3)
-            sage: V.affine_algebraic_patch(cone)
-            Closed subscheme of Affine Space of dimension 2 over Rational Field defined by:
-              z0^3 + z1^3 + 1
-
-            sage: cone = Cone([(0,1),(2,1)])
-            sage: A2Z2.<x,y> = AffineToricVariety(cone)
-            sage: A2Z2.affine_algebraic_patch()
-            Closed subscheme of Affine Space of dimension 3 over Rational Field defined by:
-              -z0*z1 + z2^2
-            sage: V = A2Z2.subscheme(x^2+y^2-1)
-            sage: patch = V.affine_algebraic_patch();  patch
-            Closed subscheme of Affine Space of dimension 3 over Rational Field defined by:
-              -z0*z1 + z2^2,
-              z0 + z1 - 1
-            sage: nbhd_patch = V.neighborhood([1,0]).affine_algebraic_patch();  nbhd_patch
-            Closed subscheme of Affine Space of dimension 3 over Rational Field defined by:
-              -z0*z1 + z2^2,
-              z0 + z1 - 1
-            sage: nbhd_patch.embedding_center()
-            (0, 1, 0)
-
-        Here we got two defining equations. The first one describes
-        the singularity of the ambient space and the second is the
-        pull-back of `x^2+y^2-1` ::
-
-            sage: lp = LatticePolytope([(1,0,0),(1,1,0),(1,1,1),(1,0,1),(-2,-1,-1)],
-            ....:                      lattice=ToricLattice(3))
-            sage: X.<x,y,u,v,t> = CPRFanoToricVariety(Delta_polar=lp)
-            sage: Y = X.subscheme(x*v+y*u+t)
-            sage: cone = Cone([(1,0,0),(1,1,0),(1,1,1),(1,0,1)])
-            sage: Y.affine_algebraic_patch(cone)
-            Closed subscheme of Affine Space of dimension 4 over Rational Field defined by:
-              z0*z2 - z1*z3,
-              z1 + z3 + 1
-        """
-        from sage.modules.all import vector
-        from sage.misc.all import prod
-        ambient = self.ambient_space()
-        fan = ambient.fan()
-        if cone is None:
-            assert ambient.is_affine()
-            cone = fan.generating_cone(0)
-        else:
-            cone = fan.embed(cone)
-        # R/I = C[sigma^dual cap M]
-        R, I, dualcone = ambient._semigroup_ring(cone, names)
-
-        # inhomogenize the Cox homogeneous polynomial with respect to the given cone
-        inhomogenize = dict( (ambient.coordinate_ring().gen(i), 1)
-                             for i in range(0,fan.nrays())
-                             if not i in cone.ambient_ray_indices() )
-        polynomials = [ p.subs(inhomogenize) for p in self.defining_polynomials() ]
-
-        # map the monomial x^{D_m} to m, see reference.
-        n_rho_matrix = cone.rays().matrix()
-        def pullback_polynomial(p):
-            result = R.zero()
-            for coefficient, monomial in p:
-                exponent = monomial.exponents()[0]
-                exponent = [ exponent[i] for i in cone.ambient_ray_indices() ]
-                exponent = vector(ZZ,exponent)
-                m = n_rho_matrix.solve_right(exponent)
-                assert all(x in ZZ for x in m), \
-                    'The polynomial '+str(p)+' does not define a ZZ-divisor!'
-                m_coeffs = dualcone.Hilbert_coefficients(m)
-                result += coefficient * prod(R.gen(i)**m_coeffs[i]
-                                             for i in range(0,R.ngens()))
-            return result
-
-        # construct the affine algebraic scheme to use as patch
-        polynomials = [pullback_polynomial(_) for _ in polynomials]
-        patch_cover = sage.schemes.affine.affine_space.AffineSpace(R)
-        polynomials = list(I.gens()) + polynomials
-        polynomials = [x for x in polynomials if not x.is_zero()]
-        patch = patch_cover.subscheme(polynomials)
-
-        # TODO: If the cone is not smooth, then the coordinate_ring()
-        # of the affine toric variety is wrong; it should be the
-        # G-invariant part. So we can't construct the embedding
-        # morphism in that case.
-        if cone.is_smooth():
-            x = ambient.coordinate_ring().gens()
-            phi = []
-            for i in range(0,fan.nrays()):
-                if i in cone.ambient_ray_indices():
-                    phi.append(pullback_polynomial(x[i]))
-                else:
-                    phi.append(1)
-            patch._embedding_morphism = patch.hom(phi, self)
-        else:
-            patch._embedding_morphism = (NotImplementedError,
-               'I only know how to construct embedding morphisms for smooth patches')
-
-        try:
-            point = self.embedding_center()
-        except AttributeError:
-            return patch
-
-        # it remains to find the preimage of point
-        # map m to the monomial x^{D_m}, see reference.
-        F = ambient.coordinate_ring().fraction_field()
-        image = []
-        for m in dualcone.Hilbert_basis():
-            x_Dm = prod([ F.gen(i)**(m*n) for i,n in enumerate(fan.rays()) ])
-            image.append(x_Dm)
-        patch._embedding_center = tuple( f(list(point)) for f in image )
-        return patch
-
-    def _best_affine_patch(self, point):
-        r"""
-        Return the best affine patch of the ambient toric variety.
-
-        INPUT:
-
-        - ``point`` -- a point of the algebraic subscheme.
-
-        OUTPUT:
-
-        Integer. The index of the patch. See :meth:`affine_patch`.
-
-        EXAMPLES::
-
-            sage: P.<x,y,z>= toric_varieties.P2()
-            sage: S = P.subscheme(x+2*y+3*z)
-            sage: S._best_affine_patch(P.point([2,-3,0]))
-            1
-            sage: S._best_affine_patch([2,-3,0])
-            1
-        """
-        # TODO: this method should pick a "best" patch in the sense
-        # that it is numerically stable to dehomogenize, see the
-        # corresponding method for projective varieties.
-        point = list(point)
-        zeros = set(i for i, coord in enumerate(point) if coord == 0)
-        for cone_idx, cone in enumerate(self.ambient_space().fan().generating_cones()):
-            if zeros.issubset(cone.ambient_ray_indices()):
-                return cone_idx
-        assert False, 'The point must not have been a point of the toric variety.'
-
-    def neighborhood(self, point):
-        r"""
-        Return an toric algebraic scheme isomorphic to neighborhood of
-        the ``point``.
-
-        INPUT:
-
-        - ``point`` -- a point of the toric algebraic scheme.
-
-        OUTPUT:
-
-        An affine toric algebraic scheme (polynomial equations in an
-        affine toric variety) with fixed
-        :meth:`~AlgebraicScheme.embedding_morphism` and
-        :meth:`~AlgebraicScheme.embedding_center`.
-
-        EXAMPLES::
-
-            sage: P.<x,y,z>= toric_varieties.P2()
-            sage: S = P.subscheme(x+2*y+3*z)
-            sage: s = S.point([0,-3,2]); s
-            [0 : -3 : 2]
-            sage: patch = S.neighborhood(s); patch
-            Closed subscheme of 2-d affine toric variety defined by:
-              x + 2*y + 6
-            sage: patch.embedding_morphism()
-            Scheme morphism:
-              From: Closed subscheme of 2-d affine toric variety defined by:
-              x + 2*y + 6
-              To:   Closed subscheme of 2-d CPR-Fano toric variety covered by 3 affine patches defined by:
-              x + 2*y + 3*z
-              Defn: Defined on coordinates by sending [x : y] to
-                    [-2*y - 6 : y : 2]
-            sage: patch.embedding_center()
-            [0 : -3]
-            sage: patch.embedding_morphism()(patch.embedding_center())
-            [0 : -3 : 2]
-
-        A more complicated example::
-
-            sage: dP6.<x0,x1,x2,x3,x4,x5> = toric_varieties.dP6()
-            sage: twoP1 = dP6.subscheme(x0*x3)
-            sage: patch = twoP1.neighborhood([0,1,2, 3,4,5]); patch
-            Closed subscheme of 2-d affine toric variety defined by:
-              3*x0
-            sage: patch.embedding_morphism()
-            Scheme morphism:
-              From: Closed subscheme of 2-d affine toric variety defined by:
-              3*x0
-              To:   Closed subscheme of 2-d CPR-Fano toric variety covered by 6 affine patches defined by:
-              x0*x3
-              Defn: Defined on coordinates by sending [x0 : x1] to
-                    [0 : x1 : 2 : 3 : 4 : 5]
-            sage: patch.embedding_center()
-            [0 : 1]
-            sage: patch.embedding_morphism()(patch.embedding_center())
-            [0 : 1 : 2 : 3 : 4 : 5]
-        """
-        point = list(point)
-        self._check_satisfies_equations(point)
-        PP = self.ambient_space()
-        n = PP.dimension()
-        fan = PP.fan()
-        cone_idx = self._best_affine_patch(point)
-        cone = fan.generating_cone(cone_idx)
-
-        patch_cover = PP.affine_patch(cone_idx)
-        R = patch_cover.coordinate_ring()
-        phi = []
-        point_preimage = []
-        for i in range(0,fan.nrays()):
-            try:
-                ray_index = cone.ambient_ray_indices().index(i)
-                phi.append(R.gen(ray_index))
-                point_preimage.append(point[i])
-            except ValueError:
-                phi.append(point[i])
-        pullback_polys = [f(phi) for f in self.defining_polynomials()]
-        patch = patch_cover.subscheme(pullback_polys)
-        S = patch.coordinate_ring()
-        phi_reduced = [S(t) for t in phi]
-
-        patch._embedding_center = patch(point_preimage)
-        patch._embedding_morphism = patch.hom(phi_reduced,self)
-        return patch
-
-    def dimension(self):
-        """
-        Return the dimension of ``self``.
-
-        OUTPUT:
-
-        Integer. If ``self`` is empty, `-1` is returned.
-
-        EXAMPLES::
-
-            sage: P1xP1 = toric_varieties.P1xP1()
-            sage: P1xP1.inject_variables()
-            Defining s, t, x, y
-            sage: P1 = P1xP1.subscheme(s-t)
-            sage: P1.dimension()
-            1
-            sage: P1xP1.subscheme([s-t, (s-t)^2]).dimension()
-            1
-            sage: P1xP1.subscheme([s, t]).dimension()
-            -1
-        """
-        if '_dimension' in self.__dict__:
-            return self._dimension
-        npatches = self.ambient_space().fan().ngenerating_cones()
-        dims = [ self.affine_patch(i).dimension() for i in range(0,npatches) ]
-        self._dimension = max(dims)
-        return self._dimension
-
-    def is_smooth(self, point=None):
-        r"""
-        Test whether the algebraic subscheme is smooth.
-
-        INPUT:
-
-        - ``point`` -- A point or ``None`` (default). The point to
-          test smoothness at.
-
-        OUTPUT:
-
-        Boolean. If no point was specified, returns whether the
-        algebraic subscheme is smooth everywhere. Otherwise,
-        smoothness at the specified point is tested.
-
-        EXAMPLES::
-
-            sage: P2.<x,y,z> = toric_varieties.P2()
-            sage: cuspidal_curve = P2.subscheme([y^2*z-x^3])
-            sage: cuspidal_curve
-            Closed subscheme of 2-d CPR-Fano toric variety covered by 3 affine patches defined by:
-              -x^3 + y^2*z
-            sage: cuspidal_curve.is_smooth([1,1,1])
-            True
-            sage: cuspidal_curve.is_smooth([0,0,1])
-            False
-            sage: cuspidal_curve.is_smooth()
-            False
-
-        Any sufficiently generic cubic hypersurface is smooth::
-
-            sage: P2.subscheme([y^2*z-x^3+z^3+1/10*x*y*z]).is_smooth()
-            True
-
-        A more complicated example::
-
-            sage: dP6.<x0,x1,x2,x3,x4,x5> = toric_varieties.dP6()
-            sage: disjointP1s = dP6.subscheme(x0*x3)
-            sage: disjointP1s.is_smooth()
-            True
-            sage: intersectingP1s = dP6.subscheme(x0*x1)
-            sage: intersectingP1s.is_smooth()
-            False
-
-        A smooth hypersurface in a compact singular toric variety::
-
-            sage: lp = LatticePolytope([(1,0,0),(1,1,0),(1,1,1),(1,0,1),(-2,-1,-1)],
-            ....:                      lattice=ToricLattice(3))
-            sage: X.<x,y,u,v,t> = CPRFanoToricVariety(Delta_polar=lp)
-            sage: Y = X.subscheme(x*v+y*u+t)
-            sage: cone = Cone([(1,0,0),(1,1,0),(1,1,1),(1,0,1)])
-            sage: Y.is_smooth()
-            True
-        """
-        if not point is None:
-            toric_patch = self.neighborhood(point)
-            return toric_patch.is_smooth(toric_patch.embedding_center())
-
-        # testing smoothness everywhere tends to be expensive
-        if '_smooth' in self.__dict__:
-            return self._smooth
-        npatches = self.ambient_space().fan().ngenerating_cones()
-        self._smooth = all(self.affine_patch(i).is_smooth() for i in range(0,npatches))
-        return self._smooth
-
-    def is_nondegenerate(self):
-        r"""
-        Check if ``self`` is nondegenerate.
-
-        OUTPUT:
-
-        Whether the variety is nondegenerate, that is, the intersection
-        with every open torus orbit is smooth and transversal.
-
-        EXAMPLES::
-
-            sage: P2.<x,y,z> = toric_varieties.P2()
-            sage: P2.subscheme([x^3 + y^3 + z^3]).is_nondegenerate()
-            True
-            sage: P2.subscheme([x*y*z]).is_nondegenerate()
-            False
-            sage: X = P2.subscheme([(x-y)^2*(x+y) + x*y*z + z^3])
-            sage: X.is_smooth()
-            True
-            sage: X.is_nondegenerate()
-            False
-
-        A K3 surface in `\mathbf{P}^1 \times \mathbf{P}^1 \times \mathbf{P}^1`::
-
-            sage: diamond = lattice_polytope.cross_polytope(3)
-            sage: fan = FaceFan(diamond)
-            sage: P1xP1xP1 = ToricVariety(fan)
-            sage: z0, z1, z2, z3, z4, z5 = P1xP1xP1.gens()
-            sage: t = 5;
-            sage: F = z0^2*z1^2*z2^2 + z1^2*z2^2*z3^2 + z0^2*z2^2*z4^2\
-            ....: + z2^2*z3^2*z4^2 + t*z0*z1*z2*z3*z4*z5 + z0^2*z1^2*z5^2\
-            ....: + z1^2*z3^2*z5^2 + z0^2*z4^2*z5^2 + z3^2*z4^2*z5^2
-            sage: X = P1xP1xP1.subscheme([F])
-            sage: X.is_smooth()
-            True
-            sage: X.is_nondegenerate()
-            False
-
-        Taking a random change of variables breaks the symmetry, but 
-        makes the surface nondegenerate::
-
-            sage: F1 = F.subs(z0 = 1*z0 + 1*z3, z3 = 1*z0 + 2*z3,\
-            ....: z1 = -2*z1 + -1*z4, z4 = 1*z1 + 2*z4,\
-            ....: z2 = -3*z2 + -1*z5, z5 = -3*z2 + 2*z5 )
-            sage: Y = P1xP1xP1.subscheme([F1])
-            sage: Y.is_smooth()
-            True
-            sage: Y.is_nondegenerate()
-            True
-
-         This example is from Hamm, arXiv:1106.1826v1. It addresses 
-         an issue raised at :trac:`15239`::
-
-            sage: X = toric_varieties.WP([1,4,2,3], names='z0 z1 z2 z3')
-            sage: X.inject_variables()
-            Defining z0, z1, z2, z3
-            sage: g0 = z1^3 + z2^6 +z3^4
-            sage: g = g0-2*z3^2*z0^6+z2*z0^10+z0^12
-            sage: Y = X.subscheme([g])
-            sage: Y.is_nondegenerate()
-            False
-
-        It handles nonzero characteristic::
-
-            sage: P2.<x,y,z> = toric_varieties.P2()
-            sage: f = x^5 + 2*x*y^4 + y^5 - 2*y^3*z^2 + x*z^4 - 2*z^5
-            sage: P2.change_ring(GF(5)).subscheme([f]).is_nondegenerate()
-            True
-            sage: P2.change_ring(GF(7)).subscheme([f]).is_nondegenerate()
-            False
-
-        TESTS:
-
-        Some corner cases discussed at :trac:`15239`::
-
-            sage: P2.<x,y,z> = toric_varieties.P2()
-            sage: P2.subscheme([]).is_nondegenerate()
-            False
-            sage: P2.subscheme([x]).is_nondegenerate()
-            False
-
-        """
-        X = self.ambient_space()
-        fan = X.fan()
-        SR = X.Stanley_Reisner_ideal()
-        from sage.rings.polynomial.polynomial_ring_constructor import PolynomialRing
-        R = PolynomialRing(X.base_ring(), fan.nrays() + SR.ngens(), 't')
-        slack = R.gens()[fan.nrays():]
-        SR = SR.change_ring(R)
-
-        def restrict(cone):
-            patch = dict()
-            divide = dict()
-            for i in cone.ambient_ray_indices():
-                patch[R.gen(i)] = R.zero()   # restrict to torus orbit
-                # divide out highest power of R.gen(i)
-                divide[R.gen(i)] = R.one()   
-            ideal = self.defining_ideal().change_ring(R)
-            ideal = ideal.subs(patch)
-            mat = jacobian(ideal.gens(), R.gens()[:fan.nrays()])
-            minors = mat.minors(self.codimension())
-            minors = tuple([ideal.reduce(m) for m in minors])
-            Jac_patch = R.ideal(ideal.gens() + minors)
-            SR_patch = R.ideal([monomial * slack[i] - R.one()
-                                for i, monomial in
-                                enumerate(SR.subs(divide).gens())])
-            return ideal, Jac_patch + SR_patch
-
-        for dim in range(0, fan.dim() + 1):
-            for cone in fan(dim):
-                ideal1, ideal2 = restrict(cone)
-                if ideal1.is_zero() or ideal2.dimension() != -1:
-                    return False
-
-        return True
-
-    def is_schon(self):
-        r"""
-        Check if ``self`` is schon (nondegenerate).
-
-        See `is_nondegenerate` for further documentation.
-
-        EXAMPLES::
-
-            sage: P2.<x,y,z> = toric_varieties.P2()
-            sage: X = P2.subscheme([(x-y)^2*(x+y) + x*y*z + z^3])
-            sage: X.is_smooth()
-            True
-            sage: X.is_schon()
-            False
-
-        """
-        return self.is_nondegenerate()
-
-class AlgebraicScheme_subscheme_affine_toric(AlgebraicScheme_subscheme_toric):
-    r"""
-    Construct an algebraic subscheme of an affine toric variety.
-
-    .. WARNING::
-
-        You should not create objects of this class directly. The preferred
-        method to construct such subschemes is to use
-        :meth:`~ToricVariety_field.subscheme` method of
-        :class:`toric varieties <ToricVariety_field>`.
-
-    INPUT:
-
-    - ``toric_variety`` -- ambient :class:`affine toric variety
-      <ToricVariety_field>`;
-
-    - ``polynomials`` -- single polynomial, list, or ideal of defining
-      polynomials in the coordinate ring of ``toric_variety``.
-
-    OUTPUT:
-
-    A :class:`algebraic subscheme of an affine toric variety
-    <AlgebraicScheme_subscheme_affine_toric>`.
-
-    TESTS::
-
-        sage: P1xP1 = toric_varieties.P1xP1()
-        sage: P1xP1.inject_variables()
-        Defining s, t, x, y
-        sage: import sage.schemes.generic.algebraic_scheme as SCM
-        sage: X = SCM.AlgebraicScheme_subscheme_toric(
-        ....:       P1xP1, [x*s + y*t, x^3+y^3])
-        sage: X
-        Closed subscheme of 2-d CPR-Fano toric variety
-        covered by 4 affine patches defined by:
-          s*x + t*y,
-          x^3 + y^3
-
-    A better way to construct the same scheme as above::
-
-        sage: P1xP1.subscheme([x*s + y*t, x^3+y^3])
-        Closed subscheme of 2-d CPR-Fano toric variety
-        covered by 4 affine patches defined by:
-          s*x + t*y,
-          x^3 + y^3
-    """
-
-    def __init__(self, toric_variety, polynomials):
-        r"""
-        See :class:`AlgebraicScheme_subscheme_toric` for documentation.
-
-        TESTS::
-
-            sage: P1xP1 = toric_varieties.P1xP1()
-            sage: P1xP1.inject_variables()
-            Defining s, t, x, y
-            sage: import sage.schemes.generic.algebraic_scheme as SCM
-            sage: X = SCM.AlgebraicScheme_subscheme_toric(
-            ....:       P1xP1, [x*s + y*t, x^3+y^3])
-            sage: X
-            Closed subscheme of 2-d CPR-Fano toric variety
-            covered by 4 affine patches defined by:
-              s*x + t*y,
-              x^3 + y^3
-        """
-        assert toric_variety.is_affine(), 'The toric variety must be affine!'
-        # Just to make sure that keyword arguments will be passed correctly
-        super(AlgebraicScheme_subscheme_affine_toric, self).__init__(toric_variety,
-                                                                     polynomials)
-
-    def dimension(self):
-        """
-        Return the dimension of ``self``.
-
-        OUTPUT:
-
-        - integer.
-
-        EXAMPLES::
-
-            sage: P1xP1.<s0,s1,t0,t1> = toric_varieties.P1xP1()
-            sage: P1 = P1xP1.subscheme(s0-s1)
-            sage: P1.dimension()
-            1
-
-        A more complicated example where the ambient toric variety is
-        not smooth::
-
-            sage: X.<x,y> = toric_varieties.A2_Z2()
-            sage: X.is_smooth()
-            False
-            sage: Y = X.subscheme([x*y, x^2])
-            sage: Y
-            Closed subscheme of 2-d affine toric variety defined by:
-              x*y,
-              x^2
-            sage: Y.dimension()
-            1
-        """
-        if '_dimension' in self.__dict__:
-            return self._dimension
-
-        if self.ambient_space().is_smooth():
-            self._dimension = self.defining_ideal().dimension()
-        else:
-            self._dimension = self.affine_algebraic_patch().dimension()
-        return self._dimension
-
-    def is_smooth(self, point=None):
-        r"""
-        Test whether the algebraic subscheme is smooth.
-
-        INPUT:
-
-        - ``point`` -- A point or ``None`` (default). The point to
-          test smoothness at.
-
-        OUTPUT:
-
-        Boolean. If no point was specified, returns whether the
-        algebraic subscheme is smooth everywhere. Otherwise,
-        smoothness at the specified point is tested.
-
-        EXAMPLES::
-
-            sage: A2.<x,y> = toric_varieties.A2()
-            sage: cuspidal_curve = A2.subscheme([y^2-x^3])
-            sage: cuspidal_curve
-            Closed subscheme of 2-d affine toric variety defined by:
-              -x^3 + y^2
-            sage: cuspidal_curve.is_smooth([1,1])
-            True
-            sage: cuspidal_curve.is_smooth([0,0])
-            False
-            sage: cuspidal_curve.is_smooth()
-            False
-            sage: circle = A2.subscheme(x^2+y^2-1)
-            sage: circle.is_smooth([1,0])
-            True
-            sage: circle.is_smooth()
-            True
-
-        A more complicated example where the ambient toric variety is
-        not smooth::
-
-            sage: X.<x,y> = toric_varieties.A2_Z2()    # 2-d affine space mod Z/2
-            sage: X.is_smooth()
-            False
-            sage: Y = X.subscheme([x*y, x^2])   # (twice the x=0 curve) mod Z/2
-            sage: Y
-            Closed subscheme of 2-d affine toric variety defined by:
-              x*y,
-              x^2
-            sage: Y.dimension()   # Y is a Weil divisor but not Cartier
-            1
-            sage: Y.is_smooth()
-            True
-            sage: Y.is_smooth([0,0])
-            True
-        """
-        if not point is None:
-            self._check_satisfies_equations(point)
-            if self.ambient_space().is_smooth():
-                R = self.ambient_space().coordinate_ring()
-                point_subs = dict(zip(R.gens(), point))
-                Jac = self.Jacobian().subs(point_subs)
-                return not Jac.is_zero()
-            else:
-                self._embedding_center = self.point(point)
-                affine = self.affine_algebraic_patch()
-                return affine.is_smooth(affine.embedding_center())
-
-        # testing smoothness everywhere tends to be expensive
-        if '_smooth' in self.__dict__:
-            return self._smooth
-
-        if self.ambient_space().is_smooth():
-            sing_dim = self.Jacobian().dimension()
-            self._smooth = (sing_dim == -1)
-        else:
-            self._smooth = self.affine_algebraic_patch().is_smooth()
-
-        return self._smooth
-=======
-        return amb.subscheme([phi(g) for g in self.defining_polynomials()])
->>>>>>> a2e82e15
+        return amb.subscheme([phi(g) for g in self.defining_polynomials()])