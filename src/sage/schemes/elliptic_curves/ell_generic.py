"""
Elliptic curves over a general ring
"""

#*****************************************************************************
#       Copyright (C) 2005 William Stein <wstein@gmail.com>
#
#  Distributed under the terms of the GNU General Public License (GPL)
#
#    This code is distributed in the hope that it will be useful,
#    but WITHOUT ANY WARRANTY; without even the implied warranty of
#    MERCHANTABILITY or FITNESS FOR A PARTICULAR PURPOSE.  See the GNU
#    General Public License for more details.
#
#  The full text of the GPL is available at:
#
#                  http://www.gnu.org/licenses/
#*****************************************************************************


import math

from sage.rings.all import MPolynomialRing, PolynomialRing

import sage.plot.all as plot

import sage.rings.arith as arith
import sage.rings.all as rings
import sage.rings.number_field as number_field
from sage.rings.all import is_Infinite
import sage.misc.misc as misc
import sage.misc.latex as latex
import sage.modular.modform as modform
import sage.functions.transcendental as transcendental

# Schemes
import sage.schemes.generic.projective_space as projective_space
import sage.schemes.generic.homset as homset

import ell_point
import constructor
import formal_group

factor = arith.factor
sqrt = math.sqrt
exp = math.exp
mul = misc.mul
next_prime = arith.next_prime

oo = rings.infinity       # infinity
O = rings.O         # big oh

import sage.schemes.plane_curves.projective_curve as plane_curve

def is_EllipticCurve(x):
    """
    EXAMPLES:
        sage: E = EllipticCurve([1,2,3/4,7,19])
        sage: is_EllipticCurve(E)
        True
        sage: is_EllipticCurve(0)
        False
    """
    return isinstance(x, EllipticCurve_generic)

class EllipticCurve_generic(plane_curve.ProjectiveCurve_generic):
    """
    Elliptic curve over a generic base ring.

    EXAMPLES:
        sage: E = EllipticCurve([1,2,3/4,7,19]); E
        Elliptic Curve defined by y^2 + x*y + 3/4*y = x^3 + 2*x^2 + 7*x + 19 over Rational Field
        sage: loads(E.dumps()) == E
        True
        sage: E = EllipticCurve([1,3])
        sage: P = E([-1,1,1])
        sage: -5*P
        (179051/80089 : -91814227/22665187 : 1)
    """
    def __init__(self, ainvs, extra=None):
        if extra != None:   # possibility of two arguments
            K, ainvs = ainvs, extra
        else:
            K = ainvs[0].parent()
        assert len(ainvs) == 2 or len(ainvs) == 5
        self.__base_ring = K
        ainvs = [K(x) for x in ainvs]
        if len(ainvs) == 2:
            ainvs = [K(0),K(0),K(0)] + ainvs
        self.__ainvs = ainvs
        if self.discriminant() == 0:
            raise ArithmeticError, \
                  "Invariants %s define a singular curve."%ainvs
        PP = projective_space.ProjectiveSpace(2, K, names='xyz');
        x, y, z = PP.coordinate_ring().gens()
        a1, a2, a3, a4, a6 = ainvs
        f = y**2*z + (a1*x + a3*z)*y*z \
            - (x**3 + a2*x**2*z + a4*x*z**2 + a6*z**3)
        plane_curve.ProjectiveCurve_generic.__init__(self, PP, f)
        # TODO: cleanup, are these two point classes redundant?
        if K.is_field():
            self._point_morphism_class = self._point_class = ell_point.EllipticCurvePoint_field
        else:
            self._point_morphism_class = self._point_class = ell_point.EllipticCurvePoint

    def _defining_params_(self):
        return (self.__base_ring, self.__ainvs)

    def _repr_(self):
        """
        String representation of elliptic curve.

        EXAMPLES:
            sage: EllipticCurve([1,2,3,4,5])
            Elliptic Curve defined by y^2 + x*y + 3*y = x^3 + 2*x^2 + 4*x + 5 over Rational Field

            sage: R.<x> = QQ['x']
            sage: K.<a> = NumberField(x^3-17)
            sage: EllipticCurve([a^2-3, -2/3*a + 3])
            Elliptic Curve defined by y^2  = x^3 + (a^2-3)*x + (-2/3*a+3) over Number Field in a
            with defining polynomial x^3 - 17
        """
        #return "Elliptic Curve with a-invariants %s over %s"%(self.ainvs(), self.base_ring())
        a = self.ainvs()
        #return "y^2 + %s*x*y + %s*y = x^3 + %s*x^2 + %s*x + %s"%\
        #       (a[0], a[2], a[1], a[3], a[4])
        a = [z._coeff_repr() for z in a]
        s = "Elliptic Curve defined by "
        s += "y^2 "
        if a[0] == "-1":
            s += "- x*y "
        elif a[0] == '1':
            s += "+ x*y "
        elif a[0] != '0':
            s += "+ %s*x*y "%a[0]
        if a[2] == "-1":
            s += " - y"
        elif a[2] == '1':
            s += "+ y"
        elif a[2] != '0':
            s += "+ %s*y"%a[2]
        s += " = x^3 "
        if a[1] == "-1":
            s += "- x^2 "
        elif a[1] == '1':
            s += "+ x^2 "
        elif a[1] != '0':
            s += "+ %s*x^2 "%a[1]
        if a[3] == "-1":
            s += "- x "
        elif a[3] == '1':
            s += "+ x "
        elif a[3] != '0':
            s += "+ %s*x "%a[3]
        if a[4] == '-1':
            s += "-1 "
        elif a[4] == '1':
            s += "+1 "
        elif a[4] != '0':
            s += "+ %s "%a[4]
        s = s.replace("+ -","- ")
        s += "over %s"%self.base_ring()
        return s

    def _latex_(self):
        a = self.ainvs()
        a = [z._latex_coeff_repr() for z in a]
        s = "y^2 "
        if a[0] == '-1':
            s += "- xy "
        elif a[0] == '1':
            s += "+ xy "
        elif a[0] != '0':
            s += "+ %sxy "%a[0]
        if a[2] == '-1':
            s += " - y"
        elif a[2] == '1':
            s += "+ y"
        elif a[2] != '0':
            s += "+ %sy"%a[2]
        s += " = x^3 "
        if a[1] == '-1':
            s += "- x^2 "
        elif a[1] == '1':
            s += "+ x^2 "
        elif a[1] != '0':
            s += "+ %sx^2 "%a[1]
        if a[3] == '-1':
            s += "- x "
        elif a[3] == '1':
            s += "+ x "
        elif a[3] != '0':
            s += "+ %sx "%a[3]
        if a[4] == '-1':
            s += "-1 "
        elif a[4] == '1':
            s += "+1 "
        elif a[4] != '0':
            s += "+ %s "%a[4]
        s = s.replace("+ -","- ")
        return s

    def _pari_init_(self):
        return 'ellinit([%s])'%(','.join([x._pari_init_() for x in self.ainvs()]))

    def _magma_init_(self):
        return 'EllipticCurve([%s])'%(','.join([x._magma_init_() for x in self.ainvs()]))

    def _symbolic_(self, SR):
        r"""
        Many elliptic curves can be converted into a symbolic expression
        using the \code{symbolic_expression} command.

        EXAMPLES:
        We find a torsion point on 11a.
            sage: E = EllipticCurve('11a')
            sage: E.torsion_subgroup().gens()
            ((5 : 5 : 1),)

        We find the corresponding symbolic equality:
            sage: eqn = symbolic_expression(E); eqn
            y^2 + y == x^3 - x^2 - 10*x - 20
            sage: print eqn
                                      2        3    2
                                     y  + y == x  - x  - 10 x - 20

        We verify that the given point is on the curve:
            sage: eqn(x=5,y=5)
            30 == 30
            sage: bool(eqn(x=5,y=5))
            True

        We create a single expression:
            sage: F = eqn.lhs() - eqn.rhs(); print F
                                      2        3    2
                                     y  + y - x  + x  + 10 x + 20
            sage: y = var('y')
            sage: print F.solve(y)
            [
                                  3      2
                        - sqrt(4 x  - 4 x  - 40 x - 79) - 1
                    y == -----------------------------------
                                         2,
                                 3      2
                         sqrt(4 x  - 4 x  - 40 x - 79) - 1
                     y == ---------------------------------
                                         2
            ]

        You can also solve for x in terms of y, but the result is horrendous.
        Continuing with the above example, we can explicitly find points
        over random fields by substituting in values for x:

            sage: v = F.solve(y)[0].rhs()
            sage: print v
                                            3      2
                                  - sqrt(4 x  - 4 x  - 40 x - 79) - 1
                                  -----------------------------------
                                                   2
            sage: v(3)
            (-sqrt(127)*I - 1)/2
            sage: v(7)
            (-sqrt(817) - 1)/2
            sage: v(-7)
            (-sqrt(1367)*I - 1)/2
            sage: v(sqrt(2))
            (-sqrt(-32*sqrt(2) - 87) - 1)/2

        We can even do arithmetic with them, as follows:
            sage: E2 = E.change_ring(SR); E2
            Elliptic Curve defined by y^2 + y = x^3 - x^2 - 10*x - 20 over Symbolic Ring
            sage: P = E2.point((3, v(3), 1), check=False)
            sage: P
            (3 : (-sqrt(127)*I - 1)/2 : 1)
            sage: P + P
            (-756/127 : (sqrt(127)*I + 1)/2 + 12507*I/(127*sqrt(127)) - 1 : 1)

        We can even throw in a transcendental:
            sage: w = E2.point((pi,v(pi),1), check=False); w
            (pi : (-sqrt(4*pi^3 - 4*pi^2 - 40*pi - 79) - 1)/2 : 1)
            sage: 2*w
            ((3*pi^2 - 2*pi - 10)^2/(4*pi^3 - 4*pi^2 - 40*pi - 79) - 2*pi + 1 : (sqrt(4*pi^3 - 4*pi^2 - 40*pi - 79) + 1)/2 - (3*pi^2 - 2*pi - 10)*(-(3*pi^2 - 2*pi - 10)^2/(4*pi^3 - 4*pi^2 - 40*pi - 79) + 3*pi - 1)/sqrt(4*pi^3 - 4*pi^2 - 40*pi - 79) - 1 : 1)
        """
        a = [SR(x) for x in self.a_invariants()]
        x, y = SR.var('x, y')
        return y**2 + a[0]*x*y + a[2]*y == x**3 + a[1]*x**2 + a[3]*x + a[4]

    def __cmp__(self, other):
        if not isinstance(other, EllipticCurve_generic):
            return -1
        t = cmp(self.base_ring(), other.base_ring())
        if t:
            return t
        return cmp(self.ainvs(), other.ainvs())

    def __contains__(self, P):
        """
        Returns True if and only if P defines is a point on the
        elliptic curve.  P just has to be something that can be
        coerced to a point.

        EXAMPLES:
            sage: E = EllipticCurve([0, 0, 1, -1, 0])
            sage: (0,0) in E
            True
            sage: (1,3) in E
            False
            sage: E = EllipticCurve([GF(7)(0), 1])
            sage: [0,0] in E
            False
            sage: [0,8] in E
            True
            sage: P = E(0,8)
            sage: P
            (0 : 1 : 1)
            sage: P in E
            True
        """
        if not isinstance(P, ell_point.EllipticCurvePoint):
            try:
                P = self(P)
            except TypeError:
                return False
        if P.curve() == self:
            return True
        x, y, a = P[0], P[1], self.ainvs()
        return y**2 + a[0]*x*y + a[2]*y == x**3 + a[1]*x**2 + a[3]*x + a[4]

    def __call__(self, *args, **kwds):
        """
        EXAMPLES:
            sage: E = EllipticCurve([0, 0, 1, -1, 0])

        The point at infinity, which is the 0 element of the group:
            sage: E(0)
            (0 : 1 : 0)

        The origin is a point on our curve:
            sage: P = E([0,0])
            sage: P
            (0 : 0 : 1)

        The curve associated to a point:
            sage: P.curve()
            Elliptic Curve defined by y^2 + y = x^3 - x over Rational Field

        Points can be specified by given a 2-tuple or 3-tuple
            sage: E([0,0])
            (0 : 0 : 1)
            sage: E([0,1,0])
            (0 : 1 : 0)

        Over a field, points are normalized so the right-most nonzero entry is 1:
            sage: E(105, -69, 125)
            (21/25 : -69/125 : 1)

        We create points on an elliptic curve over a prime finite field.
            sage: E = EllipticCurve([GF(7)(0), 1])
            sage: E([2,3])
            (2 : 3 : 1)
            sage: E([0,0])
            Traceback (most recent call last):
            ...
            TypeError: coordinates [0, 0, 1] do not define a point on Elliptic Curve defined by y^2  = x^3 +1 over Finite Field of size 7

        We create a point on an elliptic curve over a number field.
            sage: x = polygen(RationalField())
            sage: K = NumberField(x**3 + x + 1, 'a'); a = K.gen()
            sage: E = EllipticCurve([a,a])
            sage: E
            Elliptic Curve defined by y^2  = x^3 + a*x + a over Number Field in a with defining polynomial x^3 + x + 1
            sage: E = EllipticCurve([K(1),1])
            sage: E
            Elliptic Curve defined by y^2  = x^3 + x +1 over Number Field in a with defining polynomial x^3 + x + 1
            sage: P = E([a,0,1])
            sage: P
            (a : 0 : 1)
            sage: P+P
            (0 : 1 : 0)

        Another example involving p-adics:
            sage: E = EllipticCurve('37a1')
            sage: P = E([0,0]); P
            (0 : 0 : 1)
            sage: R = pAdicField(3,20)
            sage: Ep = E.base_extend(R); Ep
            Elliptic Curve defined by y^2 + (1+O(3^20))*y = x^3 + (2+2*3+2*3^2+2*3^3+2*3^4+2*3^5+2*3^6+2*3^7+2*3^8+2*3^9+2*3^10+2*3^11+2*3^12+2*3^13+2*3^14+2*3^15+2*3^16+2*3^17+2*3^18+2*3^19+O(3^20))*x over 3-adic Field with capped relative precision 20
            sage: Ep(P)
            (0 : 0 : 1 + O(3^20))
        """
        if len(args) == 1 and args[0] == 0:
            R = self.base_ring()
            return self.point([R(0),R(1),R(0)], check=False)
        if isinstance(args[0],
              (ell_point.EllipticCurvePoint_field, ell_point.EllipticCurvePoint)):
            args = tuple(args[0])
        return plane_curve.ProjectiveCurve_generic.__call__(self, *args, **kwds)

    def lift_x(self, x, all=False):
        """
        Given the x-coordinate of a point on the curve, use the defining
        polynomial to find all affine points on this curve with the
        given x-coordinate.

        EXAMPLES:
            sage: E = EllipticCurve('37a'); E
            Elliptic Curve defined by y^2 + y = x^3 - x over Rational Field
            sage: E.lift_x(1)
            (1 : 0 : 1)
            sage: E.lift_x(2)
            (2 : 2 : 1)
            sage: E.lift_x(1/4, all=True)
            [(1/4 : -3/8 : 1), (1/4 : -5/8 : 1)]

        There are no rational points with x-cordinate 3.
            sage: E.lift_x(3)
            Traceback (most recent call last):
            ...
            ValueError: No point with x-coordinate 3 on Elliptic Curve defined by y^2 + y = x^3 - x over Rational Field

        However, there are two such points in $E(\R)$:
            sage: E.change_ring(RR).lift_x(3, all=True)
            [(3.00000000000000 : 4.42442890089805 : 1.00000000000000), (3.00000000000000 : -5.42442890089805 : 1.00000000000000)]

        And of course it always works in $E(\C)$:
            sage: E.change_ring(RR).lift_x(.5, all=True)
            []
            sage: E.change_ring(CC).lift_x(.5)
            (0.500000000000000 : -0.500000000000000 + 0.353553390593274*I : 1.00000000000000)

        We can perform these operations over finite fields too:
            sage: E = E.change_ring(GF(17)); E
            Elliptic Curve defined by y^2 + y = x^3 + 16*x over Finite Field of size 17
            sage: E.lift_x(7)
            (7 : 11 : 1)
            sage: E.lift_x(3)
            Traceback (most recent call last):
            ...
            ValueError: No point with x-coordinate 3 on Elliptic Curve defined by y^2 + y = x^3 + 16*x over Finite Field of size 17

        Note that there is only one lift with x-coordinate 10 in $E(\F_{17})$.
            sage: E.lift_x(10, all=True)
            [(10 : 8 : 1)]

        We can lift over more exotic rings too.
            sage: E = EllipticCurve('37a');
            sage: E.lift_x(pAdicField(17, 5)(6))
            (6 + O(17^5) : 2 + 16*17 + 16*17^2 + 16*17^3 + 16*17^4 + O(17^5) : 1 + O(17^5))
            sage: K.<t> = PowerSeriesRing(QQ, 't', 5)
            sage: E.lift_x(1+t)
            (1 + t : 2*t - t^2 + 5*t^3 - 21*t^4 + O(t^5) : 1)
            sage: K.<a> = GF(16)
            sage: E = E.change_ring(K)
            sage: E.lift_x(a^3)
            (a^3 : a^3 + a : 1)


        AUTHOR: Robert Bradshaw, 2007-04-24

        TEST:
            sage: E = EllipticCurve('37a').weierstrass_model().change_ring(GF(17))
            sage: E.lift_x(3, all=True)
            []
            sage: E.lift_x(7, all=True)
            [(7 : 3 : 1), (7 : 14 : 1)]
        """
        a1, a2, a3, a4, a6 = self.ainvs()
        f = ((x + a2) * x + a4) * x + a6
        K = self.base_ring()
        x += K(0)
        one = x.parent()(1)
        if a1.is_zero() and a3.is_zero():
            if f.is_square():
                if all:
                    ys = f.sqrt(all=True)
                    return [self.point([x, y, one], check=False) for y in ys]
                else:
                    return self.point([x, f.sqrt(), one], check=False)
        else:
            b = (a1*x + a3)
            D = b*b + 4*f
            if K.characteristic() == 2:
                R = PolynomialRing(K, 'y')
                F = R([-f,b,1])
                ys = F.roots()
                if all:
                    return [self.point([x, y[0], one], check=False) for y in ys]
                elif len(ys) > 0:
                    return self.point([x, ys[0][0], one], check=False)
            elif D.is_square():
                if all:
                    return [self.point([x, (-b+d)/2, one], check=False) for d in D.sqrt(all=True)]
                else:
                    return self.point([x, (-b+D.sqrt())/2, one], check=False)
        if all:
            return []
        else:
            raise ValueError, "No point with x-coordinate %s on %s"%(x, self)

    def _homset_class(self, *args, **kwds):
        return homset.SchemeHomsetModule_abelian_variety_coordinates_field(*args, **kwds)

    def __getitem__(self, n):
        """
        """
        raise NotImplementedError, "not implemented."

    def __is_over_RationalField(self):
        return isinstance(self.base_ring(), rings.RationalField)

    def change_ring(self, R):
        """
        Return the elliptic curve defined by coercing the a-invariants
        of this elliptic curve into the ring R.

        INPUT:
            R -- ring

        OUTPUT:
            an elliptic curve

        EXAMPLES:
            sage: E = EllipticCurve([0, 0, 1, -1, 0])
            sage: E.change_ring(GF(3))
            Elliptic Curve defined by y^2 + y = x^3 + 2*x over Finite Field of size 3
        """
        return constructor.EllipticCurve(R, [R(a) for a in self.ainvs()])

    def is_on_curve(self, x, y):
        """
        Returns True if the (x,y) is an affine point on this curve.
        """
        a = self.ainvs()
        return y**2 +a[0]*x*y + a[2]*y == x**3 + a[1]*x**2 + a[3]*x + a[4]

    def a_invariants(self):
        """
        The a-invariants of this elliptic curve.

        EXAMPLES:
            sage: E = EllipticCurve([1,2,3,4,5])
            sage: E.a_invariants()
            [1, 2, 3, 4, 5]
            sage: E = EllipticCurve([0,1])
            sage: E
            Elliptic Curve defined by y^2  = x^3 +1 over Rational Field
            sage: E.a_invariants()
            [0, 0, 0, 0, 1]
            sage: E = EllipticCurve([GF(7)(3),5])
            sage: E.a_invariants()
            [0, 0, 0, 3, 5]
        """
        return self.__ainvs

    ainvs = a_invariants

    def b_invariants(self):
        """
        The b-invariants of this elliptic curve.

        EXAMPLES:
            sage: E = EllipticCurve([0, -1, 1, -10, -20])
            sage: E.b_invariants()
            (-4, -20, -79, -21)
            sage: E = EllipticCurve([-4,0])
            sage: E.b_invariants()
            (0, -8, 0, -16)

            sage: E = EllipticCurve([1,2,3,4,5])
            sage: E.b_invariants()
            (9, 11, 29, 35)
            sage: E.b2()
            9
            sage: E.b4()
            11
            sage: E.b6()
            29
            sage: E.b8()
            35

        ALGORITHM: These are simple functions of the a invariants.

        AUTHOR: William Stein, 2005-04-25
        """
        try:
            return self.__b_invariants
        except AttributeError:
            a1,a2,a3,a4,a6 = tuple(self.ainvs())
            self.__b_invariants = a1*a1 + 4*a2, \
                                  a1*a3 + 2*a4, \
                                  a3**2 + 4*a6, \
                                  a1**2 * a6 + 4*a2*a6 - a1*a3*a4 + a2*a3**2 - a4**2
            return self.__b_invariants

    def b2(self):
        """
        EXAMPLES:
            sage: E = EllipticCurve([1,2,3,4,5])
            sage: E.b2()
            9
        """
        try:
            return self.__b_invariants[0]
        except AttributeError:
            return self.b_invariants()[0]

    def b4(self):
        """
        EXAMPLES:
            sage: E = EllipticCurve([1,2,3,4,5])
            sage: E.b4()
            11
        """
        try:
            return self.__b_invariants[1]
        except AttributeError:
            return self.b_invariants()[1]

    def b6(self):
        """
        EXAMPLES:
            sage: E = EllipticCurve([1,2,3,4,5])
            sage: E.b6()
            29
        """
        try:
            return self.__b_invariants[2]
        except AttributeError:
            return self.b_invariants()[2]

    def b8(self):
        """
        EXAMPLES:
            sage: E = EllipticCurve([1,2,3,4,5])
            sage: E.b8()
            35
        """
        try:
            return self.__b_invariants[3]
        except AttributeError:
            return self.b_invariants()[3]

    def c_invariants(self):
        """
        The c-invariants of this elliptic curve.

        EXAMPLES:
            sage: E = EllipticCurve([0, -1, 1, -10, -20])
            sage: E.c_invariants()
            (496, 20008)
            sage: E = EllipticCurve([-4,0])
            sage: E.c_invariants()
            (192, 0)

        ALGORITHM: These are simple functions of the b invariants.

        AUTHOR: William Stein, 2005-04-25
        """
        try:
            return self.__c_invariants
        except AttributeError:
            b2,b4,b6,b8 = self.b_invariants()
            self.__c_invariants = b2**2 - 24*b4,\
                                  -b2**3 + 36*b2*b4 - 216*b6    # note: c6 is wrong in Silverman, but right in Cremona
            return self.__c_invariants

    def c4(self):
        try:
            return self.__c_invariants[0]
        except AttributeError:
            pass
        return self.c_invariants()[0]

    def c6(self):
        try:
            return self.__c_invariants[1]
        except AttributeError:
            pass
        return self.c_invariants()[1]


    def base_extend(self, R):
        return constructor.EllipticCurve(R, [R(a) for a in self.a_invariants()])

    def base_ring(self):
        """
        Returns the base ring of the elliptic curves.

        EXAMPLES:
            sage: E = EllipticCurve(GF(49, 'a'), [3,5])
            sage: E.base_ring()
            Finite Field in a of size 7^2

            sage: E = EllipticCurve([1,1])
            sage: E.base_ring()
            Rational Field

        """
       # NOT supported yet
       #     sage: E = EllipticCurve(Z, [3,5])
       #     sage: E.base_ring()
       #     Integer Ring
        return self.__base_ring

    base_field = base_ring

    def a1(self):
        """
        EXAMPLES:
            sage: E = EllipticCurve([1,2,3,4,6])
            sage: E.a1()
            1
        """
        return self.__ainvs[0]

    def a2(self):
        """
        EXAMPLES:
            sage: E = EllipticCurve([1,2,3,4,6])
            sage: E.a2()
            2
        """
        return self.__ainvs[1]

    def a3(self):
        """
        EXAMPLES:
            sage: E = EllipticCurve([1,2,3,4,6])
            sage: E.a3()
            3
        """
        return self.__ainvs[2]

    def a4(self):
        """
        EXAMPLES:
            sage: E = EllipticCurve([1,2,3,4,6])
            sage: E.a4()
            4
        """
        return self.__ainvs[3]

    def a6(self):
        """
        EXAMPLES:
            sage: E = EllipticCurve([1,2,3,4,6])
            sage: E.a6()
            6
        """
        return self.__ainvs[4]

    def gens(self):
        raise NotImplementedError

    def gen(self, i):
        return self.gens()[i]

    def quadratic_twist(self, D):
        """
        Return the quadratic twist of this curve by D.

        EXAMPLES:
            sage: E = EllipticCurve([GF(1103)(1), 0, 0, 107, 340]); E
            Elliptic Curve defined by y^2 + x*y  = x^3 + 107*x + 340 over Finite Field of size 1103
            sage: E.quadratic_twist(-1)
            Elliptic Curve defined by y^2  = x^3 + 770*x + 437 over Finite Field of size 1103
        """
        a = self.ainvs()
        ap = [0, 0, 0]
        ap.append(-27*D**2*a[0]**4 - 216*D**2*a[0]**2*a[1] + 648*D**2*a[0]*a[2] - 432*D**2*a[1]**2 + 1296*D**2*a[3])
        ap.append(54*D**3*a[0]**6 + 648*D**3*a[0]**4*a[1]
                  - 1944*D**3*a[0]**3*a[2] + 2592*D**3*a[0]**2*a[1]**2
                  - 3888*D**3*a[0]**2*a[3] - 7776*D**3*a[0]*a[1]*a[2]
                  + 3456*D**3*a[1]**3 - 15552*D**3*a[1]*a[3]
                  + 11664*D**3*a[2]**2 + 46656*D**3*a[4])
        import constructor
        return constructor.EllipticCurve(self.base_ring(), ap)

    def rst_transform(self, r, s, t):
        """
        Transforms the elliptic curve using the unimodular (u=1) transform with standard parameters [r,s,t].

        Returns the transformed curve.
        """
        ##Ported from John Cremona's code implementing Tate's algorithm.
        (a1, a2, a3, a4, a6) = self.a_invariants()
        a6 += r*(a4 + r*(a2 + r)) - t*(a3 + r*a1 + t)
        a4 += -s*a3 + 2*r*a2 - (t + r*s)*a1 + 3*r*r - 2*s*t
        a3 += r*a1 + 2*t
        a2 += -s*a1 + 3*r - s*s
        a1 += 2*s
        return constructor.EllipticCurve([a1, a2, a3, a4, a6])

    def scale_curve(self, u):
        """
<<<<<<< HEAD
        Transforms the elliptic curve using scale factor u, i.e. multiplies c_i by u^i.
=======
        Transforms the elliptic curve using scale factor $u$,
        i.e. multiplies $c_i$ by $u^i$.
>>>>>>> 2fe15fb6

        Returns the transformed curve.
        """
        ##Ported from John Cremona's code implementing Tate's algorithm.
        (a1,a2,a3,a4,a6) = self.a_invariants()
        a1 *= u
        a2 *= u^2
        a3 *= u^3
        a4 *= u^4
        a6 *= u^6
        return constructor.EllipticCurve([a1, a2, a3, a4, a6])

    def discriminant(self):
        """
        Returns the discriminant of this elliptic curve.

        EXAMPLES:
            sage: E = EllipticCurve([0,0,1,-1,0])
            sage: E.discriminant()
            37
            sage: E = EllipticCurve([0, -1, 1, -10, -20])
            sage: E.discriminant()
            -161051

            sage: E = EllipticCurve([GF(7)(2),1])
            sage: E.discriminant()
            1
        """
        try:
            return self.__discriminant
        except AttributeError:
            b2, b4, b6, b8 = self.b_invariants()
            self.__discriminant = -b2**2*b8 - 8*b4**3 - 27*b6**2 + 9*b2*b4*b6
            return self.__discriminant

    def j_invariant(self):
        """
        Returns the j-invariant of this elliptic curve.

        EXAMPLES:
            sage: E = EllipticCurve([0,0,1,-1,0])
            sage: E.j_invariant()
            110592/37
            sage: E = EllipticCurve([0, -1, 1, -10, -20])
            sage: E.j_invariant()
            -122023936/161051
            sage: E = EllipticCurve([-4,0])
            sage: E.j_invariant()
            1728

            sage: E = EllipticCurve([GF(7)(2),1])
            sage: E.j_invariant()
            1


        """
        try:
            return self.__j_invariant
        except AttributeError:
            c4, _ = self.c_invariants()
            self.__j_invariant = c4**3 / self.discriminant()
            return self.__j_invariant


##     def pseudo_torsion_polynomial(self, n, x=None, cache=None):
##         r"""
##         Returns the n-th torsion polynomial (division polynomial), without
##         the 2-torsion factor if n is even, as a polynomial in $x$.

##         These are the polynomials $g_n$ defined in Mazur/Tate (``The p-adic
##         sigma function''), but with the sign flipped for even $n$, so that
##         the leading coefficient is always positive.

##         The full torsion polynomials may be recovered as follows:
##         \begin{itemize}
##         \item $\psi_n = g_n$ for odd $n$.
##         \item $\psi_n = (2y + a_1 x + a_3) g_n$ for even $n$.
##         \end{itemize}

##         Note that the $g_n$'s are always polynomials in $x$, whereas the
##         $\psi_n$'s require the appearance of a $y$.

##         SEE ALSO:
##             -- torsion_polynomial()
##             -- multiple_x_numerator()
##             -- multiple_x_denominator()

##         INPUT:
##             n -- positive integer, or the special values -1 and -2 which
##                  mean $B_6 = (2y + a_1 x + a_3)^2$ and $B_6^2$ respectively
##                  (in the notation of Mazur/Tate).
##             x -- optional ring element to use as the "x" variable. If x
##                  is None, then a new polynomial ring will be constructed over
##                  the base ring of the elliptic curve, and its generator will
##                  be used as x. Note that x does not need to be a generator of
##                  a polynomial ring; any ring element is ok. This permits fast
##                  calculation of the torsion polynomial *evaluated* on any
##                  element of a ring.
##             cache -- optional dictionary, with integer keys. If the key m
##                  is in cache, then cache[m] is assumed to be the value of
##                  pseudo_torsion_polynomial(m) for the supplied x. New entries
##                  will be added to the cache as they are computed.

##         ALGORITHM:
##             -- Recursion described in Mazur/Tate. The recursive formulae are
##             evaluated $O((log n)^2)$ times.

##         TODO:
##             -- for better unity of code, it might be good to make the regular
##             torsion_polynomial() function use this as a subroutine.

##         AUTHORS:
##             -- David Harvey (2006-09-24)

##         EXAMPLES:
##            sage: E = EllipticCurve("37a")
##            sage: E.pseudo_torsion_polynomial(1)
##            1
##            sage: E.pseudo_torsion_polynomial(2)
##            1
##            sage: E.pseudo_torsion_polynomial(3)
##            3*x^4 - 6*x^2 + 3*x - 1
##            sage: E.pseudo_torsion_polynomial(4)
##            2*x^6 - 10*x^4 + 10*x^3 - 10*x^2 + 2*x + 1
##            sage: E.pseudo_torsion_polynomial(5)
##            5*x^12 - 62*x^10 + 95*x^9 - 105*x^8 - 60*x^7 + 285*x^6 - 174*x^5 - 5*x^4 - 5*x^3 + 35*x^2 - 15*x + 2
##            sage: E.pseudo_torsion_polynomial(6)
##            3*x^16 - 72*x^14 + 168*x^13 - 364*x^12 + 1120*x^10 - 1144*x^9 + 300*x^8 - 540*x^7 + 1120*x^6 - 588*x^5 - 133*x^4 + 252*x^3 - 114*x^2 + 22*x - 1
##            sage: E.pseudo_torsion_polynomial(7)
##            7*x^24 - 308*x^22 + 986*x^21 - 2954*x^20 + 28*x^19 + 17171*x^18 - 23142*x^17 + 511*x^16 - 5012*x^15 + 43804*x^14 - 7140*x^13 - 96950*x^12 + 111356*x^11 - 19516*x^10 - 49707*x^9 + 40054*x^8 - 124*x^7 - 18382*x^6 + 13342*x^5 - 4816*x^4 + 1099*x^3 - 210*x^2 + 35*x - 3
##            sage: E.pseudo_torsion_polynomial(8)
##            4*x^30 - 292*x^28 + 1252*x^27 - 5436*x^26 + 2340*x^25 + 39834*x^24 - 79560*x^23 + 51432*x^22 - 142896*x^21 + 451596*x^20 - 212040*x^19 - 1005316*x^18 + 1726416*x^17 - 671160*x^16 - 954924*x^15 + 1119552*x^14 + 313308*x^13 - 1502818*x^12 + 1189908*x^11 - 160152*x^10 - 399176*x^9 + 386142*x^8 - 220128*x^7 + 99558*x^6 - 33528*x^5 + 6042*x^4 + 310*x^3 - 406*x^2 + 78*x - 5

##            sage: E.pseudo_torsion_polynomial(18) % E.pseudo_torsion_polynomial(6) == 0
##            True

##           An example to illustrate the relationship with torsion points.
##            sage: F = GF(11)
##            sage: E = EllipticCurve(F, [0, 2]); E
##            Elliptic Curve defined by y^2  = x^3 + 2 over Finite Field of size 11
##            sage: f = E.pseudo_torsion_polynomial(5); f
##            5*x^12 + x^9 + 8*x^6 + 4*x^3 + 7
##            sage: f.factor()
##            (5) * (x^2 + 5) * (x^2 + 2*x + 5) * (x^2 + 5*x + 7) * (x^2 + 7*x + 7) * (x^2 + 9*x + 5) * (x^2 + 10*x + 7)

##           This indicates that the x-coordinates of all the 5-torsion points
##           of $E$ are in $GF(11^2)$, and therefore the y-coordinates are in
##           $GF(11^4)$.

##            sage: K = GF(11^4, 'a')
##            sage: X = E.change_ring(K)
##            sage: f = X.pseudo_torsion_polynomial(5)
##            sage: x_coords = [root for (root, _) in f.roots()]; x_coords
##            [10*a^3 + 4*a^2 + 5*a + 6,
##             9*a^3 + 8*a^2 + 10*a + 8,
##             8*a^3 + a^2 + 4*a + 10,
##             8*a^3 + a^2 + 4*a + 8,
##             8*a^3 + a^2 + 4*a + 4,
##             6*a^3 + 9*a^2 + 3*a + 4,
##             5*a^3 + 2*a^2 + 8*a + 7,
##             3*a^3 + 10*a^2 + 7*a + 8,
##             3*a^3 + 10*a^2 + 7*a + 3,
##             3*a^3 + 10*a^2 + 7*a + 1,
##             2*a^3 + 3*a^2 + a + 7,
##             a^3 + 7*a^2 + 6*a]

##           Now we check that these are exactly the x coordinates of the
##           5-torsion points of E.
##            sage: for x in x_coords:
##            ...       y = (x**3 + 2).square_root()
##            ...       P = X([x, y])
##            ...       assert P.order(disable_warning=True) == 5

##           todo: need to show an example where the 2-torsion is missing

##         """
##         if cache is None:
##             cache = {}
##         else:
##             try:
##                 return cache[n]
##             except KeyError:
##                 pass

##         if x is None:
##             x = rings.PolynomialRing(self.base_ring(), 'x').gen()

##         b2, b4, b6, b8 = self.b_invariants()

##         n = int(n)
##         if n <= 4:
##             if n == -1:
##                 answer = 4*x**3 + b2*x**2 + 2*b4*x + b6
##             elif n == -2:
##                 answer = self.pseudo_torsion_polynomial(-1, x, cache) ** 2
##             elif n == 1 or n == 2:
##                 answer = x.parent()(1)
##             elif n == 3:
##                 answer = 3*x**4 + b2*x**3 + 3*b4*x**2 + 3*b6*x + b8
##             elif n == 4:
##                 answer = -self.pseudo_torsion_polynomial(-2, x, cache) + \
##                          (6*x**2 + b2*x + b4) * \
##                          self.pseudo_torsion_polynomial(3, x, cache)
##             else:
##                 raise ValueError, "n must be a positive integer (or -1 or -2)"
##         else:
##             if n % 2 == 0:
##                 m = (n-2) // 2
##                 g_mplus3 = self.pseudo_torsion_polynomial(m+3, x, cache)
##                 g_mplus2 = self.pseudo_torsion_polynomial(m+2, x, cache)
##                 g_mplus1 = self.pseudo_torsion_polynomial(m+1, x, cache)
##                 g_m      = self.pseudo_torsion_polynomial(m,   x, cache)
##                 g_mless1 = self.pseudo_torsion_polynomial(m-1, x, cache)
##                 answer = g_mplus1 * \
##                          (g_mplus3 * g_m**2 - g_mless1 * g_mplus2**2)
##             else:
##                 m = (n-1) // 2
##                 g_mplus2 = self.pseudo_torsion_polynomial(m+2, x, cache)
##                 g_mplus1 = self.pseudo_torsion_polynomial(m+1, x, cache)
##                 g_m      = self.pseudo_torsion_polynomial(m,   x, cache)
##                 g_mless1 = self.pseudo_torsion_polynomial(m-1, x, cache)
##                 B6_sqr   = self.pseudo_torsion_polynomial(-2, x, cache)
##                 if m % 2 == 0:
##                     answer = B6_sqr * g_mplus2 * g_m**3 - \
##                              g_mless1 * g_mplus1**3
##                 else:
##                     answer = g_mplus2 * g_m**3 - \
##                              B6_sqr * g_mless1 * g_mplus1**3

##         cache[n] = answer
##         return answer


##     def multiple_x_numerator(self, n, x=None, cache=None):
##         r"""
##         Returns the numerator of the x-coordinate of the nth multiple of
##         a point, using torsion polynomials (division polynomials).

##         The inputs n, x, cache are as described in pseudo_torsion_polynomial().

##         The result is adjusted to be correct for both even and odd n.

##         WARNING:
##           -- There may of course be cancellation between the numerator and
##           the denominator (multiple_x_denominator()). Be careful. For more
##           information on how to avoid cancellation, see Christopher Wuthrich's
##           thesis.

##         SEE ALSO:
##           -- multiple_x_denominator()

##         AUTHORS:
##            -- David Harvey (2006-09-24)

##         EXAMPLES:
##           sage: E = EllipticCurve("37a")
##           sage: P = E.gens()[0]
##           sage: x = P[0]

##           sage: (35*P)[0]
##           -804287518035141565236193151/1063198259901027900600665796
##           sage: E.multiple_x_numerator(35, x)
##           -804287518035141565236193151
##           sage: E.multiple_x_denominator(35, x)
##           1063198259901027900600665796

##           sage: (36*P)[0]
##           54202648602164057575419038802/15402543997324146892198790401
##           sage: E.multiple_x_numerator(36, x)
##           54202648602164057575419038802
##           sage: E.multiple_x_denominator(36, x)
##           15402543997324146892198790401

##         An example where cancellation occurs:
##           sage: E = EllipticCurve("88a1")
##           sage: P = E([2,2])   # fixed choice of generator
##           sage: n = E.multiple_x_numerator(11, P[0]); n
##           442446784738847563128068650529343492278651453440
##           sage: d = E.multiple_x_denominator(11, P[0]); d
##           1427247692705959881058285969449495136382746624
##           sage: n/d
##           310
##           sage: 11*P
##           (310 : -5458 : 1)

##         """
##         if cache is None:
##             cache = {}

##         if x is None:
##             x = rings.PolynomialRing(self.base_ring(), 'x').gen()

##         n = int(n)
##         if n < 2:
##             print "n must be at least 2"

##         self.pseudo_torsion_polynomial( -2, x, cache)
##         self.pseudo_torsion_polynomial(n-1, x, cache)
##         self.pseudo_torsion_polynomial(n  , x, cache)
##         self.pseudo_torsion_polynomial(n+1, x, cache)

##         if n % 2 == 0:
##             return x * cache[-1] * cache[n]**2 - cache[n-1] * cache[n+1]
##         else:
##             return x * cache[n]**2 - cache[-1] * cache[n-1] * cache[n+1]


##     def multiple_x_denominator(self, n, x=None, cache=None):
##         r"""
##         Returns the denominator of the x-coordinate of the nth multiple of
##         a point, using torsion polynomials (division polynomials).

##         The inputs n, x, cache are as described in pseudo_torsion_polynomial().

##         The result is adjusted to be correct for both even and odd n.

##         SEE ALSO:
##           -- multiple_x_numerator()

##         TODO: the numerator and denominator versions share a calculation,
##         namely squaring $\psi_n$. Maybe would be good to offer a combined
##         version to make this more efficient.

##         EXAMPLES:
##            -- see multiple_x_numerator()

##         AUTHORS:
##            -- David Harvey (2006-09-24)

##         """
##         if cache is None:
##             cache = {}

##         if x is None:
##             x = rings.PolynomialRing(self.base_ring(), 'x').gen()

##         n = int(n)
##         if n < 2:
##             print "n must be at least 2"

##         self.pseudo_torsion_polynomial(-2, x, cache)
##         self.pseudo_torsion_polynomial(n , x, cache)

##         if n % 2 == 0:
##             return cache[-1] * cache[n]**2
##         else:
##             return cache[n]**2


    def torsion_polynomial(self, n, var='x', i=0):
        """
        Returns the n-th torsion polynomial (a.k.a., division polynomial).

        INPUT:
            n -- non-negative integer
            var -- string; the indeterminate of the polynomial (default: x)
            i -- integer, either 0 (default) or 1.

        OUTPUT:
            Polynomial -- n-th torsion polynomial, which is a polynomial over
                          the base field of the elliptic curve.

        SEE ALSO:
            pseudo_torsion_polynomial()

        EXAMPLES:
            sage: E = EllipticCurve([0,0,1,-1,0])
            sage: E.division_polynomial(1)
            1
            sage: E.division_polynomial(2)
            4*x^3 - 4*x + 1
            sage: E.division_polynomial(3, 'z')
            3*z^4 - 6*z^2 + 3*z - 1

            sage: E = EllipticCurve([0, -1, 1, -10, -20])
            sage: E.torsion_polynomial(0)
            0
            sage: E.torsion_polynomial(1)
            1
            sage: E.torsion_polynomial(2)
            4*x^3 - 4*x^2 - 40*x - 79
            sage: E.torsion_polynomial(3)
            3*x^4 - 4*x^3 - 60*x^2 - 237*x - 21
            sage: E.torsion_polynomial(4)
            8*x^9 - 24*x^8 - 464*x^7 - 2758*x^6 + 6636*x^5 + 34356*x^4 + 53510*x^3 + 99714*x^2 + 351024*x + 459859

            sage: E = EllipticCurve([-4,0])
            sage: E.torsion_polynomial(2)
            4*x^3 - 16*x
            sage: E.torsion_polynomial(5)
            5*x^12 - 248*x^10 - 1680*x^8 + 19200*x^6 - 32000*x^4 + 51200*x^2 + 4096
            sage: E.torsion_polynomial(6)
            12*x^19 - 1200*x^17 - 18688*x^15 + 422912*x^13 - 2283520*x^11 + 9134080*x^9 - 27066368*x^7 + 19136512*x^5 + 19660800*x^3 - 3145728*x

        AUTHOR: David Kohel (kohel@maths.usyd.edu.au), 2005-04-25
        """
        n = int(n)
        try:
            return self.__torsion_polynomial[n]
        except AttributeError:
            self.__torsion_polynomial = {}
        except KeyError:
            pass
        E = self; i=int(i)
        if n < 0:
            raise ValueError, "n must be a non-negative integer."
        if i > 1 :
            raise ValueError, "i must be 0 or 1."

        R = rings.PolynomialRing(E.base_ring(), var)
        if i == 1:
            if n == 0:
                f = E.torsion_polynomial(1)
                E.__torsion_polynomial[n] = f
                return f
            else:
                x = R.gen()
                psi2 = E.torsion_polynomial(2)
                if n%2 == 0:
                    f = x * psi2 * (E.torsion_polynomial(n)//psi2)**2 - \
                        E.torsion_polynomial(n+1) * E.torsion_polynomial(n-1)
                    E.__torsion_polynomial[n] = f
                    return f
                else:
                    f = x * E.torsion_polynomial(n)**2 - \
                        (E.torsion_polynomial(n+1)//psi2) * E.torsion_polynomial(n-1)
                    E.__torsion_polynomial[n] = f
                    return f

        else:

            if n == 0: return R(0)
            if n == 1: return R(1)
            x = R.gen()
            b2, b4, b6, b8 = E.b_invariants()
            psi2 = 4*x**3 + b2*x**2 + 2*b4*x + b6
            if n == 2:
                f = psi2
                E.__torsion_polynomial[n] = f; return f
            if n == 3:
                f = 3*x**4 + b2*x**3 + 3*b4*x**2 + 3*b6*x + b8
                E.__torsion_polynomial[n] = f; return f
            if n == 4:
                f = psi2 * (2*x**6 + b2*x**5 + 5*b4*x**4 + 10*b6*x**3 \
                    + 10*b8*x**2  + (b2*b8 - b4*b6)*x + b4*b8 - b6**2)
                E.__torsion_polynomial[n] = f; return f
            if n%2 == 0:
                m = n//2
                if m%2 == 0:
                    f = E.torsion_polynomial(m) * ( \
                        (E.torsion_polynomial(m+2)//psi2) * E.torsion_polynomial(m-1)**2 - \
                        (E.torsion_polynomial(m-2)//psi2) * E.torsion_polynomial(m+1)**2)
                    E.__torsion_polynomial[n] = f; return f
                else:
                    f = psi2 * E.torsion_polynomial(m)*( \
                        E.torsion_polynomial(m+2) * (E.torsion_polynomial(m-1)//psi2)**2 - \
                        E.torsion_polynomial(m-2) * (E.torsion_polynomial(m+1)//psi2)**2)
                    E.__torsion_polynomial[n] = f; return f
            else:
                m = n//2
                if m%2 == 0:
                    f = psi2 * \
                        E.torsion_polynomial(m+2) * (E.torsion_polynomial(m)//psi2)**3 - \
                        E.torsion_polynomial(m-1) * E.torsion_polynomial(m+1)**3
                    E.__torsion_polynomial[n] = f; return f
                else:
                    f = E.torsion_polynomial(m+2) * E.torsion_polynomial(m)**3 - psi2 * \
                        E.torsion_polynomial(m-1)*(E.torsion_polynomial(m+1)//psi2)**3
                    E.__torsion_polynomial[n] = f; return f

    division_polynomial = torsion_polynomial

    def weierstrass_model(self):
        """
        Return a model of the form $y^2 = x^3 + a*x + b$ for this curve.

        EXAMPLES:
            sage: E = EllipticCurve('37a')
            sage: print E
            Elliptic Curve defined by y^2 + y = x^3 - x over Rational Field
            sage: F = E.weierstrass_model()
            sage: print F
            Elliptic Curve defined by y^2  = x^3 - x + 1/4 over Rational Field
            sage: print F.minimal_model() == E.minimal_model()
            True

            sage: E = EllipticCurve([1,2,3,4,5])
            sage: F = E.weierstrass_model()
            sage: print F
            Elliptic Curve defined by y^2  = x^3 + 61/16*x + 127/32 over Rational Field
            sage: print F.minimal_model() == E.minimal_model()
            True
        """
        import constructor
        c4, c6 = self.c_invariants()
        return constructor.EllipticCurve([-c4/(2**4*3), -c6/(2**5*3**3)])



    ##############################################################################
    # Plotting
    ##############################################################################

    def plot(self, xmin=None, xmax=None, **args):
        """
        Draw a graph of this elliptic curve.

        INPUT:
            xmin, xmax -- points will be computed at least within this
                          rings, but possibly farther.  These may be
                          left off.
            **args -- all other options are passed to the line graphing
                      primitive.

        EXAMPLES:
            sage: E = EllipticCurve([0,-1])
            sage: plot(E, rgbcolor=hue(0.7))
            Graphics object consisting of 1 graphics primitive
        """
        RR = rings.RealField()
        K = self.base_ring()
        try:
            RR._coerce_(K(1))
        except TypeError:
            raise NotImplementedError, "Plotting of curves over %s not implemented yet"%K
        a1, a2, a3, a4, a6 = self.ainvs()
        R = rings.PolynomialRing(rings.RealField(), 'x')
        x = R.gen()
        d = 4*x**3 + (a1**2 + 4*a2)*x**2 + (2*a3*a1 + 4*a4)*x + (a3**2 + 4*a6)
        def f1(z):
            return (-(a1*z + a3) + sqrt(abs(d(z))))/2
        def f2(z):
            return (-(a1*z + a3) - sqrt(abs(d(z))))/2
        r = d.roots(multiplicities=False)
        r.sort()
        if xmax is None:
            xmax = r[-1] + 2
        xmax = max(xmax, r[-1]+2)
        if xmin is None:
            xmin = r[0]  - 2
        xmin = min(xmin, r[0]-2)
        if len(r) == 1:
            # one real root; 1 component
            I = [(r[0],xmax)]
        else:
            # three real roots; 2 components
            I = [(r[0],r[1]), (r[2],xmax)]
        I = [(max(a,xmin),min(b,xmax)) for a,b in I]

        g = plot.Graphics()
        try:
            plot_points = int(args['plot_points'])
            del args['plot_points']
        except KeyError:
            plot_points = 100

        for j in range(len(I)):
            a,b = I[j]
            delta = (b-a)/float(plot_points)
            v = []
            w = []
            for i in range(plot_points):
                x = a + delta*i
                v.append((x, f1(x)))
                w.append((x, f2(x)))
            v.append((b,f1(b)))
            w.append((b,f2(b)))
            if len(I) == 2 and j == 0:  # two components -- the oh.
                g += plot.line(v + list(reversed(w)) + [v[0]], **args)
            else:
                g += plot.line(list(reversed(v)) + w, **args)
        return g

    def formal_group(self):
        r"""
        The formal group associated to this elliptic curve.

        EXAMPLES:
            sage: E = EllipticCurve("37a")
            sage: E.formal_group()
            Formal Group associated to the Elliptic Curve defined by y^2 + y = x^3 - x over Rational Field
        """
        try:
            return self.__formal_group
        except AttributeError:
            self.__formal_group = formal_group.EllipticCurveFormalGroup(self)
            return self.__formal_group

    formal = formal_group


    def hyperelliptic_polynomials(self):
        K = self.base_ring()
        R = PolynomialRing(K, 'x')
        x = R.gen(0)
        a1, a2, a3, a4, a6 = self.ainvs()
        return R([a6, a4, a2, 1]), R([a3, a1])
<|MERGE_RESOLUTION|>--- conflicted
+++ resolved
@@ -793,12 +793,8 @@
 
     def scale_curve(self, u):
         """
-<<<<<<< HEAD
-        Transforms the elliptic curve using scale factor u, i.e. multiplies c_i by u^i.
-=======
         Transforms the elliptic curve using scale factor $u$,
         i.e. multiplies $c_i$ by $u^i$.
->>>>>>> 2fe15fb6
 
         Returns the transformed curve.
         """
