--- conflicted
+++ resolved
@@ -375,21 +375,12 @@
         EXAMPLES::
 
             sage: P.<x,y> = ProjectiveSpace(ZZ, 1)
-<<<<<<< HEAD
-            sage: hash(P([1,1]))
+            sage: hash(P([1, 1]))
             1300952125                      # 32-bit
             3713081631935493181             # 64-bit
-            sage: hash(P.point([2,2], False))
+            sage: hash(P.point([2, 2], False))
             1300952125                      # 32-bit
             3713081631935493181             # 64-bit
-=======
-            sage: hash(P([1, 1]))
-            1265304440                      # 32-bit
-            7316841028997809016             # 64-bit
-            sage: hash(P.point([2, 2], False))
-            1265304440                      # 32-bit
-            7316841028997809016             # 64-bit
->>>>>>> abc779ba
 
         ::
 
