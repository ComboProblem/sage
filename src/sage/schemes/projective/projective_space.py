--- conflicted
+++ resolved
@@ -1466,13 +1466,8 @@
         ::
 
             sage: P.<x,y,z>=ProjectiveSpace(ZZ,2)
-<<<<<<< HEAD
-            sage: points_source = [P(1 , 0, 0), P(0 , 1 , 0), P(0 , 0 , 1), P(1 , -1 , -1)]
-            sage: points_target = [P(0 , 1 , 0), P(-2 , 0 , 1), P(0 , 0 , 1), P(1 , -1 , -1)]
-=======
             sage: points_source = [P(1, 0, 0), P(0, 1, 0), P(0, 0, 1), P(1, -1, -1)]
             sage: points_target = [P(0, 1, 0), P(-2, 0, 1), P(0, 0, 1), P(1, -1, -1)]
->>>>>>> eaebd338
             sage: P.point_transformation_matrix(points_source,points_target,normalize=True)
             [ 0 -2  0]
             [-2  0  0]
