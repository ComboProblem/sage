--- conflicted
+++ resolved
@@ -72,12 +72,8 @@
         for r in range(0, n, m):
             t1 = r
             t2 = r+mh
-<<<<<<< HEAD
             for j in range(mh):
-=======
-            for 0 <= j < mh:
                 sig_check()
->>>>>>> f894105d
                 u = f[t1]
                 v = f[t2]
                 f[t1] = u + v
@@ -144,12 +140,8 @@
         for r in range(0, n, m):
             t1 = r
             t2 = r+mh
-<<<<<<< HEAD
             for j in range(mh):
-=======
-            for 0 <= j < mh:
                 sig_check()
->>>>>>> f894105d
                 f[t2] ^= f[t1]
                 t1 += 1
                 t2 += 1
@@ -782,15 +774,10 @@
             True
         """
         cdef list T = [ self(2**i-1) for i in xrange(self._nvariables+1) ]
-<<<<<<< HEAD
         cdef long i
         for i in range(1<<self._nvariables):
+            sig_check()
             if T[ hamming_weight(i) ] != bitset_in(self._truth_table, i):
-=======
-        for i in xrange(2**self._nvariables):
-            sig_check()
-            if T[ hamming_weight_int(i) ] != bitset_in(self._truth_table, i):
->>>>>>> f894105d
                 return False
         return True
 
@@ -852,12 +839,8 @@
         if self._correlation_immunity is None:
             c = self._nvariables
             W = self.walsh_hadamard_transform()
-<<<<<<< HEAD
             for i in range(len(W)):
-=======
-            for 0 < i < len(W):
                 sig_check()
->>>>>>> f894105d
                 if (W[i] != 0):
                     c = min( c , hamming_weight(i) )
             self._correlation_immunity = ZZ(c-1)
@@ -905,12 +888,8 @@
             temp = <long *>sig_malloc(sizeof(long)*n)
             W = self.walsh_hadamard_transform()
 
-<<<<<<< HEAD
             for i in range(n):
-=======
-            for 0 <= i < n:
                 sig_check()
->>>>>>> f894105d
                 temp[i] = W[i]*W[i]
 
             walsh_hadamard(temp, self._nvariables)
@@ -1411,11 +1390,7 @@
     cdef bitset_t T
     cdef long i
     T[0] = B._truth_table[0]
-<<<<<<< HEAD
     for i in range(T.limbs):
-=======
-    for 0 <= i < T.limbs:
         sig_check()
->>>>>>> f894105d
         T.bits[i] = r.randrange(0,Integer(1)<<(sizeof(unsigned long)*8))
     return B