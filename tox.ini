--- conflicted
+++ resolved
@@ -111,10 +111,7 @@
                   # If set, we use this prefix and push to it
     docker:       DOCKER_PUSH_REPOSITORY
     local:        MAKE
-<<<<<<< HEAD
-=======
     local:        PREFIX
->>>>>>> 5cb72aad
                   # Set to 1 to skip preliminary install phases before make is invoked
     local:        SKIP_SYSTEM_PKG_INSTALL
     local:        SKIP_BOOTSTRAP
@@ -437,11 +434,7 @@
     #
     # https://docs.brew.sh/Installation
     homebrew:      bash -c 'if [ ! -x {env:HOMEBREW}/bin/brew ]; then mkdir -p {env:HOMEBREW} && cd {env:HOMEBREW} && curl -L https://github.com/Homebrew/brew/tarball/master | tar xz --strip 1 ; fi'
-<<<<<<< HEAD
-    homebrew:      bash -c 'case "{env:SKIP_SYSTEM_PKG_INSTALL:}" in 1|y*|Y*);; *) PACKAGES=$(build/bin/sage-get-system-packages homebrew $(PATH=build/bin:$PATH build/bin/sage-package list {env:SAGE_PACKAGE_LIST_ARGS}) _bootstrap); {env:HOMEBREW}/bin/brew install $PACKAGES; {env:HOMEBREW}/bin/brew upgrade $PACKAGES;; esac'
-=======
     homebrew:      bash -c 'case "{env:SKIP_SYSTEM_PKG_INSTALL:}" in 1|y*|Y*);; *) PACKAGES=$(build/bin/sage-get-system-packages homebrew $(PATH=build/bin:$PATH build/bin/sage-package list {env:SAGE_PACKAGE_LIST_ARGS}) {env:EXTRA_SAGE_PACKAGES}); {env:HOMEBREW}/bin/brew install $PACKAGES; {env:HOMEBREW}/bin/brew upgrade $PACKAGES;; esac'
->>>>>>> 5cb72aad
     #
     # local-conda
     #
@@ -454,27 +447,17 @@
     local-conda:   bash -c 'cat {env:CONDARC} >> {env:CONDA_PREFIX}/.condarc'
     local-conda:   bash -c 'if [ ! -x {env:CONDA_PREFIX}/bin/conda ]; then curl -L {env:CONDA_INSTALLER_URL_BASE}{env:CONDA_INSTALLER_FILE} -C - -o {env:SHARED_CACHE_DIR}/{env:CONDA_INSTALLER_FILE} && bash {env:SHARED_CACHE_DIR}/{env:CONDA_INSTALLER_FILE} -b -f -p {env:CONDA_PREFIX}; fi'
     local-conda:   bash -c 'case "{env:SKIP_SYSTEM_PKG_INSTALL:}" in 1|y*|Y*);; *) {env:SETENV} && {env:CONDA_PREFIX}/bin/conda update -n base --yes conda;; esac'
-<<<<<<< HEAD
-    local-conda:   bash -c 'PACKAGES=$(build/bin/sage-get-system-packages conda $(PATH=build/bin:$PATH build/bin/sage-package list {env:SAGE_PACKAGE_LIST_ARGS}) _bootstrap); {env:SETENV} && {env:CONDA_PREFIX}/bin/conda install --yes --quiet $PACKAGES'
+    local-conda:   bash -c 'PACKAGES=$(build/bin/sage-get-system-packages conda $(PATH=build/bin:$PATH build/bin/sage-package list {env:SAGE_PACKAGE_LIST_ARGS}) {env:EXTRA_SAGE_PACKAGES}); {env:SETENV} && {env:CONDA_PREFIX}/bin/conda install --yes --quiet $PACKAGES'
+    #
+    # local-cygwin-choco: Use choco to install cygwin packages
+    #
+    local-cygwin-choco:   bash -c 'PACKAGES=$(build/bin/sage-get-system-packages {env:SYSTEM} $(PATH=build/bin:$PATH build/bin/sage-package list {env:SAGE_PACKAGE_LIST_ARGS}) _bootstrap); /cygdrive/c/ProgramData/Chocolatey/bin/choco install $PACKAGES --source cygwin'
     #
     # local-root:  Assume we are root, run the system package commands
     # local-sudo:  Use sudo to run the system package commands as root
     #
     local-{root,sudo}:    bash -c 'case "{env:SKIP_SYSTEM_PKG_INSTALL:}" in 1|y*|Y*);; *) eval $(build/bin/sage-print-system-package-command {env:SYSTEM} {env:__SUDO:} update) ;; esac'
-    local-{root,sudo}:    bash -c 'case "{env:SKIP_SYSTEM_PKG_INSTALL:}" in 1|y*|Y*);; *) PACKAGES=$(build/bin/sage-get-system-packages {env:SYSTEM} $(PATH=build/bin:$PATH build/bin/sage-package list {env:SAGE_PACKAGE_LIST_ARGS}) _bootstrap); eval $(build/bin/sage-print-system-package-command {env:SYSTEM} {env:__SUDO:} --yes --no-install-recommends install $PACKAGES) || [ "$IGNORE_MISSING_SYSTEM_PACKAGES" = yes ] && echo "(ignoring errors)" ;; esac'
-=======
-    local-conda:   bash -c 'PACKAGES=$(build/bin/sage-get-system-packages conda $(PATH=build/bin:$PATH build/bin/sage-package list {env:SAGE_PACKAGE_LIST_ARGS}) {env:EXTRA_SAGE_PACKAGES}); {env:SETENV} && {env:CONDA_PREFIX}/bin/conda install --yes --quiet $PACKAGES'
-    #
-    # local-cygwin-choco: Use choco to install cygwin packages
-    #
-    local-cygwin-choco:   bash -c 'PACKAGES=$(build/bin/sage-get-system-packages {env:SYSTEM} $(PATH=build/bin:$PATH build/bin/sage-package list {env:SAGE_PACKAGE_LIST_ARGS}) _bootstrap); /cygdrive/c/ProgramData/Chocolatey/bin/choco install $PACKAGES --source cygwin'
-    #
-    # local-root:  Assume we are root, run the system package commands
-    # local-sudo:  Use sudo to run the system package commands as root
-    #
-    local-{root,sudo}:    bash -c 'case "{env:SKIP_SYSTEM_PKG_INSTALL:}" in 1|y*|Y*);; *) eval $(build/bin/sage-print-system-package-command {env:SYSTEM} {env:__SUDO:} update) ;; esac'
     local-{root,sudo}:    bash -c 'case "{env:SKIP_SYSTEM_PKG_INSTALL:}" in 1|y*|Y*);; *) PACKAGES=$(build/bin/sage-get-system-packages {env:SYSTEM} $(PATH=build/bin:$PATH build/bin/sage-package list {env:SAGE_PACKAGE_LIST_ARGS}) {env:EXTRA_SAGE_PACKAGES}); eval $(build/bin/sage-print-system-package-command {env:SYSTEM} {env:__SUDO:} --yes --no-install-recommends install $PACKAGES) || [ "$IGNORE_MISSING_SYSTEM_PACKAGES" = yes ] && echo "(ignoring errors)" ;; esac'
->>>>>>> 5cb72aad
     #
     # All "local" environments
     #
@@ -510,23 +493,15 @@
     # linbox/cysignals testsuites fail.  ppl takes very long.
     local:         bash -c 'export PATH={env:PATH} && {env:SETENV} && \
     local:             case "{env:SKIP_BOOTSTRAP:}" in 1|y*|Y*);; *) {env:BOOTSTRAP} ;; esac && \
-<<<<<<< HEAD
-    local:             case "{env:SKIP_CONFIGURE:}" in 1|y*|Y*);; *) ./configure --prefix={envdir}/local {env:CONFIGURE_ARGS} ;; esac && \
-=======
     local:             {env:SETENV_CONFIGURE} && \
     local:             case "{env:SKIP_CONFIGURE:}" in 1|y*|Y*);; *) ./configure --prefix={env:PREFIX:{envdir}/local} {env:CONFIGURE_ARGS} ;; esac && \
->>>>>>> 5cb72aad
     local:             case "{posargs:}" in \
     local:                 bash)    bash -i; exit ;; \
     local:                 config*) ;; \
     local:                 *)       make -k V=0 base-toolchain ;; \
     local:             esac && \
     local:             make -k V=0 SAGE_SPKG="sage-spkg -y -o" SAGE_CHECK=warn SAGE_CHECK_PACKAGES="!cython,!r,!python3,!nose,!gap,!cysignals,!linbox,!git,!ppl,!cmake,!networkx,!rpy2,!symengine_py,!sage_sws2rst" {env:TARGETS_PRE:} {posargs:build} && \
-<<<<<<< HEAD
-    local:             ([ -z "{env:TARGETS_OPTIONAL:}" ] || make -k V=0 SAGE_SPKG="sage-spkg -y -o" SAGE_CHECK=warn SAGE_CHECK_PACKAGES="!cython,!r,!python3,!nose,!gap,!cysignals,!linbox,!git,!ppl,!cmake,!networkx,!rpy2,!symengine_py,!sage_sws2rst" {env:TARGETS_OPTIONAL:} || echo "(error ignored)" ) '
-=======
     local:             ( [ -z "{env:TARGETS_OPTIONAL:}" ] || make -k V=0 SAGE_SPKG="sage-spkg -y -o" SAGE_CHECK=warn SAGE_CHECK_PACKAGES="!cython,!r,!python3,!nose,!gap,!cysignals,!linbox,!git,!ppl,!cmake,!networkx,!rpy2,!symengine_py,!sage_sws2rst" {env:TARGETS_OPTIONAL:} || echo "(error ignored)" ) '
->>>>>>> 5cb72aad
 
 [testenv:check_configure]
 ## Test that configure behaves properly
